#!/usr/bin/env python
#
# Copyright 2014 Scalyr Inc.
#
# Licensed under the Apache License, Version 2.0 (the "License");
# you may not use this file except in compliance with the License.
# You may obtain a copy of the License at
#
#   http://www.apache.org/licenses/LICENSE-2.0
#
# Unless required by applicable law or agreed to in writing, software
# distributed under the License is distributed on an "AS IS" BASIS,
# WITHOUT WARRANTIES OR CONDITIONS OF ANY KIND, either express or implied.
# See the License for the specific language governing permissions and
# limitations under the License.
# ------------------------------------------------------------------------
#
# Script used to build the RPM, Debian, and tarball packages for releasing Scalyr Agent 2.
#
# To execute this script, you must have installed fpm: https://github.com/jordansissel/fpm
#
# Usage: python build_package.py [options] rpm|tarball|deb
#
# author: Steven Czerwinski <czerwin@scalyr.com>

from __future__ import absolute_import
from __future__ import print_function
from __future__ import unicode_literals

__author__ = "czerwin@scalyr.com"

import errno
import glob
import os
import re
import shutil
import stat
import subprocess
import sys
import tarfile
import tempfile
import time
import uuid

from io import StringIO
from io import BytesIO
from io import open

from optparse import OptionParser
from time import gmtime, strftime

from scalyr_agent.__scalyr__ import get_install_root, SCALYR_VERSION, scalyr_init

scalyr_init()

import scalyr_agent.util as scalyr_util

# [start of 2->TODO]
# Check for suitability.
# Important. Import six as any other dependency from "third_party" libraries after "__scalyr__.scalyr_init"
import six
from six.moves import range

# [end of 2->TOD0]

# The root of the Scalyr repository should just be the parent of this file.
__source_root__ = get_install_root()

# All the different packages that this script can build.
PACKAGE_TYPES = [
    "rpm",
    "tarball",
    "deb",
    "win32",
    "docker_syslog_builder",
    "docker_json_builder",
    "k8s_builder",
]


def build_package(package_type, variant, no_versioned_file_name, coverage_enabled):
    """Builds the scalyr-agent-2 package specified by the arguments.

    The package is left in the current working directory.  The file name of the
    package is returned by this function.

    @param package_type: One of `PACKAGE_TYPES`. Determines which package type is built.
    @param variant: Adds the specified string into the package's iteration name. This may be None if no additional
        tweak to the name is required. This is used to produce different packages even for the same package type (such
        as 'rpm').
    @param no_versioned_file_name:  If True, will not embed a version number in the resulting artifact's file name.
        This only has an affect if building one of the tarball formats.
    @param coverage_enabled: If True, enables coverage analysis. Patches Dockerfile to run agent with coverage.

    @return: The file name of the produced package.
    """
    original_cwd = os.getcwd()

    version = SCALYR_VERSION

    # Create a temporary directory to build the package in.
    tmp_dir = tempfile.mkdtemp(prefix="build-scalyr-agent-packages")

    try:
        # Change to that directory and delegate to another method for the specific type.
        os.chdir(tmp_dir)
        if package_type == "tarball":
            artifact_file_name = build_tarball_package(
                variant, version, no_versioned_file_name
            )
        elif package_type == "win32":
            artifact_file_name = build_win32_installer_package(variant, version)
        elif package_type == "docker_syslog_builder":
            # An image for running on Docker configured to receive logs from other containers via syslog.
            # This is the deprecated approach (but is still published under scalyr/scalyr-docker-agent for
            # backward compatibility.)  We also publish this under scalyr/scalyr-docker-agent-syslog to help
            # with the eventual migration.
            artifact_file_name = build_container_builder(
                variant,
                version,
                no_versioned_file_name,
                "scalyr-docker-agent.tar.gz",
                "docker/Dockerfile.syslog",
                "docker/docker-syslog-config",
                "scalyr-docker-agent-syslog",
                ["scalyr/scalyr-agent-docker-syslog", "scalyr/scalyr-agent-docker"],
                coverage_enabled=coverage_enabled,
            )
        elif package_type == "docker_json_builder":
            # An image for running on Docker configured to fetch logs via the file system (the container log
            # directory is mounted to the agent container.)  This is the preferred way of running on Docker.
            # This image is published to scalyr/scalyr-agent-docker-json.
            artifact_file_name = build_container_builder(
                variant,
                version,
                no_versioned_file_name,
                "scalyr-docker-agent.tar.gz",
                "docker/Dockerfile",
                "docker/docker-json-config",
                "scalyr-docker-agent-json",
                ["scalyr/scalyr-agent-docker-json"],
                coverage_enabled=coverage_enabled,
            )
        elif package_type == "k8s_builder":
            # An image for running the agent on Kubernetes.
            artifact_file_name = build_container_builder(
                variant,
                version,
                no_versioned_file_name,
                "scalyr-k8s-agent.tar.gz",
                "docker/Dockerfile.k8s",
                "docker/k8s-config",
                "scalyr-k8s-agent",
                ["scalyr/scalyr-k8s-agent"],
                coverage_enabled=coverage_enabled,
            )
        else:
            assert package_type in ("deb", "rpm")
            artifact_file_name = build_rpm_or_deb_package(
                package_type == "rpm", variant, version
            )

        os.chdir(original_cwd)

        # Move the artifact (built package) to the original current working dir.
        shutil.move(os.path.join(tmp_dir, artifact_file_name), artifact_file_name)
        return artifact_file_name
    finally:
        # Be sure to delete the temporary directory.
        os.chdir(original_cwd)
        shutil.rmtree(tmp_dir)


# A GUID representing Scalyr products, used to generate a per-version guid for each version of the Windows
# Scalyr Agent.  DO NOT MODIFY THIS VALUE, or already installed software on clients machines will not be able
# to be upgraded.
_scalyr_guid_ = uuid.UUID("{0b52b8a0-22c7-4d50-92c1-8ea3b258984e}")


def build_win32_installer_package(variant, version):
    """Builds an MSI that will install the agent on a win32 machine in the current working directory.

    Note, this can only be run on a Windows machine with the proper binaries and packages installed.

    @param variant: If not None, will add the specified string to the GUID used to identify the installed
        executables.  This can be used to avoid customer builds of the agent from colliding with the Scalyr-built
        ones.
    @param version: The agent version.

    @return: The file name of the built package.
    """
    if os.getenv("WIX") is None:
        print(
            "Error, the WIX toolset does not appear to be installed.", file=sys.stderr
        )
        print(
            "Please install it to build the Windows Scalyr Agent installer.",
            file=sys.stderr,
        )
        print("See http://wixtoolset.org.", file=sys.stderr)
        sys.exit(1)

    try:
        import psutil  # NOQA
    except ImportError:
        # noinspection PyUnusedLocal
        print(
            "Error, the psutil Python module is not installed.  This is required to build the",
            file=sys.stderr,
        )
        print(
            "Windows version of the Scalyr Agent.  Please download and install it.",
            file=sys.stderr,
        )
        print("See http://pythonhosted.org/psutil/", file=sys.stderr)
        print(
            'On many systems, executing "pip install psutil" will install the package.',
            file=sys.stderr,
        )
        sys.exit(1)

    make_directory("source_root")
    make_directory("data_files")

    agent_source_root = __source_root__

    # Populate source_root
    os.chdir("source_root")

    shutil.copytree(make_path(agent_source_root, "scalyr_agent"), "scalyr_agent")
    # We have to move __scalyr__.py up to the top of the source_root since, when running in the environment
    # generated by py2exe, an 'import __scalyr__.py' will not look in the current directory.. it will only look
    # for that module at the top of the sources_root.  Essentially, the PYTHONPATH variable only has a single
    # entry in it, and it does not have '.' in it.  We leave a copy of __scalyr__.py in the original scalyr_agent
    # directory because we need it there when we execute setup.py.  For the same reason, we put a copy of VERSION.
    shutil.copy(convert_path("scalyr_agent/__scalyr__.py"), "__scalyr__.py")
    shutil.copy(make_path(agent_source_root, "VERSION"), "VERSION")
    shutil.copy(
        make_path(agent_source_root, "VERSION"), convert_path("scalyr_agent/VERSION"),
    )

    shutil.copytree(make_path(agent_source_root, "monitors"), "monitors")

    os.chdir("monitors")
    recursively_delete_files_by_name("README.md")
    os.chdir("..")

    # Exclude certain files.
    # TODO:  Should probably use MANIFEST.in to do this, but don't know the Python-fu to do this yet.
    #
    # Don't include the tests directories.  Also, don't include the .idea directory created by IDE.
    recursively_delete_dirs_by_name(r"\.idea", "tests")
    recursively_delete_files_by_name(
        r".*\.pyc", r".*\.pyo", r".*\.pyd", r"all_tests\.py", r".*~"
    )

    # exclude all the third_party_tls libs under windows
    # because windows python has tls built in.
    recursively_delete_dirs_by_name("third_party_tls")

    # Move back up to the root directory and populate the data_files.
    os.chdir("..")
    os.chdir("data_files")

    # Copy the version file.  We copy it both to the root and the package root.  The package copy is done down below.
    shutil.copy(make_path(agent_source_root, "VERSION"), "VERSION")
    shutil.copy(make_path(agent_source_root, "LICENSE.txt"), "LICENSE.txt")

    # Copy the third party licenses
    shutil.copytree(
        make_path(agent_source_root, "scalyr_agent/third_party/licenses"), "licenses"
    )

    # Copy the config file.
    cat_files(
        [make_path(agent_source_root, "config/agent.json")],
        "agent_config.tmpl",
        convert_newlines=True,
    )

    os.chdir("..")
    # We need to place a 'setup.py' here so that when we executed py2exe it finds it.
    shutil.copy(make_path(agent_source_root, "setup.py"), "setup.py")

    shutil.copy(
        make_path(agent_source_root, "DESCRIPTION.rst"),
        convert_path("source_root/DESCRIPTION.rst"),
    )
    pyinstaller_spec_path = os.path.join(
        agent_source_root, "win32", "scalyr-agent.spec"
    )

    shutil.copy(pyinstaller_spec_path, "scalyr-agent.spec")
    shutil.copy(
        os.path.join(agent_source_root, "win32", "wix-heat-bin-transform.xsl"),
        "wix-heat-bin-transform.xsl",
    )

    shutil.copy(
        os.path.join(agent_source_root, "win32", "scalyr_agent.wxs"), "scalyr_agent.wxs"
    )

    run_command(
        "{0} -m PyInstaller scalyr-agent.spec".format(sys.executable),
        exit_on_fail=True,
        command_name="pyinstaller",
    )

    make_directory("Scalyr/certs")
    make_directory("Scalyr/logs")
    make_directory("Scalyr/data")
    make_directory("Scalyr/config/agent.d")
    os.rename(os.path.join("dist", "scalyr-agent-2"), convert_path("Scalyr/bin"))
    shutil.copy(
        make_path(agent_source_root, "win32/ScalyrShell.cmd"),
        "Scalyr/bin/ScalyrShell.cmd",
    )

    # Copy the cert files.
    # AGENT-283: Certificate validation on windows seems to fail when the intermediate certs are present, skipping them
    cat_files(
        glob_files(make_path(agent_source_root, "certs/*_root.pem")),
        "Scalyr/certs/ca_certs.crt",
        convert_newlines=True,
    )

<<<<<<< HEAD
    # TODO: Check certificate expiration same as we do as part of tox lint target
    # NOTE: This requires us to update Jenkins pipeline and other places where this script is called
    # to install cryptography library

    # Generate the file used by WIX's candle program.
    create_wxs_file(
        make_path(agent_source_root, "win32/scalyr_agent.wxs"),
        convert_path("Scalyr/bin"),
        "scalyr_agent.wxs",
    )

=======
>>>>>>> 256e6c03
    # Get ready to run wix.  Add in WIX to the PATH variable.
    os.environ["PATH"] = "%s;%s\\bin" % (os.getenv("PATH"), os.getenv("WIX"))

    if variant is None:
        variant = "main"

    # Generate a unique identifier used to identify this version of the Scalyr Agent to windows.
    product_code = create_scalyr_uuid3("ProductID:%s:%s" % (variant, version))
    # The upgrade code identifies all families of versions that can be upgraded from one to the other.  So, this
    # should be a single number for all Scalyr produced ones.
    upgrade_code = create_scalyr_uuid3("UpgradeCode:%s" % variant)

    # For prereleases, we use weird version numbers like 4.0.4.pre5.1 .  That does not work for Windows which
    # requires X.X.X.X.  So, we convert if necessary.
    if len(version.split(".")) == 5:
        parts = version.split(".")
        del parts[3]
        version = ".".join(parts)

    # Gather files by 'heat' tool from WIX and generate .wxs file for 'bin' folder.
    run_command(
        "heat dir Scalyr/bin -sreg -ag -cg BIN -dr APPLICATIONROOTDIRECTORY -var var.BinFolderSource -t wix-heat-bin-transform.xsl -o bin.wxs",
        exit_on_fail=True,
        command_name="heat",
    )

    run_command(
        'candle -nologo -out bin.wixobj bin.wxs -dBinFolderSource="Scalyr/bin"',
        exit_on_fail=True,
        command_name="candle",
    )

    run_command(
        'candle -nologo -out ScalyrAgent.wixobj -dVERSION="%s" -dUPGRADECODE="%s" '
        '-dPRODUCTCODE="%s" scalyr_agent.wxs' % (version, upgrade_code, product_code),
        exit_on_fail=True,
        command_name="candle",
    )

    installer_name = "ScalyrAgentInstaller-%s.msi" % version

    run_command(
        "light -nologo -ext WixUtilExtension.dll -ext WixUIExtension -out %s ScalyrAgent.wixobj bin.wixobj -v"
        % installer_name,
        exit_on_fail=True,
        command_name="light",
    )
    return installer_name


def create_wxs_file(template_path, dist_path, destination_path):
    """Performs a rewrite of the Wix file to replace template-like poritions with information about the
    binaries/files in `dist_path`.

    This is required so that our Windows installer includes all of the DLLs, Python compiled files, etc that py2exe
    produced.  This list can change over time and is dependent on the build machine, so we cannot hard code this
    list.  It must be determined dynamically.

    The file is rewrite by expanding the 'templates' found between the '<!-- EXPAND_FROM_BIN' markers.  This will
    make a copy of the included template, once for each file in the `dist_path`, replacing such variables as
    $COMPONENT_ID, $COMPONENT_GUID, $FILE_ID, and $FILE_SOURCE with values calculated on the file's information.

    You may also specify a list of files to exclude in `dist_path` from the template expansion.  This is used for
    well-known files that are already in the Wix file.

    Here is an example:
      <!-- EXPAND_FROM_BIN EXCLUDE:scalyr-agent-2.exe,scalyr-agent-2-config.exe,ScalyrAgentService.exe -->
        <Component Id='$COMPONENT_ID' Guid='$COMPONENT_GUID' >
          <File Id='$FILE_ID' DiskId='1' KeyPath='yes' Checksum='yes'  Source='$FILE_SOURCE' />
         </Component>
      <!-- EXPAND_FROM_BIN -->

    @param template_path: The file path storing the Wix file to copy/rewrite.
    @param dist_path: The path to the directory containing the files that should be included in the template
        expansion.
    @param destination_path: The file path to write the result

    @type template_path: str
    @type dist_path: str
    @type destination_path: str
    """
    # First, calculate all of the per-file information for each file in the distribution directory.
    dist_files = []
    for dist_file_path in glob.glob("%s/*" % dist_path):
        base_file = os.path.basename(dist_file_path)
        file_id = base_file.replace(".", "_").replace("-", "_")
        entry = {
            "BASE": base_file,
            "FILE_ID": file_id,
            "COMPONENT_GUID": str(create_scalyr_uuid3("DistComp%s" % base_file)),
            "COMPONENT_ID": "%s_comp" % file_id,
            "FILE_SOURCE": dist_file_path,
        }

        dist_files.append(entry)

    # For the sake of easier coding, we read all of the lines of the input file into an array.
    f = open(template_path)
    try:
        template_lines = f.readlines()
    finally:
        f.close()

    # Now go through, looking for the markers, and when we find them, do the replacement.
    result = []
    while len(template_lines) > 0:
        if "<!-- EXPAND_FROM_BIN" in template_lines[0]:
            result.extend(expand_template(template_lines, dist_files))
        else:
            line = template_lines[0]
            del template_lines[0]
            result.append(line)

    # Write the resulting lines out.
    f = open(destination_path, "w")
    try:
        for line in result:
            f.write(line)
    finally:
        f.close()


def create_scalyr_uuid3(name):
    """
    Create a UUID based on the Scalyr UUID namespace and a hash of `name`.

    :param name: The name
    :type name: six.text
    :return: The UUID
    :rtype: uuid.UUID
    """
    return scalyr_util.create_uuid3(_scalyr_guid_, name)


def expand_template(input_lines, dist_files):
    """Reads the template starting at the first entry in `input_lines` and generates a copy of it for each
    item in `dist_files` that is not excluded.

    Used by `create_wxs_file`.

    This consumes the lines from the `input_lines` list.

    @param input_lines: The list of input lines from the file, with the first beginning a template expansion
        (should have the <!-- EXPAND_FROM_BIN pragma in it).
    @param dist_files: The list of file entries from the distribution directory.  The template should be expanded
        once for each entry (unless it was specifically excluded).

    @type input_lines: [str]
    @type dist_files:  [{}]

    @return: The list of lines produced by the expansion.
    @rtype: [str]
    """
    # First, see if there were any files that should be excluded.  This will be in the first line, prefaced by
    # EXCLUDED and a comma separated list.
    match = re.search(r"EXCLUDE:(\S*)", input_lines[0])
    del input_lines[0]

    if match is not None:
        excluded_files = match.group(1).split(",")
    else:
        excluded_files = []

    # Create a list of just the template.  We need to find where it ends in the input lines.
    template_lines = []
    found_end = False
    while len(input_lines) > 0:
        line = input_lines[0]
        del input_lines[0]
        if "<!-- EXPAND_FROM_BIN" in line:
            found_end = True
            break
        else:
            template_lines.append(line)

    if not found_end:
        raise Exception("Did not find termination for EXPAND_FROM_BIN")

    result = []
    # Do the expansion.
    for dist_entry in dist_files:
        if dist_entry["BASE"] in excluded_files:
            continue

        for template_line in template_lines:
            line = template_line.replace("$FILE_ID", dist_entry["FILE_ID"])
            line = line.replace("$COMPONENT_GUID", dist_entry["COMPONENT_GUID"])
            line = line.replace("$COMPONENT_ID", dist_entry["COMPONENT_ID"])
            line = line.replace("$FILE_SOURCE", dist_entry["FILE_SOURCE"])

            result.append(line)

    return result


def build_common_docker_and_package_files(create_initd_link, base_configs=None):
    """Builds the common `root` system used by Debian, RPM, and container source tarballs in the current working
    directory.

    @param create_initd_link: Whether or not to create the link from initd to the scalyr agent binary.
    @param base_configs:  The directory (relative to the top of the source tree) that contains the configuration
        files to copy (such as the agent.json and agent.d directory).  If None, then will use `config`.
    @type create_initd_link: bool
    @type base_configs: str
    """
    original_dir = os.getcwd()

    # Create the directory structure for where the RPM/Debian package will place files on the system.
    make_directory("root/etc/init.d")
    make_directory("root/var/log/scalyr-agent-2")
    make_directory("root/var/lib/scalyr-agent-2")
    make_directory("root/usr/share")
    make_directory("root/usr/sbin")

    # Place all of the import source in /usr/share/scalyr-agent-2.
    os.chdir("root/usr/share")

    build_base_files(base_configs=base_configs)

    os.chdir("scalyr-agent-2")
    # The build_base_files leaves the config directory in config, but we have to move it to its etc
    # location.  We just rename it to the right directory.
    shutil.move(
        convert_path("config"), make_path(original_dir, "root/etc/scalyr-agent-2")
    )
    os.chdir(original_dir)

    # Make sure there is an agent.d directory regardless of the config directory we used.
    make_directory("root/etc/scalyr-agent-2/agent.d")

    # Create the links to the appropriate commands in /usr/sbin and /etc/init.d/
    if create_initd_link:
        make_soft_link(
            "/usr/share/scalyr-agent-2/bin/scalyr-agent-2",
            "root/etc/init.d/scalyr-agent-2",
        )
    make_soft_link(
        "/usr/share/scalyr-agent-2/bin/scalyr-agent-2", "root/usr/sbin/scalyr-agent-2"
    )
    make_soft_link(
        "/usr/share/scalyr-agent-2/bin/scalyr-agent-2-config",
        "root/usr/sbin/scalyr-agent-2-config",
    )
    make_soft_link(
        "/usr/share/scalyr-agent-2/bin/scalyr-switch-python",
        "root/usr/sbin/scalyr-switch-python",
    )


def build_container_builder(
    variant,
    version,
    no_versioned_file_name,
    source_tarball,
    dockerfile,
    base_configs,
    image_name,
    image_repos,
    coverage_enabled=False,
):
    """Builds an executable script in the current working directory that will build the container image for the various
    Docker and Kubernetes targets.  This script embeds all assets it needs in it so it can be a standalone artifact.
    The script is based on `docker/scripts/container_builder_base.sh`.  See that script for information on it can
    be used.

    @param variant: If not None, will add the specified string into the final script name. This allows for different
        scripts to be built for the same type and same version.
    @param version: The agent version.
    @param no_versioned_file_name:  True if the version number should not be embedded in the script's file name.
    @param source_tarball:  The filename for the source tarball (including the `.tar.gz` extension) that will
        be built and then embedded in the artifact.  The contents of the Dockerfile will determine what this
        name should be.
    @param dockerfile:  The file path for the Dockerfile to embed in the script, relative to the top of the
        agent source directory.
    @param base_configs:  The file path for the configuration to use when building the container image, relative
        to the top of the agent source directory.  This allows for different `agent.json` and `agent.d` directories
        to be used for Kubernetes, docker, etc.
    @param image_name:  The name for the image that is being built.  Will be used for the artifact's name.
    @param image_repos:  A list of repositories that should be added as tags to the image once it is built.
        Each repository will have two tags added -- one for the specific agent version and one for `latest`.
    @param coverage_enabled: Path Dockerfile to run agent with enabled coverage.

    @return: The file name of the built artifact.
    """
    build_container_tarball(source_tarball, base_configs=base_configs)

    agent_source_root = __source_root__
    # Make a copy of the right Dockerfile to embed in the script.
    shutil.copy(make_path(agent_source_root, dockerfile), "Dockerfile")
    # copy requirements file with dependencies for docker builds.
    shutil.copy(
        make_path(agent_source_root, os.path.join("docker", "requirements.txt")),
        "requirements.txt",
    )

    if variant is None:
        version_string = version
    else:
        version_string = "%s.%s" % (version, variant)

    # Read the base builder script into memory
    base_fp = open(
        make_path(agent_source_root, "docker/scripts/container_builder_base.sh"), "r"
    )
    base_script = base_fp.read()
    base_fp.close()

    # The script has two lines defining environment variables (REPOSITORIES and TAGS) that we need to overwrite to
    # set them to what we want.  We'll just do some regex replace to do that.
    base_script = re.sub(
        r"\n.*OVERRIDE_REPOSITORIES.*\n",
        '\nREPOSITORIES="%s"\n' % ",".join(image_repos),
        base_script,
    )
    base_script = re.sub(
        r"\n.*OVERRIDE_TAGS.*\n",
        '\nTAGS="%s"\n' % "%s,latest" % version_string,
        base_script,
    )

    if no_versioned_file_name:
        output_name = image_name
    else:
        output_name = "%s-%s" % (image_name, version_string)

    # Tar it up but hold the tarfile in memory.  Note, if the source tarball really becomes massive, might have to
    # rethink this.
    tar_out = BytesIO()
    tar = tarfile.open("assets.tar.gz", "w|gz", tar_out)

    # if coverage enabled patch Dockerfile to install coverage package with pip.
    if coverage_enabled:
        with open("Dockerfile", "r") as file:
            data = file.read()
        new_dockerfile_source = re.sub(r"(RUN\spip\s.*)", r"\1 coverage==4.5.4", data)
        new_dockerfile_source = re.sub(
            r"CMD .*\n",
            'CMD ["coverage", "run", "--branch", "/usr/share/scalyr-agent-2/py/scalyr_agent/agent_main.py", '
            '"--no-fork", "--no-change-user", "start"]',
            new_dockerfile_source,
        )

        with open("Dockerfile", "w") as file:
            file.write(new_dockerfile_source)

    tar.add("Dockerfile")
    tar.add("requirements.txt")
    tar.add(source_tarball)
    tar.close()

    # Write one file that has the contents of the script followed by the contents of the tarfile.
    builder_fp = open(output_name, "wb")
    builder_fp.write(base_script.encode("utf-8"))
    builder_fp.write(tar_out.getvalue())
    builder_fp.close()

    # Make the script executable.
    st = os.stat(output_name)
    os.chmod(output_name, st.st_mode | stat.S_IEXEC | stat.S_IXGRP)

    return output_name


def build_container_tarball(tarball_name, base_configs=None):
    """Builds the scalyr-agent-2 tarball for either Docker or Kubernetes in the current working directory.

    @param tarball_name:  The name for the output tarball (including the `.tar.gz` extension)
    @param base_configs: The directory (relative to the top of the source tree) that contains the configuration
        files to copy (such as the agent.json and agent.d directory).  If None, then will use `config`.
    @type tarball_name: str
    @type base_configs: str

    @return: The file name of the built tarball.
    """
    build_common_docker_and_package_files(False, base_configs=base_configs)

    # Need to create some docker specific files
    make_directory("root/var/log/scalyr-agent-2/containers")

    # Tar it up.
    tar = tarfile.open(tarball_name, "w:gz")
    original_dir = os.getcwd()

    os.chdir("root")

    # Do a manual walk over the contents of root so that we can use `addfile` to add the tarfile... which allows
    # us to reset the owner/group to root.  This might not be that portable to Windows, but for now, Docker is mainly
    # Posix.
    for root, dirs, files in os.walk("."):
        to_copy = []
        for name in dirs:
            to_copy.append(os.path.join(root, name))
        for name in files:
            to_copy.append(os.path.join(root, name))

        for x in to_copy:
            file_entry = tar.gettarinfo(x)
            file_entry.uname = "root"
            file_entry.gname = "root"
            file_entry.uid = 0
            file_entry.gid = 0

            if file_entry.isreg():
                fp = open(file_entry.name, "rb")
                tar.addfile(file_entry, fp)
                fp.close()
            else:
                tar.addfile(file_entry)

    os.chdir(original_dir)

    tar.close()

    return tarball_name


def build_rpm_or_deb_package(is_rpm, variant, version):
    """Builds either an RPM or Debian package in the current working directory.

    @param is_rpm: True if an RPM should be built. Otherwise a Debian package will be built.
    @param variant: If not None, will add the specified string into the iteration identifier for the package. This
        allows for different packages to be built for the same type and same version.
    @param version: The agent version.

    @return: The file name of the built package.
    """
    build_common_docker_and_package_files(True)

    # Create the scriplets the RPM/Debian package invokes when uninstalling or upgrading.
    create_scriptlets()
    # Produce the change logs that we will embed in the package, based on the CHANGELOG.md in this directory.
    create_change_logs()

    if is_rpm:
        package_type = "rpm"
    else:
        package_type = "deb"

    # Only change the iteration label if we need to embed a variant.
    if variant is not None:
        iteration_arg = "--iteration 1.%s" % variant
    else:
        iteration_arg = ""

    description = (
        "Scalyr Agent 2 is the daemon process Scalyr customers run on their servers to collect metrics and "
        "log files and transmit them to Scalyr."
    )

    run_command(
        'fpm -s dir -a all -t %s -n "scalyr-agent-2" -v %s '
        '  --license "Apache 2.0" '
        "  --vendor Scalyr %s "
        "  --maintainer czerwin@scalyr.com "
        "  --provides scalyr-agent-2 "
        '  --description "%s" '
        '  --depends "bash >= 3.2" '
        "  --url https://www.scalyr.com "
        "  --deb-user root "
        "  --deb-group root "
        "  --deb-changelog changelog-deb "
        "  --rpm-user root "
        "  --rpm-group root "
        "  --rpm-changelog changelog-rpm"
        "  --before-install preinstall.sh "
        "  --after-install postinstall.sh "
        "  --before-remove preuninstall.sh "
        "  --deb-no-default-config-files "
        "  --no-deb-auto-config-files "
        "  --config-files /etc/scalyr-agent-2/agent.json "
        # NOTE: We leave those two files in place since they are symlinks which might have been
        # updated by scalyr-switch-python and we want to leave this in place - aka make sure
        # selected Python version is preserved on upgrade
        "  --config-files /usr/share/scalyr-agent-2/bin/scalyr-agent-2 "
        "  --config-files /usr/share/scalyr-agent-2/bin/scalyr-agent-2-config "
        "  --directories /usr/share/scalyr-agent-2 "
        "  --directories /var/lib/scalyr-agent-2 "
        "  --directories /var/log/scalyr-agent-2 "
        "  -C root usr etc var" % (package_type, version, iteration_arg, description),
        exit_on_fail=True,
        command_name="fpm",
    )

    # We determine the artifact name in a little bit of loose fashion.. we just glob over the current
    # directory looking for something either ending in .rpm or .deb.  There should only be one package,
    # so that is fine.
    if is_rpm:
        files = glob.glob("*.rpm")
    else:
        files = glob.glob("*.deb")

    if len(files) != 1:
        raise Exception(
            "Could not find resulting rpm or debian package in the build directory."
        )

    return files[0]


def build_tarball_package(variant, version, no_versioned_file_name):
    """Builds the scalyr-agent-2 tarball in the current working directory.

    @param variant: If not None, will add the specified string into the final tarball name. This allows for different
        tarballs to be built for the same type and same version.
    @param version: The agent version.
    @param no_versioned_file_name:  True if the version number should not be embedded in the artifact's file name.

    @return: The file name of the built tarball.
    """
    # Use build_base_files to build all of the important stuff in ./scalyr-agent-2
    build_base_files()

    # Build the rest of the directories required for the tarball install.  Mainly, the log and data directories
    # in the tarball itself where the running process will store its state.
    make_directory("scalyr-agent-2/data")
    make_directory("scalyr-agent-2/log")
    make_directory("scalyr-agent-2/config/agent.d")

    # Create a file named packageless.  This signals to the agent that
    # this a tarball install instead of an RPM/Debian install, which changes
    # the default paths for th econfig, logs, data, etc directories.  See
    # configuration.py.
    write_to_file("1", "scalyr-agent-2/packageless")

    if variant is None:
        base_archive_name = "scalyr-agent-%s" % version
    else:
        base_archive_name = "scalyr-agent-%s.%s" % (version, variant)

    shutil.move("scalyr-agent-2", base_archive_name)

    output_name = (
        "%s.tar.gz" % base_archive_name
        if not no_versioned_file_name
        else "scalyr-agent.tar.gz"
    )
    # Tar it up.
    tar = tarfile.open(output_name, "w:gz")
    tar.add(base_archive_name)
    tar.close()

    return output_name


def replace_shebang(path, new_path, new_shebang):
    # type: (six.text_type, six.text_type, six.text_type) ->None
    with open(path, "r") as f:
        with open(new_path, "w") as newf:
            # skip shebang
            f.readline()
            newf.write(new_shebang)
            newf.write("\n")
            newf.write(f.read())


def build_base_files(base_configs="config"):
    """Build the basic structure for a package in a new directory scalyr-agent-2 in the current working directory.

    This creates scalyr-agent-2 in the current working directory and then populates it with the basic structure
    required by most of the packages.

    It copies the source files, the certs, the configuration directories, etc.  This will make sure to exclude
    files like .pyc, .pyo, etc.

    In the end, the structure will look like:
      scalyr-agent-2:
        py/scalyr_agent/           -- All the scalyr_agent source files
        certs/ca_certs.pem         -- The trusted SSL CA root list.
        config/agent.json          -- The configuration file.
        bin/scalyr-agent-2         -- Symlink to the agent_main.py file to run the agent.
        bin/scalyr-agent-2-config  -- Symlink to config_main.py to run the configuration tool
        build_info                 -- A file containing the commit id of the latest commit included in this package,
                                      the time it was built, and other information.

    @param base_configs:  The directory (relative to the top of the source tree) that contains the configuration
        files to copy (such as the agent.json and agent.d directory).  If None, then will use `config`.
    """
    original_dir = os.getcwd()
    # This will return the parent directory of this file.  We will use that to determine the path
    # to files like scalyr_agent/ to copy the source files
    agent_source_root = __source_root__

    make_directory("scalyr-agent-2/py")
    os.chdir("scalyr-agent-2")

    make_directory("certs")
    make_directory("bin")
    make_directory("misc")

    # Copy the version file.  We copy it both to the root and the package root.  The package copy is done down below.
    shutil.copy(make_path(agent_source_root, "VERSION"), "VERSION")

    # Copy the source files.
    os.chdir("py")

    shutil.copytree(make_path(agent_source_root, "scalyr_agent"), "scalyr_agent")
    shutil.copytree(make_path(agent_source_root, "monitors"), "monitors")
    os.chdir("monitors")
    recursively_delete_files_by_name("README.md")
    os.chdir("..")
    shutil.copy(
        make_path(agent_source_root, "VERSION"),
        os.path.join("scalyr_agent", "VERSION"),
    )

    # create copies of the agent_main.py with python2 and python3 shebang.
    agent_main_path = os.path.join(agent_source_root, "scalyr_agent", "agent_main.py")
    agent_main_py2_path = os.path.join("scalyr_agent", "agent_main_py2.py")
    agent_main_py3_path = os.path.join("scalyr_agent", "agent_main_py3.py")
    replace_shebang(agent_main_path, agent_main_py2_path, "#!/usr/bin/env python2")
    replace_shebang(agent_main_path, agent_main_py3_path, "#!/usr/bin/env python3")
    main_permissions = os.stat(agent_main_path).st_mode
    os.chmod(agent_main_py2_path, main_permissions)
    os.chmod(agent_main_py3_path, main_permissions)

    # create copies of the config_main.py with python2 and python3 shebang.
    config_main_path = os.path.join(agent_source_root, "scalyr_agent", "config_main.py")
    config_main_py2_path = os.path.join("scalyr_agent", "config_main_py2.py")
    config_main_py3_path = os.path.join("scalyr_agent", "config_main_py3.py")
    replace_shebang(config_main_path, config_main_py2_path, "#!/usr/bin/env python2")
    replace_shebang(config_main_path, config_main_py3_path, "#!/usr/bin/env python3")
    config_permissions = os.stat(config_main_path).st_mode
    os.chmod(config_main_py2_path, config_permissions)
    os.chmod(config_main_py3_path, config_permissions)

    # Exclude certain files.
    # TODO:  Should probably use MANIFEST.in to do this, but don't know the Python-fu to do this yet.
    #
    # Don't include the tests directories.  Also, don't include the .idea directory created by IDE.
    recursively_delete_dirs_by_name(r"\.idea", "tests")
    recursively_delete_files_by_name(
        r".*\.pyc", r".*\.pyo", r".*\.pyd", r"all_tests\.py", r".*~"
    )

    os.chdir("..")

    # Copy the config
    if base_configs is not None:
        config_path = base_configs
    else:
        config_path = "config"
    shutil.copytree(make_path(agent_source_root, config_path), "config")

    # Create the trusted CA root list.
    os.chdir("certs")
    cat_files(
        glob_files(make_path(agent_source_root, "certs/*_root.pem")), "ca_certs.crt"
    )
    cat_files(
        glob_files(make_path(agent_source_root, "certs/*_intermediate.pem")),
        "intermediate_certs.pem",
    )
    for cert_file in glob_files(make_path(agent_source_root, "certs/*.pem")):
        shutil.copy(cert_file, cert_file.split("/")[-1])

    # TODO: Check certificate expiration same as we do as part of tox lint target
    # NOTE: This requires us to update Jenkins pipeline and other places where this script is called
    # to install cryptography library
    os.chdir("..")

    # Misc extra files needed for some features.
    os.chdir("misc")
    # This docker file is needed by the `scalyr-agent-2-config --docker-create-custom-dockerfile` command.  We
    # put it in all distributions (not just the docker_tarball) in case a customer creates an imagine using a package.
    shutil.copy(
        make_path(agent_source_root, "docker/Dockerfile.custom_agent_config"),
        "Dockerfile.custom_agent_config",
    )
    shutil.copy(
        make_path(agent_source_root, "docker/Dockerfile.custom_k8s_config"),
        "Dockerfile.custom_k8s_config",
    )
    os.chdir("..")

    # Create symlinks for the two commands
    os.chdir("bin")

    make_soft_link("../py/scalyr_agent/agent_main.py", "scalyr-agent-2")
    make_soft_link("../py/scalyr_agent/config_main.py", "scalyr-agent-2-config")

    # add switch python version script.
    shutil.copy(
        os.path.join(
            agent_source_root, "installer", "scripts", "scalyr-switch-python.sh"
        ),
        "scalyr-switch-python",
    )

    os.chdir("..")

    write_to_file(get_build_info(), "build_info")

    os.chdir(original_dir)


def make_directory(path):
    """Creates the specified directory including any parents that do not yet exist.

    @param path: The path of the directory to create. This string can use a forward slash to separate path
           components regardless of the separator character for this platform.  This method will perform the necessary
           conversion.
    """
    converted_path = convert_path(path)
    try:
        os.makedirs(converted_path)
    except OSError as error:
        if error.errno == errno.EEXIST and os.path.isdir(converted_path):
            pass
        else:
            raise


def make_path(parent_directory, path):
    """Returns the full path created by joining path to parent_directory.

    This method is a convenience function because it allows path to use forward slashes
    to separate path components rather than the platform's separator character.

    @param parent_directory: The parent directory. This argument must use the system's separator character. This may be
        None if path is relative to the current working directory.
    @param path: The path to add to parent_directory. This should use forward slashes as the separator character,
        regardless of the platform's character.

    @return:  The path created by joining the two with using the system's separator character.
    """
    if parent_directory is None and os.path.sep == "/":
        return path

    if parent_directory is None:
        result = ""
    elif path.startswith("/"):
        result = ""
    else:
        result = parent_directory

    for path_part in path.split("/"):
        if len(path_part) > 0:
            result = os.path.join(result, path_part)

    return result


def convert_path(path):
    """Converts the forward slashes in path to the platform's separator and returns the value.

    @param path: The path to convert. This should use forward slashes as the separator character, regardless of the
        platform's character.

    @return: The path created by converting the forward slashes to the platform's separator.
    """
    return make_path(None, path)


def make_soft_link(source, link_path):
    """Creates a soft link at link_path to source.

    @param source: The path that the link will point to. This should use a forward slash as the separator, regardless
        of the platform's separator.
    @param link_path: The path where the link will be created. This should use a forward slash as the separator,
        regardless of the platform's separator.
    """
    os.symlink(convert_path(source), convert_path(link_path))


def glob_files(path):
    """Returns the paths that match the specified path glob (based on current working directory).

    @param path: The path with glob wildcard characters to match. This should use a forward slash as the separator,
        regardless of the platform's separator.

    @return: The list of matched paths.
    """
    return glob.glob(convert_path(path))


def recursively_delete_dirs_by_name(*dir_names):
    """Deletes any directories that are in the current working directory or any of its children whose file names
    match the specified regular expressions.

    This will recursively examine all children of the current working directory.

    If a directory is found that needs to be deleted, all of it and its children are deleted.

    @param dir_names: A variable number of strings containing regular expressions that should match the file names of
        the directories that should be deleted.
    """
    # Compile the strings into actual regular expression match objects.
    matchers = []
    for dir_name in dir_names:
        matchers.append(re.compile(dir_name))

    # Walk down the file tree, top down, allowing us to prune directories as we go.
    for root, dirs, files in os.walk("."):
        # The list of directories at the current level to delete.
        to_remove = []

        # Examine all directories at this level, see if any get a match
        for dir_path in dirs:
            remove_it = False
            for matcher in matchers:
                if matcher.match(dir_path):
                    remove_it = True
            if remove_it:
                to_remove.append(dir_path)

        # Go back and delete it.  Also, remove it from dirs so that we don't try to walk down it.
        for remove_dir_path in to_remove:
            shutil.rmtree(os.path.join(root, remove_dir_path))
            dirs.remove(remove_dir_path)


def recursively_delete_files_by_name(*file_names):
    """Deletes any files that are in the current working directory or any of its children whose file names
    match the specified regular expressions.

    This will recursively examine all children of the current working directory.

    @param file_names: A variable number of strings containing regular expressions that should match the file names of
        the files that should be deleted.
    """
    # Compile the strings into actual regular expression match objects.
    matchers = []
    for file_name in file_names:
        matchers.append(re.compile(file_name))

    # Walk down the current directory.
    for root, dirs, files in os.walk("."):
        # See if any of the files at this level match any of the matchers.
        for file_path in files:
            remove_it = False
            for matcher in matchers:
                if matcher.match(file_path):
                    remove_it = True
            # Delete it if it did match.
            if remove_it:
                os.unlink(os.path.join(root, file_path))


def cat_files(file_paths, destination, convert_newlines=False):
    """Concatenates the contents of the specified files and writes it to a new file at destination.

    @param file_paths: A list of paths for the files that should be read. The concatenating will be done in the same
        order as the list.
    @param destination: The path of the file to write the contents to.
    @param convert_newlines: If True, the final file will use Windows newlines (i.e., CR LF).
    """
    dest_fp = open(destination, "w")
    for file_path in file_paths:
        in_fp = open(file_path, "r")
        for line in in_fp:
            if convert_newlines:
                line.replace("\n", "\r\n")
            dest_fp.write(line)
        in_fp.close()
    dest_fp.close()


def write_to_file(string_value, file_path):
    """Writes the specified string to a new file.

    This removes trailing newlines, etc, to avoid adding an extra blank line.

    @param string_value: The value to write to the file.
    @param file_path: The path of the file to write to.
    """
    dest_fp = open(file_path, "w")
    dest_fp.write(string_value.rstrip())
    dest_fp.write(six.ensure_text(os.linesep))
    dest_fp.close()


def parse_date(date_str):
    """Parses a date time string of the format MMM DD, YYYY HH:MM +ZZZZ and returns seconds past epoch.

    Example of the format is: Oct 10, 2014 17:00 -0700

    @param date_str: A string containing the date and time in the format described above.

    @return: The number of seconds past epoch.

    @raise ValueError: if there is a parsing problem.
    """
    # For some reason, it was hard to parse this particular format with the existing Python libraries,
    # especially when the timezone was not the same as the local time zone.  So, we have to do this the
    # sort of hard way.
    #
    # It is a little annoying that strptime only takes Sep for September and not Sep which is more common
    # in US-eng, so we cheat here and just swap it out.
    adjusted = date_str.replace("Sept", "Sep")

    # Find the timezone string at the end of the string.
    if re.search(r"[\-+]\d\d\d\d$", adjusted) is None:
        raise ValueError(
            "Value '%s' does not meet required time format of 'MMM DD, YYYY HH:MM +ZZZZ' (or "
            "as an example, ' 'Oct 10, 2014 17:00 -0700'" % date_str
        )

    # Use the existing Python string parsing calls to just parse the time and date.  We will handle the timezone
    # separately.
    try:
        base_time = time.mktime(time.strptime(adjusted[0:-6], "%b %d, %Y %H:%M"))
    except ValueError:
        raise ValueError(
            "Value '%s' does not meet required time format of 'MMM DD, YYYY HH:MM +ZZZZ' (or "
            "as an example, ' 'Oct 10, 2014 17:00 -0700'" % date_str
        )

    # Since mktime assumes the time is in localtime, we might have a different time zone
    # in tz_str, we must manually added in the difference.
    # First, convert -0700 to seconds.. the second two digits are the number of hours
    # and the last two are the minute of minutes.
    tz_str = adjusted[-5:]
    tz_offset_secs = int(tz_str[1:3]) * 3600 + int(tz_str[3:5]) * 60

    if tz_str.startswith("-"):
        tz_offset_secs *= -1

    # Determine the offset for the local timezone.
    if time.daylight:
        local_offset_secs = -1 * time.altzone
    else:
        local_offset_secs = -1 * time.timezone

    base_time += local_offset_secs - tz_offset_secs
    return base_time


# TODO:  This code is shared with config_main.py.  We should move this into a common
# utility location both commands can import it from.
def run_command(command_str, exit_on_fail=True, fail_quietly=False, command_name=None):
    """Executes the specified command string returning the exit status.

    @param command_str: The command to execute.
    @param exit_on_fail: If True, will exit this process with a non-zero status if the command fails.
    @param fail_quietly:  If True, nothing will be emitted to stderr/stdout on failure.  If this is true,
        exit_on_fail will be ignored.
    @param command_name: The name to use to identify the command in error output.

    @return: The exist status and output string of the command.
    """
    # We have to use a temporary file to hold the output to stdout and stderr.
    output_file_fd, output_file = tempfile.mkstemp()

    output_fp = os.fdopen(output_file_fd, "w")

    try:
        return_code = subprocess.call(
            command_str, stdin=None, stderr=output_fp, stdout=output_fp, shell=True
        )
        output_fp.flush()

        # Read the output back into a string.  We cannot use a cStringIO.StringIO buffer directly above with
        # subprocess.call because that method expects fileno support which StringIO doesn't support.
        output_buffer = StringIO()
        input_fp = open(output_file, "rb")
        for line in input_fp:
            output_buffer.write(line.decode("utf-8"))
        input_fp.close()

        output_str = output_buffer.getvalue()
        output_buffer.close()

        if return_code != 0 and not fail_quietly:
            if command_name is not None:
                print(
                    "Executing %s failed and returned a non-zero result of %d"
                    % (command_name, return_code,),
                    file=sys.stderr,
                )
            else:
                print(
                    "Executing the following command failed and returned a non-zero result of %d"
                    % return_code,
                    file=sys.stderr,
                )
                print('  Command: "%s"' % command_str, file=sys.stderr)

            print("The output was:", file=sys.stderr)
            print(output_str, file=sys.stderr)

            if exit_on_fail:
                print("Exiting due to failure.", file=sys.stderr)
                sys.exit(1)

        if isinstance(output_str, six.binary_type):
            # Ensure we return unicode type
            output_str = output_str.decode("utf-8")

        return return_code, output_str

    finally:
        # Be sure to close the temporary file and delete it.
        output_fp.close()
        os.unlink(output_file)


def create_scriptlets():
    """Copy three scriptlets required by the RPM and Debian package to the current working directory.

    These are the preinstall.sh, preuninstall.sh, and postuninstall.sh scripts.
    """

    scripts_path = os.path.join(__source_root__, "installer", "scripts")

    shutil.copy(os.path.join(scripts_path, "preinstall.sh"), "preinstall.sh")
    shutil.copy(os.path.join(scripts_path, "preuninstall.sh"), "preuninstall.sh")
    shutil.copy(os.path.join(scripts_path, "postinstall.sh"), "postinstall.sh")


def create_change_logs():
    """Creates the necessary change logs for both RPM and Debian based on CHANGELOG.md.

    Creates two files in the current working directory named 'changelog-rpm' and 'changelog-deb'.  They
    will have the same content as CHANGELOG.md but formatted by the respective standards for the different
    packaging systems.
    """
    # We define a helper function named print_release_notes that is used down below.
    def print_release_notes(output_fp, notes, level_prefixes, level=0):
        """Emits the notes for a single release to output_fp.

        @param output_fp: The file to write the notes to
        @param notes: An array of strings containing the notes for the release. Some elements may be lists of strings
            themselves to represent sublists. Only three levels of nested lists are allowed. This is the same format
            returned by parse_change_log() method.
        @param level_prefixes: The prefix to use for each of the three levels of notes.
        @param level: The current level in the notes.
        """
        prefix = level_prefixes[level]
        for note in notes:
            if isinstance(note, list):
                # If a sublist, then recursively call this function, increasing the level.
                print_release_notes(output_fp, note, level_prefixes, level + 1)
                if level == 0:
                    print("", file=output_fp)
            else:
                # Otherwise emit the note with the prefix for this level.
                print("%s%s" % (prefix, note), file=output_fp)

    # Handle the RPM log first.  We parse CHANGELOG.md and then emit the notes in the expected format.
    fp = open("changelog-rpm", "w")
    try:
        for release in parse_change_log():
            date_str = time.strftime("%a %b %d %Y", time.localtime(release["time"]))

            # RPM expects the leading line for a relesae to start with an asterisk, then have
            # the name of the person doing the release, their e-mail and then the version.
            print(
                "* %s %s <%s> %s"
                % (
                    date_str,
                    release["packager"],
                    release["packager_email"],
                    release["version"],
                ),
                file=fp,
            )
            print("", file=fp)
            print("Release: %s (%s)" % (release["version"], release["name"]), file=fp)
            print("", file=fp)
            # Include the release notes, with the first level with no indent, an asterisk for the second level
            # and a dash for the third.
            print_release_notes(fp, release["notes"], ["", " * ", "   - "])
            print("", file=fp)
    finally:
        fp.close()

    # Next, create the Debian change log.
    fp = open("changelog-deb", "w")
    try:
        for release in parse_change_log():
            # Debian expects a leading line that starts with the package, including the version, the distribution
            # urgency.  Then, anything goes until the last line for the release, which begins with two dashes.
            date_str = time.strftime(
                "%a, %d %b %Y %H:%M:%S %z", time.localtime(release["time"])
            )
            print(
                "scalyr-agent-2 (%s) stable; urgency=low" % release["version"], file=fp
            )
            # Include release notes with an indented first level (using asterisk, then a dash for the next level,
            # finally a plus sign.
            print_release_notes(fp, release["notes"], [" * ", "   - ", "     + "])
            print(
                "-- %s <%s>  %s"
                % (release["packager"], release["packager_email"], date_str,),
                file=fp,
            )
    finally:
        fp.close()


def parse_change_log():
    """Parses the contents of CHANGELOG.md and returns the content in a structured way.

    @return: A list of dicts, one for each release in CHANGELOG.md.  Each release dict will have with several fields:
            name:  The name of the release
            version:  The version of the release
            packager:  The name of the packager, such as 'Steven Czerwinski'
            packager_email:  The email for the packager
            time:  The seconds past epoch when the package was created
            notes:  A list of strings or lists representing the notes for the release.  The list may
                have elements that are strings (for a single line of notes) or lists (for a nested list under
                the last string element).  Only three levels of nesting are allowed.
    """
    # Some regular expressions matching what we expect to see in CHANGELOG.md.
    # Each release section should start with a '##' line for major header.
    release_matcher = re.compile(r'## ([\d\._]+) "(.*)"')
    # The expected pattern we will include in a HTML comment to give information on the packager.
    packaged_matcher = re.compile(
        r"Packaged by (.*) <(.*)> on (\w+ \d+, \d+ \d+:\d\d [+-]\d\d\d\d)"
    )

    # Listed below are the deliminators we use to extract the structure from the changelog release
    # sections.  We fix our markdown syntax to make it easier for us.
    #
    # Our change log will look something like this:
    #
    # ## 2.0.1 "Aggravated Aardvark"
    #
    # New core features:
    # * Blah blah
    # * Blah Blah
    #   - sub point
    #
    # Bug fixes:
    # * Blah Blah

    # The deliminators, each level is marked by what pattern we should see in the next line to either
    # go up a level, go down a level, or confirm it is at the same level.
    section_delims = [
        # First level does not have any prefix.. just plain text.
        # So, the level up is the release header, which begins with '##'
        # The level down is ' *'.
        {
            "up": re.compile("## "),
            "down": re.compile(r"\* "),
            "same": re.compile(r"[^\s\*\-#]"),
            "prefix": "",
        },
        # Second level always begins with an asterisk.
        {
            "up": re.compile(r"[^\s\*\-#]"),
            "down": re.compile("    - "),
            "same": re.compile(r"\* "),
            "prefix": "* ",
        },
        # Third level always begins with '  -'
        {
            "up": re.compile(r"\* "),
            "down": None,
            "same": re.compile("    - "),
            "prefix": "    - ",
        },
    ]

    # Helper function.
    def read_section(lines, level=0):
        """Transforms the lines representing the notes for a single release into the desired nested representation.

        @param lines: The lines for the notes for a release including markup. NOTE, this list must be in reverse order,
            where the next line to be scanned is the last line in the list.
        @param level: The nesting level that these lines are at.

        @return: A list containing the notes, with nested lists as appropriate.
        """
        result = []

        if len(lines) == 0:
            return result

        while len(lines) > 0:
            # Go over each line, seeing based on its content, if we should go up a nesting level, down a level,
            # or just stay at the same level.
            my_line = lines.pop()

            # If the next line is at our same level, then just add it to our current list and continue.
            if section_delims[level]["same"].match(my_line) is not None:
                result.append(my_line[len(section_delims[level]["prefix"]) :])
                continue

            # For all other cases, someone else is going to have to look at this line, so add it back to the list.
            lines.append(my_line)

            # If the next line looks like it belongs any previous nesting levels, then we must have exited out of
            # our current nesting level, so just return what we have gathered for this sublist.
            for i in range(level + 1):
                if section_delims[i]["up"].match(my_line) is not None:
                    return result
            if (
                section_delims[level]["down"] is not None
                and section_delims[level]["down"].match(my_line) is not None
            ):
                # Otherwise, it looks like the next line belongs to a sublist.  Recursively call ourselves, going
                # down a level in nesting.
                result.append(read_section(lines, level + 1))
            else:
                raise BadChangeLogFormat(
                    "Release not line did not match expect format at level %d: %s"
                    % (level, my_line)
                )
        return result

    # Begin the real work here.  Read the change log.
    change_log_fp = open(os.path.join(__source_root__, "CHANGELOG.md"), "r")

    try:
        # Skip over the first two lines since it should be header.
        change_log_fp.readline()
        change_log_fp.readline()

        # Read over all the lines, eliminating the comment lines and other useless things.  Also strip out all newlines.
        content = []
        in_comment = False
        for line in change_log_fp:
            line = line.rstrip()
            if len(line) == 0:
                continue

            # Check for a comment.. either beginning or closing.
            if line == "<!---":
                in_comment = True
            elif line == "--->":
                in_comment = False
            elif packaged_matcher.match(line) is not None:
                # The only thing we will pay attention to while in a comment is our packaged line.  If we see it,
                # grab it.
                content.append(line)
            elif not in_comment:
                # Keep any non-comments.
                content.append(line)

        change_log_fp.close()
        change_log_fp = None
    finally:
        if change_log_fp is not None:
            change_log_fp.close()

    # We reverse the content list so the first lines to be read are at the end.  This way we can use pop down below.
    content.reverse()

    # The list of release objects
    releases = []

    # The rest of the log should just contain release notes for each release.  Iterate over the content,
    # reading out the release notes for each release.
    while len(content) > 0:
        # Each release must begin with at least two lines -- one for the release name and then one for the
        # 'Packaged by Steven Czerwinski on... ' line that we pulled out of the HTML comment.
        if len(content) < 2:
            raise BadChangeLogFormat(
                "New release section does not contain at least two lines."
            )

        # Extract the information from each of those two lines.
        current_line = content.pop()
        release_version_name = release_matcher.match(current_line)
        if release_version_name is None:
            raise BadChangeLogFormat(
                "Header line for release did not match expected format: %s"
                % current_line
            )

        current_line = content.pop()
        packager_info = packaged_matcher.match(current_line)
        if packager_info is None:
            raise BadChangeLogFormat(
                "Packager line for release did not match expected format: %s"
                % current_line
            )

        # Read the section notes until we hit a '##' line.
        release_notes = read_section(content)

        try:
            time_value = parse_date(packager_info.group(3))
        except ValueError as err:
            message = getattr(err, "message", str(err))
            raise BadChangeLogFormat(message)

        releases.append(
            {
                "name": release_version_name.group(2),
                "version": release_version_name.group(1),
                "packager": packager_info.group(1),
                "packager_email": packager_info.group(2),
                "time": time_value,
                "notes": release_notes,
            }
        )

    return releases


# A string containing the build info for this build, to be placed in the 'build_info' file.
__build_info__ = None


def get_build_info():
    """Returns a string containing the build info."""
    global __build_info__
    if __build_info__ is not None:
        return __build_info__

    build_info_buffer = StringIO()
    original_dir = os.getcwd()

    try:
        # We need to execute the git command in the source root.
        os.chdir(__source_root__)
        # Add in the e-mail address of the user building it.
        (rc, packager_email) = run_command(
            "git config user.email", fail_quietly=True, command_name="git"
        )
        if rc != 0:
            packager_email = "unknown"

        print("Packaged by: %s" % packager_email.strip(), file=build_info_buffer)

        # Determine the last commit from the log.
        (_, commit_id) = run_command(
            "git log --summary -1 | head -n 1 | cut -d ' ' -f 2",
            exit_on_fail=True,
            command_name="git",
        )
        print("Latest commit: %s" % commit_id.strip(), file=build_info_buffer)

        # Include the branch just for safety sake.
        (_, branch) = run_command(
            "git branch | cut -d ' ' -f 2", exit_on_fail=True, command_name="git"
        )
        print("From branch: %s" % branch.strip(), file=build_info_buffer)

        # Add a timestamp.
        print(
            "Build time: %s"
            % six.text_type(strftime("%Y-%m-%d %H:%M:%S UTC", gmtime())),
            file=build_info_buffer,
        )

        __build_info__ = build_info_buffer.getvalue()
        return __build_info__
    finally:
        os.chdir(original_dir)

        if build_info_buffer is not None:
            build_info_buffer.close()


def set_build_info(build_info_file_path):
    """Sets the file to use as the build_info file to include in the package.

    If this is called, then future calls to get_build_info will return the contents of this file
    and will not use other commands such as 'git' to try to create it on its own.

    This is useful when you are running trying create a package on a system that does not have full access
    to git.

    @param build_info_file_path: The path to the build_info file to use.
    """
    global __build_info__
    fp = open(build_info_file_path, "r")
    __build_info__ = fp.read()
    fp.close()

    return __build_info__


class BadChangeLogFormat(Exception):
    pass


if __name__ == "__main__":
    parser = OptionParser(
        usage="Usage: python build_package.py [options] %s" % "|".join(PACKAGE_TYPES)
    )
    parser.add_option(
        "-v",
        "--variant",
        dest="variant",
        default=None,
        help="An optional string that is included in the package name to identify a variant "
        "of the main release created by a different packager.  "
        "Most users do not need to use this option.",
    )
    parser.add_option(
        "",
        "--only-create-build-info",
        action="store_true",
        dest="build_info_only",
        default=False,
        help="If true, will only create the build_info file and exit.  This can be used in conjunction "
        "with the --set-build-info option to create the build_info file on one host and then build the "
        "rest of the package on another.  This is useful when the final host does not have full access "
        "to git",
    )

    parser.add_option(
        "",
        "--no-versioned-file-name",
        action="store_true",
        dest="no_versioned_file_name",
        default=False,
        help="If true, will not embed the version number in the artifact's file name.  This only "
        "applies to the `tarball` and container builders artifacts.",
    )

    parser.add_option(
        "",
        "--set-build-info",
        dest="build_info",
        default=None,
        help="The path to the build_info file to include in the final package.  If this is used, "
        "this process will not invoke commands such as git in order to compute the build information "
        "itself.  The file should be one built by a previous run of this script.",
    )

    parser.add_option(
        "",
        "--coverage",
        dest="coverage",
        action="store_true",
        default=False,
        help="Enable coverage analysis. Can be used in smoketests. Only works with docker/k8s.",
    )

    (options, args) = parser.parse_args()
    # If we are just suppose to create the build_info, then do it and exit.  We do not bother to check to see
    # if they specified a package.
    if options.build_info_only:
        write_to_file(get_build_info(), "build_info")
        print("Built build_info")
        sys.exit(0)

    if len(args) < 1:
        print(
            "You must specify the package you wish to build, one of the following: %s."
            % ", ".join(PACKAGE_TYPES),
            file=sys.stderr,
        )
        parser.print_help(sys.stderr)
        sys.exit(1)
    elif len(args) > 1:
        print("You may only specify one package to build.", file=sys.stderr)
        parser.print_help(sys.stderr)
        sys.exit(1)
    elif args[0] not in PACKAGE_TYPES:
        print('Unknown package type given: "%s"' % args[0], file=sys.stderr)
        parser.print_help(sys.stderr)
        sys.exit(1)

    if options.build_info is not None:
        set_build_info(options.build_info)

    artifact = build_package(
        args[0], options.variant, options.no_versioned_file_name, options.coverage,
    )
    print("Built %s" % artifact)
    sys.exit(0)<|MERGE_RESOLUTION|>--- conflicted
+++ resolved
@@ -324,20 +324,10 @@
         convert_newlines=True,
     )
 
-<<<<<<< HEAD
     # TODO: Check certificate expiration same as we do as part of tox lint target
     # NOTE: This requires us to update Jenkins pipeline and other places where this script is called
     # to install cryptography library
 
-    # Generate the file used by WIX's candle program.
-    create_wxs_file(
-        make_path(agent_source_root, "win32/scalyr_agent.wxs"),
-        convert_path("Scalyr/bin"),
-        "scalyr_agent.wxs",
-    )
-
-=======
->>>>>>> 256e6c03
     # Get ready to run wix.  Add in WIX to the PATH variable.
     os.environ["PATH"] = "%s;%s\\bin" % (os.getenv("PATH"), os.getenv("WIX"))
 
