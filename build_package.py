#!/usr/bin/env python
#
# Copyright 2014 Scalyr Inc.
#
# Licensed under the Apache License, Version 2.0 (the "License");
# you may not use this file except in compliance with the License.
# You may obtain a copy of the License at
#
#   http://www.apache.org/licenses/LICENSE-2.0
#
# Unless required by applicable law or agreed to in writing, software
# distributed under the License is distributed on an "AS IS" BASIS,
# WITHOUT WARRANTIES OR CONDITIONS OF ANY KIND, either express or implied.
# See the License for the specific language governing permissions and
# limitations under the License.
# ------------------------------------------------------------------------
#
# Script used to build the RPM, Debian, and tarball packages for releasing Scalyr Agent 2.
#
# To execute this script, you must have installed fpm: https://github.com/jordansissel/fpm
#
# Usage: python build_package.py [options] rpm|tarball|deb
#
# author: Steven Czerwinski <czerwin@scalyr.com>

from __future__ import absolute_import
from __future__ import print_function
from __future__ import unicode_literals

__author__ = "czerwin@scalyr.com"

import errno
import glob
import os
import re
import shutil
import stat
import subprocess
import sys
import tarfile
import tempfile
import time
import uuid

from io import StringIO
from io import BytesIO
from io import open

from optparse import OptionParser
from time import gmtime, strftime

from scalyr_agent.__scalyr__ import get_install_root, SCALYR_VERSION, scalyr_init

scalyr_init()

import scalyr_agent.util as scalyr_util

# [start of 2->TODO]
# Check for suitability.
# Important. Import six as any other dependency from "third_party" libraries after "__scalyr__.scalyr_init"
import six
from six.moves import range

# [end of 2->TOD0]

# The root of the Scalyr repository should just be the parent of this file.
__source_root__ = get_install_root()

# All the different packages that this script can build.
PACKAGE_TYPES = [
    "rpm",
    "tarball",
    "deb",
    "win32",
    "docker_syslog_builder",
    "docker_json_builder",
    "k8s_builder",
]


def build_package(package_type, variant, no_versioned_file_name, coverage_enabled):
    """Builds the scalyr-agent-2 package specified by the arguments.

    The package is left in the current working directory.  The file name of the
    package is returned by this function.

    @param package_type: One of `PACKAGE_TYPES`. Determines which package type is built.
    @param variant: Adds the specified string into the package's iteration name. This may be None if no additional
        tweak to the name is required. This is used to produce different packages even for the same package type (such
        as 'rpm').
    @param no_versioned_file_name:  If True, will not embed a version number in the resulting artifact's file name.
        This only has an affect if building one of the tarball formats.
    @param coverage_enabled: If True, enables coverage analysis. Patches Dockerfile to run agent with coverage.

    @return: The file name of the produced package.
    """
    original_cwd = os.getcwd()

    version = SCALYR_VERSION

    # Create a temporary directory to build the package in.
    tmp_dir = tempfile.mkdtemp(prefix="build-scalyr-agent-packages")

    try:
        # Change to that directory and delegate to another method for the specific type.
        os.chdir(tmp_dir)
        if package_type == "tarball":
            artifact_file_name = build_tarball_package(
                variant, version, no_versioned_file_name
            )
        elif package_type == "win32":
            artifact_file_name = build_win32_installer_package(variant, version)
        elif package_type == "docker_syslog_builder":
            # An image for running on Docker configured to receive logs from other containers via syslog.
            # This is the deprecated approach (but is still published under scalyr/scalyr-docker-agent for
            # backward compatibility.)  We also publish this under scalyr/scalyr-docker-agent-syslog to help
            # with the eventual migration.
            artifact_file_name = build_container_builder(
                variant,
                version,
                no_versioned_file_name,
                "scalyr-docker-agent.tar.gz",
                "docker/Dockerfile.syslog",
                "docker/docker-syslog-config",
                "scalyr-docker-agent-syslog",
                ["scalyr/scalyr-agent-docker-syslog", "scalyr/scalyr-agent-docker"],
                coverage_enabled=coverage_enabled,
            )
        elif package_type == "docker_json_builder":
            # An image for running on Docker configured to fetch logs via the file system (the container log
            # directory is mounted to the agent container.)  This is the preferred way of running on Docker.
            # This image is published to scalyr/scalyr-agent-docker-json.
            artifact_file_name = build_container_builder(
                variant,
                version,
                no_versioned_file_name,
                "scalyr-docker-agent.tar.gz",
                "docker/Dockerfile",
                "docker/docker-json-config",
                "scalyr-docker-agent-json",
                ["scalyr/scalyr-agent-docker-json"],
                coverage_enabled=coverage_enabled,
            )
        elif package_type == "k8s_builder":
            # An image for running the agent on Kubernetes.
            artifact_file_name = build_container_builder(
                variant,
                version,
                no_versioned_file_name,
                "scalyr-k8s-agent.tar.gz",
                "docker/Dockerfile.k8s",
                "docker/k8s-config",
                "scalyr-k8s-agent",
                ["scalyr/scalyr-k8s-agent"],
                coverage_enabled=coverage_enabled,
            )
        else:
            assert package_type in ("deb", "rpm")
            artifact_file_name = build_rpm_or_deb_package(
                package_type == "rpm", variant, version
            )

        os.chdir(original_cwd)

        # Move the artifact (built package) to the original current working dir.
        shutil.move(os.path.join(tmp_dir, artifact_file_name), artifact_file_name)
        return artifact_file_name
    finally:
        # Be sure to delete the temporary directory.
        os.chdir(original_cwd)
        shutil.rmtree(tmp_dir)


# A GUID representing Scalyr products, used to generate a per-version guid for each version of the Windows
# Scalyr Agent.  DO NOT MODIFY THIS VALUE, or already installed software on clients machines will not be able
# to be upgraded.
_scalyr_guid_ = uuid.UUID("{0b52b8a0-22c7-4d50-92c1-8ea3b258984e}")


def build_win32_installer_package(variant, version):
    """Builds an MSI that will install the agent on a win32 machine in the current working directory.

    Note, this can only be run on a Windows machine with the proper binaries and packages installed.

    @param variant: If not None, will add the specified string to the GUID used to identify the installed
        executables.  This can be used to avoid customer builds of the agent from colliding with the Scalyr-built
        ones.
    @param version: The agent version.

    @return: The file name of the built package.
    """
    if os.getenv("WIX") is None:
        print(
            "Error, the WIX toolset does not appear to be installed.", file=sys.stderr
        )
        print(
            "Please install it to build the Windows Scalyr Agent installer.",
            file=sys.stderr,
        )
        print("See http://wixtoolset.org.", file=sys.stderr)
        sys.exit(1)

    try:
        import psutil  # NOQA
    except ImportError:
        # noinspection PyUnusedLocal
        print(
            "Error, the psutil Python module is not installed.  This is required to build the",
            file=sys.stderr,
        )
        print(
            "Windows version of the Scalyr Agent.  Please download and install it.",
            file=sys.stderr,
        )
        print("See http://pythonhosted.org/psutil/", file=sys.stderr)
        print(
            'On many systems, executing "pip install psutil" will install the package.',
            file=sys.stderr,
        )
        sys.exit(1)

    make_directory("source_root")
    make_directory("data_files")

    agent_source_root = __source_root__

    # Populate source_root
    os.chdir("source_root")

    shutil.copytree(make_path(agent_source_root, "scalyr_agent"), "scalyr_agent")
    # We have to move __scalyr__.py up to the top of the source_root since, when running in the environment
    # generated by py2exe, an 'import __scalyr__.py' will not look in the current directory.. it will only look
    # for that module at the top of the sources_root.  Essentially, the PYTHONPATH variable only has a single
    # entry in it, and it does not have '.' in it.  We leave a copy of __scalyr__.py in the original scalyr_agent
    # directory because we need it there when we execute setup.py.  For the same reason, we put a copy of VERSION.
    shutil.copy(convert_path("scalyr_agent/__scalyr__.py"), "__scalyr__.py")
    shutil.copy(make_path(agent_source_root, "VERSION"), "VERSION.txt")
    shutil.copy(
        make_path(agent_source_root, "VERSION"),
        convert_path("scalyr_agent/VERSION.txt"),
    )

    shutil.copytree(make_path(agent_source_root, "monitors"), "monitors")

    os.chdir("monitors")
    recursively_delete_files_by_name("README.md")
    os.chdir("..")

    # Exclude certain files.
    # TODO:  Should probably use MANIFEST.in to do this, but don't know the Python-fu to do this yet.
    #
    # Don't include the tests directories.  Also, don't include the .idea directory created by IDE.
    recursively_delete_dirs_by_name(r"\.idea", "tests")
    recursively_delete_files_by_name(
        r".*\.pyc", r".*\.pyo", r".*\.pyd", r"all_tests\.py", r".*~"
    )

    # exclude all the third_party_tls libs under windows
    # because windows python has tls built in.
    recursively_delete_dirs_by_name("third_party_tls")

    # Move back up to the root directory and populate the data_files.
    os.chdir("..")
    os.chdir("data_files")

    # Copy the version file.  We copy it both to the root and the package root.  The package copy is done down below.
<<<<<<< HEAD
=======

    # make it VERSION.txt because PyInstaller on python 2 expects dll file named VERSION,
    # and then fails with an error because of the invalid DLL loading.
>>>>>>> 156f44c4
    shutil.copy(make_path(agent_source_root, "VERSION"), "VERSION.txt")
    shutil.copy(make_path(agent_source_root, "LICENSE.txt"), "LICENSE.txt")

    # Also add in build_info file
    try:
        write_to_file(get_build_info(), "build_info")
    except Exception as e:
        # NOTE: For now this error is not fatal in case git is not present on the system where
        # we are building a package
        print("Failed to retrieve / write build info fail: %s" % (str(e)))

    # Copy the third party licenses
    shutil.copytree(
        make_path(agent_source_root, "scalyr_agent/third_party/licenses"), "licenses"
    )

    # Copy the config file.
    cat_files(
        [make_path(agent_source_root, "config/agent.json")],
        "agent_config.tmpl",
        convert_newlines=True,
    )

    os.chdir("..")
    # We need to place a 'setup.py' here so that when we executed py2exe it finds it.
    shutil.copy(make_path(agent_source_root, "setup.py"), "setup.py")

    shutil.copy(
        make_path(agent_source_root, "DESCRIPTION.rst"),
        convert_path("source_root/DESCRIPTION.rst"),
    )
    pyinstaller_spec_path = os.path.join(
        agent_source_root, "win32", "scalyr-agent.spec"
    )

    shutil.copy(pyinstaller_spec_path, "scalyr-agent.spec")
    shutil.copy(
        os.path.join(agent_source_root, "win32", "wix-heat-bin-transform.xsl"),
        "wix-heat-bin-transform.xsl",
    )

    shutil.copy(
        os.path.join(agent_source_root, "win32", "scalyr_agent.wxs"), "scalyr_agent.wxs"
    )

    run_command(
        "{0} -m PyInstaller scalyr-agent.spec".format(sys.executable),
        exit_on_fail=True,
        command_name="pyinstaller",
    )

    make_directory("Scalyr/certs")
    make_directory("Scalyr/logs")
    make_directory("Scalyr/data")
    make_directory("Scalyr/config/agent.d")
    os.rename(os.path.join("dist", "scalyr-agent-2"), convert_path("Scalyr/bin"))
    shutil.copy(
        make_path(agent_source_root, "win32/ScalyrShell.cmd"),
        "Scalyr/bin/ScalyrShell.cmd",
    )

    # Copy the cert files.
    # AGENT-283: Certificate validation on windows seems to fail when the intermediate certs are present, skipping them
    cat_files(
        glob_files(make_path(agent_source_root, "certs/*_root.pem")),
        "Scalyr/certs/ca_certs.crt",
        convert_newlines=True,
    )

    # TODO: Check certificate expiration same as we do as part of tox lint target
    # NOTE: This requires us to update Jenkins pipeline and other places where this script is called
    # to install cryptography library

    # Get ready to run wix.  Add in WIX to the PATH variable.
    os.environ["PATH"] = "%s;%s\\bin" % (os.getenv("PATH"), os.getenv("WIX"))

    if variant is None:
        variant = "main"

    # Generate a unique identifier used to identify this version of the Scalyr Agent to windows.
    product_code = create_scalyr_uuid3("ProductID:%s:%s" % (variant, version))
    # The upgrade code identifies all families of versions that can be upgraded from one to the other.  So, this
    # should be a single number for all Scalyr produced ones.
    upgrade_code = create_scalyr_uuid3("UpgradeCode:%s" % variant)

    # For prereleases, we use weird version numbers like 4.0.4.pre5.1 .  That does not work for Windows which
    # requires X.X.X.X.  So, we convert if necessary.
    if len(version.split(".")) == 5:
        parts = version.split(".")
        del parts[3]
        version = ".".join(parts)

    # Gather files by 'heat' tool from WIX and generate .wxs file for 'bin' folder.
    run_command(
        "heat dir Scalyr/bin -sreg -ag -cg BIN -dr APPLICATIONROOTDIRECTORY -var var.BinFolderSource -t wix-heat-bin-transform.xsl -o bin.wxs",
        exit_on_fail=True,
        command_name="heat",
    )

    run_command(
        'candle -nologo -out bin.wixobj bin.wxs -dBinFolderSource="Scalyr/bin"',
        exit_on_fail=True,
        command_name="candle",
    )

    run_command(
        'candle -nologo -out ScalyrAgent.wixobj -dVERSION="%s" -dUPGRADECODE="%s" '
        '-dPRODUCTCODE="%s" scalyr_agent.wxs' % (version, upgrade_code, product_code),
        exit_on_fail=True,
        command_name="candle",
    )

    installer_name = "ScalyrAgentInstaller-%s.msi" % version

    run_command(
        "light -nologo -ext WixUtilExtension.dll -ext WixUIExtension -out %s ScalyrAgent.wixobj bin.wixobj -v"
        % installer_name,
        exit_on_fail=True,
        command_name="light",
    )
    return installer_name


def create_wxs_file(template_path, dist_path, destination_path):
    """Performs a rewrite of the Wix file to replace template-like poritions with information about the
    binaries/files in `dist_path`.

    This is required so that our Windows installer includes all of the DLLs, Python compiled files, etc that py2exe
    produced.  This list can change over time and is dependent on the build machine, so we cannot hard code this
    list.  It must be determined dynamically.

    The file is rewrite by expanding the 'templates' found between the '<!-- EXPAND_FROM_BIN' markers.  This will
    make a copy of the included template, once for each file in the `dist_path`, replacing such variables as
    $COMPONENT_ID, $COMPONENT_GUID, $FILE_ID, and $FILE_SOURCE with values calculated on the file's information.

    You may also specify a list of files to exclude in `dist_path` from the template expansion.  This is used for
    well-known files that are already in the Wix file.

    Here is an example:
      <!-- EXPAND_FROM_BIN EXCLUDE:scalyr-agent-2.exe,scalyr-agent-2-config.exe,ScalyrAgentService.exe -->
        <Component Id='$COMPONENT_ID' Guid='$COMPONENT_GUID' >
          <File Id='$FILE_ID' DiskId='1' KeyPath='yes' Checksum='yes'  Source='$FILE_SOURCE' />
         </Component>
      <!-- EXPAND_FROM_BIN -->

    @param template_path: The file path storing the Wix file to copy/rewrite.
    @param dist_path: The path to the directory containing the files that should be included in the template
        expansion.
    @param destination_path: The file path to write the result

    @type template_path: str
    @type dist_path: str
    @type destination_path: str
    """
    # First, calculate all of the per-file information for each file in the distribution directory.
    dist_files = []
    for dist_file_path in glob.glob("%s/*" % dist_path):
        base_file = os.path.basename(dist_file_path)
        file_id = base_file.replace(".", "_").replace("-", "_")
        entry = {
            "BASE": base_file,
            "FILE_ID": file_id,
            "COMPONENT_GUID": str(create_scalyr_uuid3("DistComp%s" % base_file)),
            "COMPONENT_ID": "%s_comp" % file_id,
            "FILE_SOURCE": dist_file_path,
        }

        dist_files.append(entry)

    # For the sake of easier coding, we read all of the lines of the input file into an array.
    f = open(template_path)
    try:
        template_lines = f.readlines()
    finally:
        f.close()

    # Now go through, looking for the markers, and when we find them, do the replacement.
    result = []
    while len(template_lines) > 0:
        if "<!-- EXPAND_FROM_BIN" in template_lines[0]:
            result.extend(expand_template(template_lines, dist_files))
        else:
            line = template_lines[0]
            del template_lines[0]
            result.append(line)

    # Write the resulting lines out.
    f = open(destination_path, "w")
    try:
        for line in result:
            f.write(line)
    finally:
        f.close()


def create_scalyr_uuid3(name):
    """
    Create a UUID based on the Scalyr UUID namespace and a hash of `name`.

    :param name: The name
    :type name: six.text
    :return: The UUID
    :rtype: uuid.UUID
    """
    return scalyr_util.create_uuid3(_scalyr_guid_, name)


def expand_template(input_lines, dist_files):
    """Reads the template starting at the first entry in `input_lines` and generates a copy of it for each
    item in `dist_files` that is not excluded.

    Used by `create_wxs_file`.

    This consumes the lines from the `input_lines` list.

    @param input_lines: The list of input lines from the file, with the first beginning a template expansion
        (should have the <!-- EXPAND_FROM_BIN pragma in it).
    @param dist_files: The list of file entries from the distribution directory.  The template should be expanded
        once for each entry (unless it was specifically excluded).

    @type input_lines: [str]
    @type dist_files:  [{}]

    @return: The list of lines produced by the expansion.
    @rtype: [str]
    """
    # First, see if there were any files that should be excluded.  This will be in the first line, prefaced by
    # EXCLUDED and a comma separated list.
    match = re.search(r"EXCLUDE:(\S*)", input_lines[0])
    del input_lines[0]

    if match is not None:
        excluded_files = match.group(1).split(",")
    else:
        excluded_files = []

    # Create a list of just the template.  We need to find where it ends in the input lines.
    template_lines = []
    found_end = False
    while len(input_lines) > 0:
        line = input_lines[0]
        del input_lines[0]
        if "<!-- EXPAND_FROM_BIN" in line:
            found_end = True
            break
        else:
            template_lines.append(line)

    if not found_end:
        raise Exception("Did not find termination for EXPAND_FROM_BIN")

    result = []
    # Do the expansion.
    for dist_entry in dist_files:
        if dist_entry["BASE"] in excluded_files:
            continue

        for template_line in template_lines:
            line = template_line.replace("$FILE_ID", dist_entry["FILE_ID"])
            line = line.replace("$COMPONENT_GUID", dist_entry["COMPONENT_GUID"])
            line = line.replace("$COMPONENT_ID", dist_entry["COMPONENT_ID"])
            line = line.replace("$FILE_SOURCE", dist_entry["FILE_SOURCE"])

            result.append(line)

    return result


def build_common_docker_and_package_files(create_initd_link, base_configs=None):
    """Builds the common `root` system used by Debian, RPM, and container source tarballs in the current working
    directory.

    @param create_initd_link: Whether or not to create the link from initd to the scalyr agent binary.
    @param base_configs:  The directory (relative to the top of the source tree) that contains the configuration
        files to copy (such as the agent.json and agent.d directory).  If None, then will use `config`.
    @type create_initd_link: bool
    @type base_configs: str
    """
    original_dir = os.getcwd()

    # Create the directory structure for where the RPM/Debian package will place files on the system.
    make_directory("root/etc/init.d")
    make_directory("root/var/log/scalyr-agent-2")
    make_directory("root/var/lib/scalyr-agent-2")
    make_directory("root/usr/share")
    make_directory("root/usr/sbin")

    # Place all of the import source in /usr/share/scalyr-agent-2.
    os.chdir("root/usr/share")

    build_base_files(base_configs=base_configs)

    os.chdir("scalyr-agent-2")
    # The build_base_files leaves the config directory in config, but we have to move it to its etc
    # location.  We just rename it to the right directory.
    shutil.move(
        convert_path("config"), make_path(original_dir, "root/etc/scalyr-agent-2")
    )
    os.chdir(original_dir)

    # Make sure there is an agent.d directory regardless of the config directory we used.
    make_directory("root/etc/scalyr-agent-2/agent.d")

    # Create the links to the appropriate commands in /usr/sbin and /etc/init.d/
    if create_initd_link:
        make_soft_link(
            "/usr/share/scalyr-agent-2/bin/scalyr-agent-2",
            "root/etc/init.d/scalyr-agent-2",
        )
    make_soft_link(
        "/usr/share/scalyr-agent-2/bin/scalyr-agent-2", "root/usr/sbin/scalyr-agent-2"
    )
    make_soft_link(
        "/usr/share/scalyr-agent-2/bin/scalyr-agent-2-config",
        "root/usr/sbin/scalyr-agent-2-config",
    )
    make_soft_link(
        "/usr/share/scalyr-agent-2/bin/scalyr-switch-python",
        "root/usr/sbin/scalyr-switch-python",
    )


def build_container_builder(
    variant,
    version,
    no_versioned_file_name,
    source_tarball,
    dockerfile,
    base_configs,
    image_name,
    image_repos,
    coverage_enabled=False,
):
    """Builds an executable script in the current working directory that will build the container image for the various
    Docker and Kubernetes targets.  This script embeds all assets it needs in it so it can be a standalone artifact.
    The script is based on `docker/scripts/container_builder_base.sh`.  See that script for information on it can
    be used.

    @param variant: If not None, will add the specified string into the final script name. This allows for different
        scripts to be built for the same type and same version.
    @param version: The agent version.
    @param no_versioned_file_name:  True if the version number should not be embedded in the script's file name.
    @param source_tarball:  The filename for the source tarball (including the `.tar.gz` extension) that will
        be built and then embedded in the artifact.  The contents of the Dockerfile will determine what this
        name should be.
    @param dockerfile:  The file path for the Dockerfile to embed in the script, relative to the top of the
        agent source directory.
    @param base_configs:  The file path for the configuration to use when building the container image, relative
        to the top of the agent source directory.  This allows for different `agent.json` and `agent.d` directories
        to be used for Kubernetes, docker, etc.
    @param image_name:  The name for the image that is being built.  Will be used for the artifact's name.
    @param image_repos:  A list of repositories that should be added as tags to the image once it is built.
        Each repository will have two tags added -- one for the specific agent version and one for `latest`.
    @param coverage_enabled: Path Dockerfile to run agent with enabled coverage.

    @return: The file name of the built artifact.
    """
    build_container_tarball(source_tarball, base_configs=base_configs)

    agent_source_root = __source_root__
    # Make a copy of the right Dockerfile to embed in the script.
    shutil.copy(make_path(agent_source_root, dockerfile), "Dockerfile")
    # copy requirements file with dependencies for docker builds.
    shutil.copy(
        make_path(agent_source_root, os.path.join("docker", "requirements.txt")),
        "requirements.txt",
    )

    if variant is None:
        version_string = version
    else:
        version_string = "%s.%s" % (version, variant)

    # Read the base builder script into memory
    base_fp = open(
        make_path(agent_source_root, "docker/scripts/container_builder_base.sh"), "r"
    )
    base_script = base_fp.read()
    base_fp.close()

    # The script has two lines defining environment variables (REPOSITORIES and TAGS) that we need to overwrite to
    # set them to what we want.  We'll just do some regex replace to do that.
    base_script = re.sub(
        r"\n.*OVERRIDE_REPOSITORIES.*\n",
        '\nREPOSITORIES="%s"\n' % ",".join(image_repos),
        base_script,
    )
    base_script = re.sub(
        r"\n.*OVERRIDE_TAGS.*\n",
        '\nTAGS="%s"\n' % "%s,latest" % version_string,
        base_script,
    )

    if no_versioned_file_name:
        output_name = image_name
    else:
        output_name = "%s-%s" % (image_name, version_string)

    # Tar it up but hold the tarfile in memory.  Note, if the source tarball really becomes massive, might have to
    # rethink this.
    tar_out = BytesIO()
    tar = tarfile.open("assets.tar.gz", "w|gz", tar_out)

    # if coverage enabled patch Dockerfile to install coverage package with pip.
    if coverage_enabled:
        with open("Dockerfile", "r") as file:
            data = file.read()
        new_dockerfile_source = re.sub(r"(RUN\spip\s.*)", r"\1 coverage==4.5.4", data)
        new_dockerfile_source = re.sub(
            r"CMD .*\n",
            'CMD ["coverage", "run", "--branch", "/usr/share/scalyr-agent-2/py/scalyr_agent/agent_main.py", '
            '"--no-fork", "--no-change-user", "start"]',
            new_dockerfile_source,
        )

        with open("Dockerfile", "w") as file:
            file.write(new_dockerfile_source)

    tar.add("Dockerfile")
    tar.add("requirements.txt")
    tar.add(source_tarball)
    tar.close()

    # Write one file that has the contents of the script followed by the contents of the tarfile.
    builder_fp = open(output_name, "wb")
    builder_fp.write(base_script.encode("utf-8"))
    builder_fp.write(tar_out.getvalue())
    builder_fp.close()

    # Make the script executable.
    st = os.stat(output_name)
    os.chmod(output_name, st.st_mode | stat.S_IEXEC | stat.S_IXGRP)

    return output_name


def build_container_tarball(tarball_name, base_configs=None):
    """Builds the scalyr-agent-2 tarball for either Docker or Kubernetes in the current working directory.

    @param tarball_name:  The name for the output tarball (including the `.tar.gz` extension)
    @param base_configs: The directory (relative to the top of the source tree) that contains the configuration
        files to copy (such as the agent.json and agent.d directory).  If None, then will use `config`.
    @type tarball_name: str
    @type base_configs: str

    @return: The file name of the built tarball.
    """
    build_common_docker_and_package_files(False, base_configs=base_configs)

    # Need to create some docker specific files
    make_directory("root/var/log/scalyr-agent-2/containers")

    # Tar it up.
    tar = tarfile.open(tarball_name, "w:gz")
    original_dir = os.getcwd()

    os.chdir("root")

    # Do a manual walk over the contents of root so that we can use `addfile` to add the tarfile... which allows
    # us to reset the owner/group to root.  This might not be that portable to Windows, but for now, Docker is mainly
    # Posix.
    for root, dirs, files in os.walk("."):
        to_copy = []
        for name in dirs:
            to_copy.append(os.path.join(root, name))
        for name in files:
            to_copy.append(os.path.join(root, name))

        for x in to_copy:
            file_entry = tar.gettarinfo(x)
            file_entry.uname = "root"
            file_entry.gname = "root"
            file_entry.uid = 0
            file_entry.gid = 0

            if file_entry.isreg():
                fp = open(file_entry.name, "rb")
                tar.addfile(file_entry, fp)
                fp.close()
            else:
                tar.addfile(file_entry)

    os.chdir(original_dir)

    tar.close()

    return tarball_name


def build_rpm_or_deb_package(is_rpm, variant, version):
    """Builds either an RPM or Debian package in the current working directory.

    @param is_rpm: True if an RPM should be built. Otherwise a Debian package will be built.
    @param variant: If not None, will add the specified string into the iteration identifier for the package. This
        allows for different packages to be built for the same type and same version.
    @param version: The agent version.

    @return: The file name of the built package.
    """
    build_common_docker_and_package_files(True)

    # Create the scriplets the RPM/Debian package invokes when uninstalling or upgrading.
    create_scriptlets()
    # Produce the change logs that we will embed in the package, based on the CHANGELOG.md in this directory.
    create_change_logs()

    if is_rpm:
        package_type = "rpm"
    else:
        package_type = "deb"

    # Only change the iteration label if we need to embed a variant.
    if variant is not None:
        iteration_arg = "--iteration 1.%s" % variant
    else:
        iteration_arg = ""

    description = (
        "Scalyr Agent 2 is the daemon process Scalyr customers run on their servers to collect metrics and "
        "log files and transmit them to Scalyr."
    )

    run_command(
        'fpm -s dir -a all -t %s -n "scalyr-agent-2" -v %s '
        '  --license "Apache 2.0" '
        "  --vendor Scalyr %s "
        "  --maintainer czerwin@scalyr.com "
        "  --provides scalyr-agent-2 "
        '  --description "%s" '
        '  --depends "bash >= 3.2" '
        "  --url https://www.scalyr.com "
        "  --deb-user root "
        "  --deb-group root "
        "  --deb-changelog changelog-deb "
        "  --rpm-user root "
        "  --rpm-group root "
        "  --rpm-changelog changelog-rpm"
        "  --before-install preinstall.sh "
        "  --after-install postinstall.sh "
        "  --before-remove preuninstall.sh "
        "  --deb-no-default-config-files "
        "  --no-deb-auto-config-files "
        "  --config-files /etc/scalyr-agent-2/agent.json "
        # NOTE: We leave those two files in place since they are symlinks which might have been
        # updated by scalyr-switch-python and we want to leave this in place - aka make sure
        # selected Python version is preserved on upgrade
        "  --config-files /usr/share/scalyr-agent-2/bin/scalyr-agent-2 "
        "  --config-files /usr/share/scalyr-agent-2/bin/scalyr-agent-2-config "
        "  --directories /usr/share/scalyr-agent-2 "
        "  --directories /var/lib/scalyr-agent-2 "
        "  --directories /var/log/scalyr-agent-2 "
        "  -C root usr etc var" % (package_type, version, iteration_arg, description),
        exit_on_fail=True,
        command_name="fpm",
    )

    # We determine the artifact name in a little bit of loose fashion.. we just glob over the current
    # directory looking for something either ending in .rpm or .deb.  There should only be one package,
    # so that is fine.
    if is_rpm:
        files = glob.glob("*.rpm")
    else:
        files = glob.glob("*.deb")

    if len(files) != 1:
        raise Exception(
            "Could not find resulting rpm or debian package in the build directory."
        )

    return files[0]


def build_tarball_package(variant, version, no_versioned_file_name):
    """Builds the scalyr-agent-2 tarball in the current working directory.

    @param variant: If not None, will add the specified string into the final tarball name. This allows for different
        tarballs to be built for the same type and same version.
    @param version: The agent version.
    @param no_versioned_file_name:  True if the version number should not be embedded in the artifact's file name.

    @return: The file name of the built tarball.
    """
    # Use build_base_files to build all of the important stuff in ./scalyr-agent-2
    build_base_files()

    # Build the rest of the directories required for the tarball install.  Mainly, the log and data directories
    # in the tarball itself where the running process will store its state.
    make_directory("scalyr-agent-2/data")
    make_directory("scalyr-agent-2/log")
    make_directory("scalyr-agent-2/config/agent.d")

    # Create a file named packageless.  This signals to the agent that
    # this a tarball install instead of an RPM/Debian install, which changes
    # the default paths for th econfig, logs, data, etc directories.  See
    # configuration.py.
    write_to_file("1", "scalyr-agent-2/packageless")

    if variant is None:
        base_archive_name = "scalyr-agent-%s" % version
    else:
        base_archive_name = "scalyr-agent-%s.%s" % (version, variant)

    shutil.move("scalyr-agent-2", base_archive_name)

    output_name = (
        "%s.tar.gz" % base_archive_name
        if not no_versioned_file_name
        else "scalyr-agent.tar.gz"
    )
    # Tar it up.
    tar = tarfile.open(output_name, "w:gz")
    tar.add(base_archive_name)
    tar.close()

    return output_name


def replace_shebang(path, new_path, new_shebang):
    # type: (six.text_type, six.text_type, six.text_type) ->None
    with open(path, "r") as f:
        with open(new_path, "w") as newf:
            # skip shebang
            f.readline()
            newf.write(new_shebang)
            newf.write("\n")
            newf.write(f.read())


def build_base_files(base_configs="config"):
    """Build the basic structure for a package in a new directory scalyr-agent-2 in the current working directory.

    This creates scalyr-agent-2 in the current working directory and then populates it with the basic structure
    required by most of the packages.

    It copies the source files, the certs, the configuration directories, etc.  This will make sure to exclude
    files like .pyc, .pyo, etc.

    In the end, the structure will look like:
      scalyr-agent-2:
        py/scalyr_agent/           -- All the scalyr_agent source files
        certs/ca_certs.pem         -- The trusted SSL CA root list.
        config/agent.json          -- The configuration file.
        bin/scalyr-agent-2         -- Symlink to the agent_main.py file to run the agent.
        bin/scalyr-agent-2-config  -- Symlink to config_main.py to run the configuration tool
        build_info                 -- A file containing the commit id of the latest commit included in this package,
                                      the time it was built, and other information.

    @param base_configs:  The directory (relative to the top of the source tree) that contains the configuration
        files to copy (such as the agent.json and agent.d directory).  If None, then will use `config`.
    """
    original_dir = os.getcwd()
    # This will return the parent directory of this file.  We will use that to determine the path
    # to files like scalyr_agent/ to copy the source files
    agent_source_root = __source_root__

    make_directory("scalyr-agent-2/py")
    os.chdir("scalyr-agent-2")

    make_directory("certs")
    make_directory("bin")
    make_directory("misc")

    # Copy the version file.  We copy it both to the root and the package root.  The package copy is done down below.
    shutil.copy(make_path(agent_source_root, "VERSION"), "VERSION")

    # Copy the source files.
    os.chdir("py")

    shutil.copytree(make_path(agent_source_root, "scalyr_agent"), "scalyr_agent")
    shutil.copytree(make_path(agent_source_root, "monitors"), "monitors")
    os.chdir("monitors")
    recursively_delete_files_by_name("README.md")
    os.chdir("..")
    shutil.copy(
        make_path(agent_source_root, "VERSION"),
        os.path.join("scalyr_agent", "VERSION"),
    )

    # create copies of the agent_main.py with python2 and python3 shebang.
    agent_main_path = os.path.join(agent_source_root, "scalyr_agent", "agent_main.py")
    agent_main_py2_path = os.path.join("scalyr_agent", "agent_main_py2.py")
    agent_main_py3_path = os.path.join("scalyr_agent", "agent_main_py3.py")
    replace_shebang(agent_main_path, agent_main_py2_path, "#!/usr/bin/env python2")
    replace_shebang(agent_main_path, agent_main_py3_path, "#!/usr/bin/env python3")
    main_permissions = os.stat(agent_main_path).st_mode
    os.chmod(agent_main_py2_path, main_permissions)
    os.chmod(agent_main_py3_path, main_permissions)

    # create copies of the config_main.py with python2 and python3 shebang.
    config_main_path = os.path.join(agent_source_root, "scalyr_agent", "config_main.py")
    config_main_py2_path = os.path.join("scalyr_agent", "config_main_py2.py")
    config_main_py3_path = os.path.join("scalyr_agent", "config_main_py3.py")
    replace_shebang(config_main_path, config_main_py2_path, "#!/usr/bin/env python2")
    replace_shebang(config_main_path, config_main_py3_path, "#!/usr/bin/env python3")
    config_permissions = os.stat(config_main_path).st_mode
    os.chmod(config_main_py2_path, config_permissions)
    os.chmod(config_main_py3_path, config_permissions)

    # Exclude certain files.
    # TODO:  Should probably use MANIFEST.in to do this, but don't know the Python-fu to do this yet.
    #
    # Don't include the tests directories.  Also, don't include the .idea directory created by IDE.
    recursively_delete_dirs_by_name(r"\.idea", "tests")
    recursively_delete_files_by_name(
        r".*\.pyc", r".*\.pyo", r".*\.pyd", r"all_tests\.py", r".*~"
    )

    os.chdir("..")

    # Copy the config
    if base_configs is not None:
        config_path = base_configs
    else:
        config_path = "config"
    shutil.copytree(make_path(agent_source_root, config_path), "config")

    # Create the trusted CA root list.
    os.chdir("certs")
    cat_files(
        glob_files(make_path(agent_source_root, "certs/*_root.pem")), "ca_certs.crt"
    )
    cat_files(
        glob_files(make_path(agent_source_root, "certs/*_intermediate.pem")),
        "intermediate_certs.pem",
    )
    for cert_file in glob_files(make_path(agent_source_root, "certs/*.pem")):
        shutil.copy(cert_file, cert_file.split("/")[-1])

    # TODO: Check certificate expiration same as we do as part of tox lint target
    # NOTE: This requires us to update Jenkins pipeline and other places where this script is called
    # to install cryptography library
    os.chdir("..")

    # Misc extra files needed for some features.
    os.chdir("misc")
    # This docker file is needed by the `scalyr-agent-2-config --docker-create-custom-dockerfile` command.  We
    # put it in all distributions (not just the docker_tarball) in case a customer creates an imagine using a package.
    shutil.copy(
        make_path(agent_source_root, "docker/Dockerfile.custom_agent_config"),
        "Dockerfile.custom_agent_config",
    )
    shutil.copy(
        make_path(agent_source_root, "docker/Dockerfile.custom_k8s_config"),
        "Dockerfile.custom_k8s_config",
    )
    os.chdir("..")

    # Create symlinks for the two commands
    os.chdir("bin")

    make_soft_link("../py/scalyr_agent/agent_main.py", "scalyr-agent-2")
    make_soft_link("../py/scalyr_agent/config_main.py", "scalyr-agent-2-config")

    # add switch python version script.
    shutil.copy(
        os.path.join(
            agent_source_root, "installer", "scripts", "scalyr-switch-python.sh"
        ),
        "scalyr-switch-python",
    )

    os.chdir("..")

    write_to_file(get_build_info(), "build_info")

    os.chdir(original_dir)


def make_directory(path):
    """Creates the specified directory including any parents that do not yet exist.

    @param path: The path of the directory to create. This string can use a forward slash to separate path
           components regardless of the separator character for this platform.  This method will perform the necessary
           conversion.
    """
    converted_path = convert_path(path)
    try:
        os.makedirs(converted_path)
    except OSError as error:
        if error.errno == errno.EEXIST and os.path.isdir(converted_path):
            pass
        else:
            raise


def make_path(parent_directory, path):
    """Returns the full path created by joining path to parent_directory.

    This method is a convenience function because it allows path to use forward slashes
    to separate path components rather than the platform's separator character.

    @param parent_directory: The parent directory. This argument must use the system's separator character. This may be
        None if path is relative to the current working directory.
    @param path: The path to add to parent_directory. This should use forward slashes as the separator character,
        regardless of the platform's character.

    @return:  The path created by joining the two with using the system's separator character.
    """
    if parent_directory is None and os.path.sep == "/":
        return path

    if parent_directory is None:
        result = ""
    elif path.startswith("/"):
        result = ""
    else:
        result = parent_directory

    for path_part in path.split("/"):
        if len(path_part) > 0:
            result = os.path.join(result, path_part)

    return result


def convert_path(path):
    """Converts the forward slashes in path to the platform's separator and returns the value.

    @param path: The path to convert. This should use forward slashes as the separator character, regardless of the
        platform's character.

    @return: The path created by converting the forward slashes to the platform's separator.
    """
    return make_path(None, path)


def make_soft_link(source, link_path):
    """Creates a soft link at link_path to source.

    @param source: The path that the link will point to. This should use a forward slash as the separator, regardless
        of the platform's separator.
    @param link_path: The path where the link will be created. This should use a forward slash as the separator,
        regardless of the platform's separator.
    """
    os.symlink(convert_path(source), convert_path(link_path))


def glob_files(path):
    """Returns the paths that match the specified path glob (based on current working directory).

    @param path: The path with glob wildcard characters to match. This should use a forward slash as the separator,
        regardless of the platform's separator.

    @return: The list of matched paths.
    """
    return glob.glob(convert_path(path))


def recursively_delete_dirs_by_name(*dir_names):
    """Deletes any directories that are in the current working directory or any of its children whose file names
    match the specified regular expressions.

    This will recursively examine all children of the current working directory.

    If a directory is found that needs to be deleted, all of it and its children are deleted.

    @param dir_names: A variable number of strings containing regular expressions that should match the file names of
        the directories that should be deleted.
    """
    # Compile the strings into actual regular expression match objects.
    matchers = []
    for dir_name in dir_names:
        matchers.append(re.compile(dir_name))

    # Walk down the file tree, top down, allowing us to prune directories as we go.
    for root, dirs, files in os.walk("."):
        # The list of directories at the current level to delete.
        to_remove = []

        # Examine all directories at this level, see if any get a match
        for dir_path in dirs:
            remove_it = False
            for matcher in matchers:
                if matcher.match(dir_path):
                    remove_it = True
            if remove_it:
                to_remove.append(dir_path)

        # Go back and delete it.  Also, remove it from dirs so that we don't try to walk down it.
        for remove_dir_path in to_remove:
            shutil.rmtree(os.path.join(root, remove_dir_path))
            dirs.remove(remove_dir_path)


def recursively_delete_files_by_name(*file_names):
    """Deletes any files that are in the current working directory or any of its children whose file names
    match the specified regular expressions.

    This will recursively examine all children of the current working directory.

    @param file_names: A variable number of strings containing regular expressions that should match the file names of
        the files that should be deleted.
    """
    # Compile the strings into actual regular expression match objects.
    matchers = []
    for file_name in file_names:
        matchers.append(re.compile(file_name))

    # Walk down the current directory.
    for root, dirs, files in os.walk("."):
        # See if any of the files at this level match any of the matchers.
        for file_path in files:
            remove_it = False
            for matcher in matchers:
                if matcher.match(file_path):
                    remove_it = True
            # Delete it if it did match.
            if remove_it:
                os.unlink(os.path.join(root, file_path))


def cat_files(file_paths, destination, convert_newlines=False):
    """Concatenates the contents of the specified files and writes it to a new file at destination.

    @param file_paths: A list of paths for the files that should be read. The concatenating will be done in the same
        order as the list.
    @param destination: The path of the file to write the contents to.
    @param convert_newlines: If True, the final file will use Windows newlines (i.e., CR LF).
    """
    dest_fp = open(destination, "w")
    for file_path in file_paths:
        in_fp = open(file_path, "r")
        for line in in_fp:
            if convert_newlines:
                line.replace("\n", "\r\n")
            dest_fp.write(line)
        in_fp.close()
    dest_fp.close()


def write_to_file(string_value, file_path):
    """Writes the specified string to a new file.

    This removes trailing newlines, etc, to avoid adding an extra blank line.

    @param string_value: The value to write to the file.
    @param file_path: The path of the file to write to.
    """
    dest_fp = open(file_path, "w")
    dest_fp.write(string_value.rstrip())
    dest_fp.write(six.ensure_text(os.linesep))
    dest_fp.close()


def parse_date(date_str):
    """Parses a date time string of the format MMM DD, YYYY HH:MM +ZZZZ and returns seconds past epoch.

    Example of the format is: Oct 10, 2014 17:00 -0700

    @param date_str: A string containing the date and time in the format described above.

    @return: The number of seconds past epoch.

    @raise ValueError: if there is a parsing problem.
    """
    # For some reason, it was hard to parse this particular format with the existing Python libraries,
    # especially when the timezone was not the same as the local time zone.  So, we have to do this the
    # sort of hard way.
    #
    # It is a little annoying that strptime only takes Sep for September and not Sep which is more common
    # in US-eng, so we cheat here and just swap it out.
    adjusted = date_str.replace("Sept", "Sep")

    # Find the timezone string at the end of the string.
    if re.search(r"[\-+]\d\d\d\d$", adjusted) is None:
        raise ValueError(
            "Value '%s' does not meet required time format of 'MMM DD, YYYY HH:MM +ZZZZ' (or "
            "as an example, ' 'Oct 10, 2014 17:00 -0700'" % date_str
        )

    # Use the existing Python string parsing calls to just parse the time and date.  We will handle the timezone
    # separately.
    try:
        base_time = time.mktime(time.strptime(adjusted[0:-6], "%b %d, %Y %H:%M"))
    except ValueError:
        raise ValueError(
            "Value '%s' does not meet required time format of 'MMM DD, YYYY HH:MM +ZZZZ' (or "
            "as an example, ' 'Oct 10, 2014 17:00 -0700'" % date_str
        )

    # Since mktime assumes the time is in localtime, we might have a different time zone
    # in tz_str, we must manually added in the difference.
    # First, convert -0700 to seconds.. the second two digits are the number of hours
    # and the last two are the minute of minutes.
    tz_str = adjusted[-5:]
    tz_offset_secs = int(tz_str[1:3]) * 3600 + int(tz_str[3:5]) * 60

    if tz_str.startswith("-"):
        tz_offset_secs *= -1

    # Determine the offset for the local timezone.
    if time.daylight:
        local_offset_secs = -1 * time.altzone
    else:
        local_offset_secs = -1 * time.timezone

    base_time += local_offset_secs - tz_offset_secs
    return base_time


# TODO:  This code is shared with config_main.py.  We should move this into a common
# utility location both commands can import it from.
def run_command(command_str, exit_on_fail=True, fail_quietly=False, command_name=None):
    """Executes the specified command string returning the exit status.

    @param command_str: The command to execute.
    @param exit_on_fail: If True, will exit this process with a non-zero status if the command fails.
    @param fail_quietly:  If True, nothing will be emitted to stderr/stdout on failure.  If this is true,
        exit_on_fail will be ignored.
    @param command_name: The name to use to identify the command in error output.

    @return: The exist status and output string of the command.
    """
    # We have to use a temporary file to hold the output to stdout and stderr.
    output_file_fd, output_file = tempfile.mkstemp()

    output_fp = os.fdopen(output_file_fd, "w")

    try:
        return_code = subprocess.call(
            command_str, stdin=None, stderr=output_fp, stdout=output_fp, shell=True
        )
        output_fp.flush()

        # Read the output back into a string.  We cannot use a cStringIO.StringIO buffer directly above with
        # subprocess.call because that method expects fileno support which StringIO doesn't support.
        output_buffer = StringIO()
        input_fp = open(output_file, "rb")
        for line in input_fp:
            output_buffer.write(line.decode("utf-8"))
        input_fp.close()

        output_str = output_buffer.getvalue()
        output_buffer.close()

        if return_code != 0 and not fail_quietly:
            if command_name is not None:
                print(
                    "Executing %s failed and returned a non-zero result of %d"
                    % (command_name, return_code,),
                    file=sys.stderr,
                )
            else:
                print(
                    "Executing the following command failed and returned a non-zero result of %d"
                    % return_code,
                    file=sys.stderr,
                )
                print('  Command: "%s"' % command_str, file=sys.stderr)

            print("The output was:", file=sys.stderr)
            print(output_str, file=sys.stderr)

            if exit_on_fail:
                print("Exiting due to failure.", file=sys.stderr)
                sys.exit(1)

        if isinstance(output_str, six.binary_type):
            # Ensure we return unicode type
            output_str = output_str.decode("utf-8")

        return return_code, output_str

    finally:
        # Be sure to close the temporary file and delete it.
        output_fp.close()
        os.unlink(output_file)


def create_scriptlets():
    """Copy three scriptlets required by the RPM and Debian package to the current working directory.

    These are the preinstall.sh, preuninstall.sh, and postuninstall.sh scripts.
    """

    scripts_path = os.path.join(__source_root__, "installer", "scripts")

    shutil.copy(os.path.join(scripts_path, "preinstall.sh"), "preinstall.sh")
    shutil.copy(os.path.join(scripts_path, "preuninstall.sh"), "preuninstall.sh")
    shutil.copy(os.path.join(scripts_path, "postinstall.sh"), "postinstall.sh")


def create_change_logs():
    """Creates the necessary change logs for both RPM and Debian based on CHANGELOG.md.

    Creates two files in the current working directory named 'changelog-rpm' and 'changelog-deb'.  They
    will have the same content as CHANGELOG.md but formatted by the respective standards for the different
    packaging systems.
    """
    # We define a helper function named print_release_notes that is used down below.
    def print_release_notes(output_fp, notes, level_prefixes, level=0):
        """Emits the notes for a single release to output_fp.

        @param output_fp: The file to write the notes to
        @param notes: An array of strings containing the notes for the release. Some elements may be lists of strings
            themselves to represent sublists. Only three levels of nested lists are allowed. This is the same format
            returned by parse_change_log() method.
        @param level_prefixes: The prefix to use for each of the three levels of notes.
        @param level: The current level in the notes.
        """
        prefix = level_prefixes[level]
        for note in notes:
            if isinstance(note, list):
                # If a sublist, then recursively call this function, increasing the level.
                print_release_notes(output_fp, note, level_prefixes, level + 1)
                if level == 0:
                    print("", file=output_fp)
            else:
                # Otherwise emit the note with the prefix for this level.
                print("%s%s" % (prefix, note), file=output_fp)

    # Handle the RPM log first.  We parse CHANGELOG.md and then emit the notes in the expected format.
    fp = open("changelog-rpm", "w")
    try:
        for release in parse_change_log():
            date_str = time.strftime("%a %b %d %Y", time.localtime(release["time"]))

            # RPM expects the leading line for a relesae to start with an asterisk, then have
            # the name of the person doing the release, their e-mail and then the version.
            print(
                "* %s %s <%s> %s"
                % (
                    date_str,
                    release["packager"],
                    release["packager_email"],
                    release["version"],
                ),
                file=fp,
            )
            print("", file=fp)
            print("Release: %s (%s)" % (release["version"], release["name"]), file=fp)
            print("", file=fp)
            # Include the release notes, with the first level with no indent, an asterisk for the second level
            # and a dash for the third.
            print_release_notes(fp, release["notes"], ["", " * ", "   - "])
            print("", file=fp)
    finally:
        fp.close()

    # Next, create the Debian change log.
    fp = open("changelog-deb", "w")
    try:
        for release in parse_change_log():
            # Debian expects a leading line that starts with the package, including the version, the distribution
            # urgency.  Then, anything goes until the last line for the release, which begins with two dashes.
            date_str = time.strftime(
                "%a, %d %b %Y %H:%M:%S %z", time.localtime(release["time"])
            )
            print(
                "scalyr-agent-2 (%s) stable; urgency=low" % release["version"], file=fp
            )
            # Include release notes with an indented first level (using asterisk, then a dash for the next level,
            # finally a plus sign.
            print_release_notes(fp, release["notes"], [" * ", "   - ", "     + "])
            print(
                "-- %s <%s>  %s"
                % (release["packager"], release["packager_email"], date_str,),
                file=fp,
            )
    finally:
        fp.close()


def parse_change_log():
    """Parses the contents of CHANGELOG.md and returns the content in a structured way.

    @return: A list of dicts, one for each release in CHANGELOG.md.  Each release dict will have with several fields:
            name:  The name of the release
            version:  The version of the release
            packager:  The name of the packager, such as 'Steven Czerwinski'
            packager_email:  The email for the packager
            time:  The seconds past epoch when the package was created
            notes:  A list of strings or lists representing the notes for the release.  The list may
                have elements that are strings (for a single line of notes) or lists (for a nested list under
                the last string element).  Only three levels of nesting are allowed.
    """
    # Some regular expressions matching what we expect to see in CHANGELOG.md.
    # Each release section should start with a '##' line for major header.
    release_matcher = re.compile(r'## ([\d\._]+) "(.*)"')
    # The expected pattern we will include in a HTML comment to give information on the packager.
    packaged_matcher = re.compile(
        r"Packaged by (.*) <(.*)> on (\w+ \d+, \d+ \d+:\d\d [+-]\d\d\d\d)"
    )

    # Listed below are the deliminators we use to extract the structure from the changelog release
    # sections.  We fix our markdown syntax to make it easier for us.
    #
    # Our change log will look something like this:
    #
    # ## 2.0.1 "Aggravated Aardvark"
    #
    # New core features:
    # * Blah blah
    # * Blah Blah
    #   - sub point
    #
    # Bug fixes:
    # * Blah Blah

    # The deliminators, each level is marked by what pattern we should see in the next line to either
    # go up a level, go down a level, or confirm it is at the same level.
    section_delims = [
        # First level does not have any prefix.. just plain text.
        # So, the level up is the release header, which begins with '##'
        # The level down is ' *'.
        {
            "up": re.compile("## "),
            "down": re.compile(r"\* "),
            "same": re.compile(r"[^\s\*\-#]"),
            "prefix": "",
        },
        # Second level always begins with an asterisk.
        {
            "up": re.compile(r"[^\s\*\-#]"),
            "down": re.compile("    - "),
            "same": re.compile(r"\* "),
            "prefix": "* ",
        },
        # Third level always begins with '  -'
        {
            "up": re.compile(r"\* "),
            "down": None,
            "same": re.compile("    - "),
            "prefix": "    - ",
        },
    ]

    # Helper function.
    def read_section(lines, level=0):
        """Transforms the lines representing the notes for a single release into the desired nested representation.

        @param lines: The lines for the notes for a release including markup. NOTE, this list must be in reverse order,
            where the next line to be scanned is the last line in the list.
        @param level: The nesting level that these lines are at.

        @return: A list containing the notes, with nested lists as appropriate.
        """
        result = []

        if len(lines) == 0:
            return result

        while len(lines) > 0:
            # Go over each line, seeing based on its content, if we should go up a nesting level, down a level,
            # or just stay at the same level.
            my_line = lines.pop()

            # If the next line is at our same level, then just add it to our current list and continue.
            if section_delims[level]["same"].match(my_line) is not None:
                result.append(my_line[len(section_delims[level]["prefix"]) :])
                continue

            # For all other cases, someone else is going to have to look at this line, so add it back to the list.
            lines.append(my_line)

            # If the next line looks like it belongs any previous nesting levels, then we must have exited out of
            # our current nesting level, so just return what we have gathered for this sublist.
            for i in range(level + 1):
                if section_delims[i]["up"].match(my_line) is not None:
                    return result
            if (
                section_delims[level]["down"] is not None
                and section_delims[level]["down"].match(my_line) is not None
            ):
                # Otherwise, it looks like the next line belongs to a sublist.  Recursively call ourselves, going
                # down a level in nesting.
                result.append(read_section(lines, level + 1))
            else:
                raise BadChangeLogFormat(
                    "Release not line did not match expect format at level %d: %s"
                    % (level, my_line)
                )
        return result

    # Begin the real work here.  Read the change log.
    change_log_fp = open(os.path.join(__source_root__, "CHANGELOG.md"), "r")

    try:
        # Skip over the first two lines since it should be header.
        change_log_fp.readline()
        change_log_fp.readline()

        # Read over all the lines, eliminating the comment lines and other useless things.  Also strip out all newlines.
        content = []
        in_comment = False
        for line in change_log_fp:
            line = line.rstrip()
            if len(line) == 0:
                continue

            # Check for a comment.. either beginning or closing.
            if line == "<!---":
                in_comment = True
            elif line == "--->":
                in_comment = False
            elif packaged_matcher.match(line) is not None:
                # The only thing we will pay attention to while in a comment is our packaged line.  If we see it,
                # grab it.
                content.append(line)
            elif not in_comment:
                # Keep any non-comments.
                content.append(line)

        change_log_fp.close()
        change_log_fp = None
    finally:
        if change_log_fp is not None:
            change_log_fp.close()

    # We reverse the content list so the first lines to be read are at the end.  This way we can use pop down below.
    content.reverse()

    # The list of release objects
    releases = []

    # The rest of the log should just contain release notes for each release.  Iterate over the content,
    # reading out the release notes for each release.
    while len(content) > 0:
        # Each release must begin with at least two lines -- one for the release name and then one for the
        # 'Packaged by Steven Czerwinski on... ' line that we pulled out of the HTML comment.
        if len(content) < 2:
            raise BadChangeLogFormat(
                "New release section does not contain at least two lines."
            )

        # Extract the information from each of those two lines.
        current_line = content.pop()
        release_version_name = release_matcher.match(current_line)
        if release_version_name is None:
            raise BadChangeLogFormat(
                "Header line for release did not match expected format: %s"
                % current_line
            )

        current_line = content.pop()
        packager_info = packaged_matcher.match(current_line)
        if packager_info is None:
            raise BadChangeLogFormat(
                "Packager line for release did not match expected format: %s"
                % current_line
            )

        # Read the section notes until we hit a '##' line.
        release_notes = read_section(content)

        try:
            time_value = parse_date(packager_info.group(3))
        except ValueError as err:
            message = getattr(err, "message", str(err))
            raise BadChangeLogFormat(message)

        releases.append(
            {
                "name": release_version_name.group(2),
                "version": release_version_name.group(1),
                "packager": packager_info.group(1),
                "packager_email": packager_info.group(2),
                "time": time_value,
                "notes": release_notes,
            }
        )

    return releases


# A string containing the build info for this build, to be placed in the 'build_info' file.
__build_info__ = None


def get_build_info():
    """Returns a string containing the build info."""
    global __build_info__
    if __build_info__ is not None:
        return __build_info__

    build_info_buffer = StringIO()
    original_dir = os.getcwd()

    try:
        # We need to execute the git command in the source root.
        os.chdir(__source_root__)
        # Add in the e-mail address of the user building it.
        (rc, packager_email) = run_command(
            "git config user.email", fail_quietly=True, command_name="git"
        )
        if rc != 0:
            packager_email = "unknown"

        print("Packaged by: %s" % packager_email.strip(), file=build_info_buffer)

        # Determine the last commit from the log.
        (_, commit_id) = run_command(
            "git log --summary -1 | head -n 1 | cut -d ' ' -f 2",
            exit_on_fail=True,
            command_name="git",
        )
        print("Latest commit: %s" % commit_id.strip(), file=build_info_buffer)

        # Include the branch just for safety sake.
        (_, branch) = run_command(
            "git branch | cut -d ' ' -f 2", exit_on_fail=True, command_name="git"
        )
        print("From branch: %s" % branch.strip(), file=build_info_buffer)

        # Add a timestamp.
        print(
            "Build time: %s"
            % six.text_type(strftime("%Y-%m-%d %H:%M:%S UTC", gmtime())),
            file=build_info_buffer,
        )

        __build_info__ = build_info_buffer.getvalue()
        return __build_info__
    finally:
        os.chdir(original_dir)

        if build_info_buffer is not None:
            build_info_buffer.close()


def set_build_info(build_info_file_path):
    """Sets the file to use as the build_info file to include in the package.

    If this is called, then future calls to get_build_info will return the contents of this file
    and will not use other commands such as 'git' to try to create it on its own.

    This is useful when you are running trying create a package on a system that does not have full access
    to git.

    @param build_info_file_path: The path to the build_info file to use.
    """
    global __build_info__
    fp = open(build_info_file_path, "r")
    __build_info__ = fp.read()
    fp.close()

    return __build_info__


class BadChangeLogFormat(Exception):
    pass


if __name__ == "__main__":
    parser = OptionParser(
        usage="Usage: python build_package.py [options] %s" % "|".join(PACKAGE_TYPES)
    )
    parser.add_option(
        "-v",
        "--variant",
        dest="variant",
        default=None,
        help="An optional string that is included in the package name to identify a variant "
        "of the main release created by a different packager.  "
        "Most users do not need to use this option.",
    )
    parser.add_option(
        "",
        "--only-create-build-info",
        action="store_true",
        dest="build_info_only",
        default=False,
        help="If true, will only create the build_info file and exit.  This can be used in conjunction "
        "with the --set-build-info option to create the build_info file on one host and then build the "
        "rest of the package on another.  This is useful when the final host does not have full access "
        "to git",
    )

    parser.add_option(
        "",
        "--no-versioned-file-name",
        action="store_true",
        dest="no_versioned_file_name",
        default=False,
        help="If true, will not embed the version number in the artifact's file name.  This only "
        "applies to the `tarball` and container builders artifacts.",
    )

    parser.add_option(
        "",
        "--set-build-info",
        dest="build_info",
        default=None,
        help="The path to the build_info file to include in the final package.  If this is used, "
        "this process will not invoke commands such as git in order to compute the build information "
        "itself.  The file should be one built by a previous run of this script.",
    )

    parser.add_option(
        "",
        "--coverage",
        dest="coverage",
        action="store_true",
        default=False,
        help="Enable coverage analysis. Can be used in smoketests. Only works with docker/k8s.",
    )

    (options, args) = parser.parse_args()
    # If we are just suppose to create the build_info, then do it and exit.  We do not bother to check to see
    # if they specified a package.
    if options.build_info_only:
        write_to_file(get_build_info(), "build_info")
        print("Built build_info")
        sys.exit(0)

    if len(args) < 1:
        print(
            "You must specify the package you wish to build, one of the following: %s."
            % ", ".join(PACKAGE_TYPES),
            file=sys.stderr,
        )
        parser.print_help(sys.stderr)
        sys.exit(1)
    elif len(args) > 1:
        print("You may only specify one package to build.", file=sys.stderr)
        parser.print_help(sys.stderr)
        sys.exit(1)
    elif args[0] not in PACKAGE_TYPES:
        print('Unknown package type given: "%s"' % args[0], file=sys.stderr)
        parser.print_help(sys.stderr)
        sys.exit(1)

    if options.build_info is not None:
        set_build_info(options.build_info)

    artifact = build_package(
        args[0], options.variant, options.no_versioned_file_name, options.coverage,
    )
    print("Built %s" % artifact)
    sys.exit(0)<|MERGE_RESOLUTION|>--- conflicted
+++ resolved
@@ -234,10 +234,9 @@
     # entry in it, and it does not have '.' in it.  We leave a copy of __scalyr__.py in the original scalyr_agent
     # directory because we need it there when we execute setup.py.  For the same reason, we put a copy of VERSION.
     shutil.copy(convert_path("scalyr_agent/__scalyr__.py"), "__scalyr__.py")
-    shutil.copy(make_path(agent_source_root, "VERSION"), "VERSION.txt")
+    shutil.copy(make_path(agent_source_root, "VERSION"), "VERSION")
     shutil.copy(
-        make_path(agent_source_root, "VERSION"),
-        convert_path("scalyr_agent/VERSION.txt"),
+        make_path(agent_source_root, "VERSION"), convert_path("scalyr_agent/VERSION"),
     )
 
     shutil.copytree(make_path(agent_source_root, "monitors"), "monitors")
@@ -264,12 +263,9 @@
     os.chdir("data_files")
 
     # Copy the version file.  We copy it both to the root and the package root.  The package copy is done down below.
-<<<<<<< HEAD
-=======
 
     # make it VERSION.txt because PyInstaller on python 2 expects dll file named VERSION,
     # and then fails with an error because of the invalid DLL loading.
->>>>>>> 156f44c4
     shutil.copy(make_path(agent_source_root, "VERSION"), "VERSION.txt")
     shutil.copy(make_path(agent_source_root, "LICENSE.txt"), "LICENSE.txt")
 
