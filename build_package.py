--- conflicted
+++ resolved
@@ -1762,16 +1762,11 @@
     if options.build_info is not None:
         set_build_info(options.build_info)
 
-<<<<<<< HEAD
-    artifact = build_package(args[0], options.variant, options.no_versioned_file_name)
-    print("Built %s" % artifact)
-=======
     artifact = build_package(
         args[0],
         options.variant,
         options.no_versioned_file_name,
         options.coverage,
     )
-    print "Built %s" % artifact
->>>>>>> 4d139d24
+    print("Built %s" % artifact)
     sys.exit(0)