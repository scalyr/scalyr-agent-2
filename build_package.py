#!/usr/bin/env python
#
# Copyright 2014 Scalyr Inc.
#
# Licensed under the Apache License, Version 2.0 (the "License");
# you may not use this file except in compliance with the License.
# You may obtain a copy of the License at
#
#   http://www.apache.org/licenses/LICENSE-2.0
#
# Unless required by applicable law or agreed to in writing, software
# distributed under the License is distributed on an "AS IS" BASIS,
# WITHOUT WARRANTIES OR CONDITIONS OF ANY KIND, either express or implied.
# See the License for the specific language governing permissions and
# limitations under the License.
# ------------------------------------------------------------------------
#
# Script used to build the RPM, Debian, and tarball packages for releasing Scalyr Agent 2.
#
# To execute this script, you must have installed fpm: https://github.com/jordansissel/fpm
#
# Usage: python build_package.py [options] rpm|tarball|deb
#
# author: Steven Czerwinski <czerwin@scalyr.com>

from __future__ import absolute_import
from __future__ import print_function

__author__ = "czerwin@scalyr.com"

import errno
import glob
import os
import re
import shutil
import stat
import subprocess
import sys
import tarfile
import tempfile
import time
import uuid

from io import StringIO
from io import BytesIO

from optparse import OptionParser
from time import gmtime, strftime

from scalyr_agent.__scalyr__ import get_install_root, SCALYR_VERSION, scalyr_init

scalyr_init()

import scalyr_agent.util as scalyr_util

# [start of 2->TODO]
# Check for suitability.
# Important. Import six as any other dependency from "third_party" libraries after "__scalyr__.scalyr_init"
import six
from six.moves import range

# [end of 2->TOD0]

# The root of the Scalyr repository should just be the parent of this file.
__source_root__ = get_install_root()

# All the different packages that this script can build.
PACKAGE_TYPES = [
    "rpm",
    "tarball",
    "deb",
    "win32",
    "docker_syslog_builder",
    "docker_json_builder",
    "k8s_builder",
]


def build_package(package_type, variant, no_versioned_file_name, coverage_enabled):
    """Builds the scalyr-agent-2 package specified by the arguments.

    The package is left in the current working directory.  The file name of the
    package is returned by this function.

    @param package_type: One of `PACKAGE_TYPES`. Determines which package type is built.
    @param variant: Adds the specified string into the package's iteration name. This may be None if no additional
        tweak to the name is required. This is used to produce different packages even for the same package type (such
        as 'rpm').
    @param no_versioned_file_name:  If True, will not embed a version number in the resulting artifact's file name.
        This only has an affect if building one of the tarball formats.
    @param coverage_enabled: If True, enables coverage analysis. Patches Dockerfile to run agent with coverage.

    @return: The file name of the produced package.
    """
    original_cwd = os.getcwd()

    version = SCALYR_VERSION

    # Create a temporary directory to build the package in.
    tmp_dir = tempfile.mkdtemp(prefix="build-scalyr-agent-packages")

    try:
        # Change to that directory and delegate to another method for the specific type.
        os.chdir(tmp_dir)
        if package_type == "tarball":
            artifact_file_name = build_tarball_package(
                variant, version, no_versioned_file_name
            )
        elif package_type == "win32":
            artifact_file_name = build_win32_installer_package(variant, version)
        elif package_type == "docker_syslog_builder":
            # An image for running on Docker configured to receive logs from other containers via syslog.
            # This is the deprecated approach (but is still published under scalyr/scalyr-docker-agent for
            # backward compatibility.)  We also publish this under scalyr/scalyr-docker-agent-syslog to help
            # with the eventual migration.
            artifact_file_name = build_container_builder(
                variant,
                version,
                no_versioned_file_name,
                "scalyr-docker-agent.tar.gz",
                "docker/Dockerfile.syslog",
                "docker/docker-syslog-config",
                "scalyr-docker-agent-syslog",
                ["scalyr/scalyr-agent-docker-syslog", "scalyr/scalyr-agent-docker"],
                coverage_enabled=coverage_enabled,
            )
        elif package_type == "docker_json_builder":
            # An image for running on Docker configured to fetch logs via the file system (the container log
            # directory is mounted to the agent container.)  This is the preferred way of running on Docker.
            # This image is published to scalyr/scalyr-agent-docker-json.
            artifact_file_name = build_container_builder(
                variant,
                version,
                no_versioned_file_name,
                "scalyr-docker-agent.tar.gz",
                "docker/Dockerfile",
                "docker/docker-json-config",
                "scalyr-docker-agent-json",
                ["scalyr/scalyr-agent-docker-json"],
                coverage_enabled=coverage_enabled,
            )
        elif package_type == "k8s_builder":
            # An image for running the agent on Kubernetes.
            artifact_file_name = build_container_builder(
                variant,
                version,
                no_versioned_file_name,
                "scalyr-k8s-agent.tar.gz",
                "docker/Dockerfile.k8s",
                "docker/k8s-config",
                "scalyr-k8s-agent",
                ["scalyr/scalyr-k8s-agent"],
                coverage_enabled=coverage_enabled,
            )
        else:
            assert package_type in ("deb", "rpm")
            artifact_file_name = build_rpm_or_deb_package(
                package_type == "rpm", variant, version
            )

        os.chdir(original_cwd)

        # Move the artifact (built package) to the original current working dir.
        shutil.move(os.path.join(tmp_dir, artifact_file_name), artifact_file_name)
        return artifact_file_name
    finally:
        # Be sure to delete the temporary directory.
        os.chdir(original_cwd)
        shutil.rmtree(tmp_dir)


# A GUID representing Scalyr products, used to generate a per-version guid for each version of the Windows
# Scalyr Agent.  DO NOT MODIFY THIS VALUE, or already installed software on clients machines will not be able
# to be upgraded.
_scalyr_guid_ = uuid.UUID("{0b52b8a0-22c7-4d50-92c1-8ea3b258984e}")


def build_win32_installer_package(variant, version):
    """Builds an MSI that will install the agent on a win32 machine in the current working directory.

    Note, this can only be run on a Windows machine with the proper binaries and packages installed.

    @param variant: If not None, will add the specified string to the GUID used to identify the installed
        executables.  This can be used to avoid customer builds of the agent from colliding with the Scalyr-built
        ones.
    @param version: The agent version.

    @return: The file name of the built package.
    """
    if os.getenv("WIX") is None:
        print(
            "Error, the WIX toolset does not appear to be installed.", file=sys.stderr
        )
        print(
            "Please install it to build the Windows Scalyr Agent installer.",
            file=sys.stderr,
        )
        print("See http://wixtoolset.org.", file=sys.stderr)
        sys.exit(1)

    try:
        import psutil  # NOQA
    except ImportError:
        # noinspection PyUnusedLocal
        print(
            "Error, the psutil Python module is not installed.  This is required to build the",
            file=sys.stderr,
        )
        print(
            "Windows version of the Scalyr Agent.  Please download and install it.",
            file=sys.stderr,
        )
        print("See http://pythonhosted.org/psutil/", file=sys.stderr)
        print(
            'On many systems, executing "pip install psutil" will install the package.',
            file=sys.stderr,
        )
        sys.exit(1)

    make_directory("source_root")
    make_directory("data_files")

    agent_source_root = __source_root__

    # Populate source_root
    os.chdir("source_root")

    shutil.copytree(make_path(agent_source_root, "scalyr_agent"), "scalyr_agent")
    # We have to move __scalyr__.py up to the top of the source_root since, when running in the environment
    # generated by py2exe, an 'import __scalyr__.py' will not look in the current directory.. it will only look
    # for that module at the top of the sources_root.  Essentially, the PYTHONPATH variable only has a single
    # entry in it, and it does not have '.' in it.  We leave a copy of __scalyr__.py in the original scalyr_agent
    # directory because we need it there when we execute setup.py.  For the same reason, we put a copy of VERSION.
    shutil.copy(convert_path("scalyr_agent/__scalyr__.py"), "__scalyr__.py")
    shutil.copy(make_path(agent_source_root, "VERSION"), "VERSION")
    shutil.copy(
        make_path(agent_source_root, "VERSION"), convert_path("scalyr_agent/VERSION")
    )

    shutil.copytree(make_path(agent_source_root, "monitors"), "monitors")

    os.chdir("monitors")
    recursively_delete_files_by_name("README.md")
    os.chdir("..")

    # Exclude certain files.
    # TODO:  Should probably use MANIFEST.in to do this, but don't know the Python-fu to do this yet.
    #
    # Don't include the tests directories.  Also, don't include the .idea directory created by IDE.
    recursively_delete_dirs_by_name(r"\.idea", "tests")
    recursively_delete_files_by_name(
        r".*\.pyc", r".*\.pyo", r".*\.pyd", r"all_tests\.py", r".*~"
    )

    # exclude all the third_party_tls libs under windows
    # because windows python has tls built in.
    recursively_delete_dirs_by_name("third_party_tls")

    # Move back up to the root directory and populate the data_files.
    os.chdir("..")
    os.chdir("data_files")

    # Copy the version file.  We copy it both to the root and the package root.  The package copy is done down below.
    shutil.copy(make_path(agent_source_root, "VERSION"), "VERSION")
    shutil.copy(make_path(agent_source_root, "LICENSE.txt"), "LICENSE.txt")

    # Copy the third party licenses
    shutil.copytree(
        make_path(agent_source_root, "scalyr_agent/third_party/licenses"), "licenses"
    )

    # Copy the config file.
    cat_files(
        [make_path(agent_source_root, "config/agent.json")],
        "agent_config.tmpl",
        convert_newlines=True,
    )

    os.chdir("..")
    # We need to place a 'setup.py' here so that when we executed py2exe it finds it.
    shutil.copy(make_path(agent_source_root, "setup.py"), "setup.py")

    shutil.copy(
        make_path(agent_source_root, "DESCRIPTION.rst"),
        convert_path("source_root/DESCRIPTION.rst"),
    )

    run_command("python.exe setup.py py2exe", exit_on_fail=True, command_name="py2exe")

    make_directory("Scalyr/certs")
    make_directory("Scalyr/logs")
    make_directory("Scalyr/data")
    make_directory("Scalyr/config/agent.d")
    os.rename("dist", convert_path("Scalyr/bin"))
    shutil.copy(
        make_path(agent_source_root, "win32/ScalyrShell.cmd"),
        "Scalyr/bin/ScalyrShell.cmd",
    )

    # Copy the cert files.
    # AGENT-283: Certificate validation on windows seems to fail when the intermediate certs are present, skipping them
    cat_files(
        glob_files(make_path(agent_source_root, "certs/*_root.pem")),
        "Scalyr/certs/ca_certs.crt",
        convert_newlines=True,
    )

    # Generate the file used by WIX's candle program.
    create_wxs_file(
        make_path(agent_source_root, "win32/scalyr_agent.wxs"),
        convert_path("Scalyr/bin"),
        "scalyr_agent.wxs",
    )

    # Get ready to run wix.  Add in WIX to the PATH variable.
    os.environ["PATH"] = "%s;%s\\bin" % (os.getenv("PATH"), os.getenv("WIX"))

    if variant is None:
        variant = "main"

    # Generate a unique identifier used to identify this version of the Scalyr Agent to windows.
    product_code = create_scalyr_uuid3("ProductID:%s:%s" % (variant, version))
    # The upgrade code identifies all families of versions that can be upgraded from one to the other.  So, this
    # should be a single number for all Scalyr produced ones.
    upgrade_code = create_scalyr_uuid3("UpgradeCode:%s" % variant)

    # For prereleases, we use weird version numbers like 4.0.4.pre5.1 .  That does not work for Windows which
    # requires X.X.X.X.  So, we convert if necessary.
    if len(version.split(".")) == 5:
        parts = version.split(".")
        del parts[3]
        version = ".".join(parts)

    run_command(
        'candle -nologo -out ScalyrAgent.wixobj -dVERSION="%s" -dUPGRADECODE="%s" '
        '-dPRODUCTCODE="%s" scalyr_agent.wxs' % (version, upgrade_code, product_code),
        exit_on_fail=True,
        command_name="candle",
    )

    installer_name = "ScalyrAgentInstaller-%s.msi" % version
    run_command(
        "light -nologo -ext WixUtilExtension.dll -ext WixUIExtension -out %s ScalyrAgent.wixobj"
        % installer_name,
        exit_on_fail=True,
        command_name="light",
    )
    return installer_name


def create_wxs_file(template_path, dist_path, destination_path):
    """Performs a rewrite of the Wix file to replace template-like poritions with information about the
    binaries/files in `dist_path`.

    This is required so that our Windows installer includes all of the DLLs, Python compiled files, etc that py2exe
    produced.  This list can change over time and is dependent on the build machine, so we cannot hard code this
    list.  It must be determined dynamically.

    The file is rewrite by expanding the 'templates' found between the '<!-- EXPAND_FROM_BIN' markers.  This will
    make a copy of the included template, once for each file in the `dist_path`, replacing such variables as
    $COMPONENT_ID, $COMPONENT_GUID, $FILE_ID, and $FILE_SOURCE with values calculated on the file's information.

    You may also specify a list of files to exclude in `dist_path` from the template expansion.  This is used for
    well-known files that are already in the Wix file.

    Here is an example:
      <!-- EXPAND_FROM_BIN EXCLUDE:scalyr-agent-2.exe,scalyr-agent-2-config.exe,ScalyrAgentService.exe -->
        <Component Id='$COMPONENT_ID' Guid='$COMPONENT_GUID' >
          <File Id='$FILE_ID' DiskId='1' KeyPath='yes' Checksum='yes'  Source='$FILE_SOURCE' />
         </Component>
      <!-- EXPAND_FROM_BIN -->

    @param template_path: The file path storing the Wix file to copy/rewrite.
    @param dist_path: The path to the directory containing the files that should be included in the template
        expansion.
    @param destination_path: The file path to write the result

    @type template_path: str
    @type dist_path: str
    @type destination_path: str
    """
    # First, calculate all of the per-file information for each file in the distribution directory.
    dist_files = []
    for dist_file_path in glob.glob("%s/*" % dist_path):
        base_file = os.path.basename(dist_file_path)
        file_id = base_file.replace(".", "_").replace("-", "_")
        entry = {
            "BASE": base_file,
            "FILE_ID": file_id,
            "COMPONENT_GUID": str(create_scalyr_uuid3("DistComp%s" % base_file)),
            "COMPONENT_ID": "%s_comp" % file_id,
            "FILE_SOURCE": dist_file_path,
        }

        dist_files.append(entry)

    # For the sake of easier coding, we read all of the lines of the input file into an array.
    f = open(template_path)
    try:
        template_lines = f.readlines()
    finally:
        f.close()

    # Now go through, looking for the markers, and when we find them, do the replacement.
    result = []
    while len(template_lines) > 0:
        if "<!-- EXPAND_FROM_BIN" in template_lines[0]:
            result.extend(expand_template(template_lines, dist_files))
        else:
            line = template_lines[0]
            del template_lines[0]
            result.append(line)

    # Write the resulting lines out.
    f = open(destination_path, "wb")
    try:
        for line in result:
            f.write(line)
    finally:
        f.close()


def create_scalyr_uuid3(name):
    """
    Create a UUID based on the Scalyr UUID namespace and a hash of `name`.

    :param name: The name
    :type name: six.text
    :return: The UUID
    :rtype: uuid.UUID
    """
    return scalyr_util.create_uuid3(_scalyr_guid_, name)


def expand_template(input_lines, dist_files):
    """Reads the template starting at the first entry in `input_lines` and generates a copy of it for each
    item in `dist_files` that is not excluded.

    Used by `create_wxs_file`.

    This consumes the lines from the `input_lines` list.

    @param input_lines: The list of input lines from the file, with the first beginning a template expansion
        (should have the <!-- EXPAND_FROM_BIN pragma in it).
    @param dist_files: The list of file entries from the distribution directory.  The template should be expanded
        once for each entry (unless it was specifically excluded).

    @type input_lines: [str]
    @type dist_files:  [{}]

    @return: The list of lines produced by the expansion.
    @rtype: [str]
    """
    # First, see if there were any files that should be excluded.  This will be in the first line, prefaced by
    # EXCLUDED and a comma separated list.
    match = re.search(r"EXCLUDE:(\S*)", input_lines[0])
    del input_lines[0]

    if match is not None:
        excluded_files = match.group(1).split(",")
    else:
        excluded_files = []

    # Create a list of just the template.  We need to find where it ends in the input lines.
    template_lines = []
    found_end = False
    while len(input_lines) > 0:
        line = input_lines[0]
        del input_lines[0]
        if "<!-- EXPAND_FROM_BIN" in line:
            found_end = True
            break
        else:
            template_lines.append(line)

    if not found_end:
        raise Exception("Did not find termination for EXPAND_FROM_BIN")

    result = []
    # Do the expansion.
    for dist_entry in dist_files:
        if dist_entry["BASE"] in excluded_files:
            continue

        for template_line in template_lines:
            line = template_line.replace("$FILE_ID", dist_entry["FILE_ID"])
            line = line.replace("$COMPONENT_GUID", dist_entry["COMPONENT_GUID"])
            line = line.replace("$COMPONENT_ID", dist_entry["COMPONENT_ID"])
            line = line.replace("$FILE_SOURCE", dist_entry["FILE_SOURCE"])

            result.append(line)

    return result


def build_common_docker_and_package_files(create_initd_link, base_configs=None):
    """Builds the common `root` system used by Debian, RPM, and container source tarballs in the current working
    directory.

    @param create_initd_link: Whether or not to create the link from initd to the scalyr agent binary.
    @param base_configs:  The directory (relative to the top of the source tree) that contains the configuration
        files to copy (such as the agent.json and agent.d directory).  If None, then will use `config`.
    @type create_initd_link: bool
    @type base_configs: str
    """
    original_dir = os.getcwd()

    # Create the directory structure for where the RPM/Debian package will place files on the system.
    make_directory("root/etc/init.d")
    make_directory("root/var/log/scalyr-agent-2")
    make_directory("root/var/lib/scalyr-agent-2")
    make_directory("root/usr/share")
    make_directory("root/usr/sbin")

    # Place all of the import source in /usr/share/scalyr-agent-2.
    os.chdir("root/usr/share")

    build_base_files(base_configs=base_configs)

    os.chdir("scalyr-agent-2")
    # The build_base_files leaves the config directory in config, but we have to move it to its etc
    # location.  We just rename it to the right directory.
    shutil.move(
        convert_path("config"), make_path(original_dir, "root/etc/scalyr-agent-2")
    )
    os.chdir(original_dir)

    # Make sure there is an agent.d directory regardless of the config directory we used.
    make_directory("root/etc/scalyr-agent-2/agent.d")

    # Create the links to the appropriate commands in /usr/sbin and /etc/init.d/
    if create_initd_link:
        make_soft_link(
            "/usr/share/scalyr-agent-2/bin/scalyr-agent-2",
            "root/etc/init.d/scalyr-agent-2",
        )
    make_soft_link(
        "/usr/share/scalyr-agent-2/bin/scalyr-agent-2", "root/usr/sbin/scalyr-agent-2"
    )
    make_soft_link(
        "/usr/share/scalyr-agent-2/bin/scalyr-agent-2-config",
        "root/usr/sbin/scalyr-agent-2-config",
    )


def build_container_builder(
    variant,
    version,
    no_versioned_file_name,
    source_tarball,
    dockerfile,
    base_configs,
    image_name,
    image_repos,
    coverage_enabled=False,
):
    """Builds an executable script in the current working directory that will build the container image for the various
    Docker and Kubernetes targets.  This script embeds all assets it needs in it so it can be a standalone artifact.
    The script is based on `docker/scripts/container_builder_base.sh`.  See that script for information on it can
    be used.

    @param variant: If not None, will add the specified string into the final script name. This allows for different
        scripts to be built for the same type and same version.
    @param version: The agent version.
    @param no_versioned_file_name:  True if the version number should not be embedded in the script's file name.
    @param source_tarball:  The filename for the source tarball (including the `.tar.gz` extension) that will
        be built and then embedded in the artifact.  The contents of the Dockerfile will determine what this
        name should be.
    @param dockerfile:  The file path for the Dockerfile to embed in the script, relative to the top of the
        agent source directory.
    @param base_configs:  The file path for the configuration to use when building the container image, relative
        to the top of the agent source directory.  This allows for different `agent.json` and `agent.d` directories
        to be used for Kubernetes, docker, etc.
    @param image_name:  The name for the image that is being built.  Will be used for the artifact's name.
    @param image_repos:  A list of repositories that should be added as tags to the image once it is built.
        Each repository will have two tags added -- one for the specific agent version and one for `latest`.
    @param coverage_enabled: Path Dockerfile to run agent with enabled coverage.

    @return: The file name of the built artifact.
    """
    build_container_tarball(source_tarball, base_configs=base_configs)

    agent_source_root = __source_root__
    # Make a copy of the right Dockerfile to embed in the script.
    shutil.copy(make_path(agent_source_root, dockerfile), "Dockerfile")
    # copy requirements file with dependencies for docker builds.
    shutil.copy(
        make_path(agent_source_root, os.path.join("docker", "requirements.txt")),
        "requirements.txt",
    )

    if variant is None:
        version_string = version
    else:
        version_string = "%s.%s" % (version, variant)

    # Read the base builder script into memory
    base_fp = open(
        make_path(agent_source_root, "docker/scripts/container_builder_base.sh"), "r"
    )
    base_script = base_fp.read()
    base_fp.close()

    # The script has two lines defining environment variables (REPOSITORIES and TAGS) that we need to overwrite to
    # set them to what we want.  We'll just do some regex replace to do that.
    base_script = re.sub(
        r"\n.*OVERRIDE_REPOSITORIES.*\n",
        '\nREPOSITORIES="%s"\n' % ",".join(image_repos),
        base_script,
    )
    base_script = re.sub(
        r"\n.*OVERRIDE_TAGS.*\n",
        '\nTAGS="%s"\n' % "%s,latest" % version_string,
        base_script,
    )

    if no_versioned_file_name:
        output_name = image_name
    else:
        output_name = "%s-%s" % (image_name, version_string)

    # Tar it up but hold the tarfile in memory.  Note, if the source tarball really becomes massive, might have to
    # rethink this.
    tar_out = BytesIO()
    tar = tarfile.open("assets.tar.gz", "w|gz", tar_out)

    # if coverage enabled patch Dockerfile to install coverage package with pip.
    if coverage_enabled:
        with open("Dockerfile", "r") as file:
            data = file.read()
        new_dockerfile_source = re.sub(r"(RUN\spip\s.*)", r"\1 coverage==4.5.4", data)
        new_dockerfile_source = re.sub(
            r"CMD .*\n",
            'CMD ["coverage", "run", "/usr/share/scalyr-agent-2/py/scalyr_agent/agent_main.py", '
            '"--no-fork", "--no-change-user", "start"]',
            new_dockerfile_source,
        )

        with open("Dockerfile", "w") as file:
            file.write(new_dockerfile_source)

    tar.add("Dockerfile")
    tar.add("requirements.txt")
    tar.add(source_tarball)
    tar.close()

    # Write one file that has the contents of the script followed by the contents of the tarfile.
    builder_fp = open(output_name, "wb")
    builder_fp.write(base_script.encode("utf-8"))
    builder_fp.write(tar_out.getvalue())
    builder_fp.close()

    # Make the script executable.
    st = os.stat(output_name)
    os.chmod(output_name, st.st_mode | stat.S_IEXEC | stat.S_IXGRP)

    return output_name


def build_container_tarball(tarball_name, base_configs=None):
    """Builds the scalyr-agent-2 tarball for either Docker or Kubernetes in the current working directory.

    @param tarball_name:  The name for the output tarball (including the `.tar.gz` extension)
    @param base_configs: The directory (relative to the top of the source tree) that contains the configuration
        files to copy (such as the agent.json and agent.d directory).  If None, then will use `config`.
    @type tarball_name: str
    @type base_configs: str

    @return: The file name of the built tarball.
    """
    build_common_docker_and_package_files(False, base_configs=base_configs)

    # Need to create some docker specific files
    make_directory("root/var/log/scalyr-agent-2/containers")

    # Tar it up.
    tar = tarfile.open(tarball_name, "w:gz")
    original_dir = os.getcwd()

    os.chdir("root")

    # Do a manual walk over the contents of root so that we can use `addfile` to add the tarfile... which allows
    # us to reset the owner/group to root.  This might not be that portable to Windows, but for now, Docker is mainly
    # Posix.
    for root, dirs, files in os.walk("."):
        to_copy = []
        for name in dirs:
            to_copy.append(os.path.join(root, name))
        for name in files:
            to_copy.append(os.path.join(root, name))

        for x in to_copy:
            file_entry = tar.gettarinfo(x)
            file_entry.uname = "root"
            file_entry.gname = "root"
            file_entry.uid = 0
            file_entry.gid = 0

            if file_entry.isreg():
                fp = open(file_entry.name, "rb")
                tar.addfile(file_entry, fp)
                fp.close()
            else:
                tar.addfile(file_entry)

    os.chdir(original_dir)

    tar.close()

    return tarball_name


def build_rpm_or_deb_package(is_rpm, variant, version):
    """Builds either an RPM or Debian package in the current working directory.

    @param is_rpm: True if an RPM should be built. Otherwise a Debian package will be built.
    @param variant: If not None, will add the specified string into the iteration identifier for the package. This
        allows for different packages to be built for the same type and same version.
    @param version: The agent version.

    @return: The file name of the built package.
    """
    build_common_docker_and_package_files(True)

    # Create the scriplets the RPM/Debian package invokes when uninstalling or upgrading.
    create_scriptlets()
    # Produce the change logs that we will embed in the package, based on the CHANGELOG.md in this directory.
    create_change_logs()

    if is_rpm:
        package_type = "rpm"
    else:
        package_type = "deb"

    # Only change the iteration label if we need to embed a variant.
    if variant is not None:
        iteration_arg = "--iteration 1.%s" % variant
    else:
        iteration_arg = ""

    description = (
        "Scalyr Agent 2 is the daemon process Scalyr customers run on their servers to collect metrics and "
        "log files and transmit them to Scalyr."
    )

    run_command(
        'fpm -s dir -a all -t %s -n "scalyr-agent-2" -v %s '
        '  --license "Apache 2.0" '
        "  --vendor Scalyr %s "
        "  --maintainer czerwin@scalyr.com "
        "  --provides scalyr-agent-2 "
        '  --description "%s" '
<<<<<<< HEAD
        '  --depends "python >= 2.6" '
=======
>>>>>>> 64b5b892
        '  --depends "bash >= 3.2" '
        "  --url https://www.scalyr.com "
        "  --deb-user root "
        "  --deb-group root "
        "  --deb-changelog changelog-deb "
        "  --rpm-user root "
        "  --rpm-group root "
        "  --rpm-changelog changelog-rpm"
        "  --before-install preinstall.sh "
        "  --after-install postinstall.sh "
        "  --before-remove preuninstall.sh "
        "  --config-files /etc/scalyr-agent-2/agent.json "
        "  --directories /usr/share/scalyr-agent-2 "
        "  --directories /var/lib/scalyr-agent-2 "
        "  --directories /var/log/scalyr-agent-2 "
        "  -C root usr etc var" % (package_type, version, iteration_arg, description),
        exit_on_fail=True,
        command_name="fpm",
    )

    # We determine the artifact name in a little bit of loose fashion.. we just glob over the current
    # directory looking for something either ending in .rpm or .deb.  There should only be one package,
    # so that is fine.
    if is_rpm:
        files = glob.glob("*.rpm")
    else:
        files = glob.glob("*.deb")

    if len(files) != 1:
        raise Exception(
            "Could not find resulting rpm or debian package in the build directory."
        )

    return files[0]


def build_tarball_package(variant, version, no_versioned_file_name):
    """Builds the scalyr-agent-2 tarball in the current working directory.

    @param variant: If not None, will add the specified string into the final tarball name. This allows for different
        tarballs to be built for the same type and same version.
    @param version: The agent version.
    @param no_versioned_file_name:  True if the version number should not be embedded in the artifact's file name.

    @return: The file name of the built tarball.
    """
    # Use build_base_files to build all of the important stuff in ./scalyr-agent-2
    build_base_files()

    # Build the rest of the directories required for the tarball install.  Mainly, the log and data directories
    # in the tarball itself where the running process will store its state.
    make_directory("scalyr-agent-2/data")
    make_directory("scalyr-agent-2/log")
    make_directory("scalyr-agent-2/config/agent.d")

    # Create a file named packageless.  This signals to the agent that
    # this a tarball install instead of an RPM/Debian install, which changes
    # the default paths for th econfig, logs, data, etc directories.  See
    # configuration.py.
    write_to_file("1", "scalyr-agent-2/packageless")

    if variant is None:
        base_archive_name = "scalyr-agent-%s" % version
    else:
        base_archive_name = "scalyr-agent-%s.%s" % (version, variant)

    shutil.move("scalyr-agent-2", base_archive_name)

    output_name = (
        "%s.tar.gz" % base_archive_name
        if not no_versioned_file_name
        else "scalyr-agent.tar.gz"
    )
    # Tar it up.
    tar = tarfile.open(output_name, "w:gz")
    tar.add(base_archive_name)
    tar.close()

    return output_name


def build_base_files(base_configs="config"):
    """Build the basic structure for a package in a new directory scalyr-agent-2 in the current working directory.

    This creates scalyr-agent-2 in the current working directory and then populates it with the basic structure
    required by most of the packages.

    It copies the source files, the certs, the configuration directories, etc.  This will make sure to exclude
    files like .pyc, .pyo, etc.

    In the end, the structure will look like:
      scalyr-agent-2:
        py/scalyr_agent/           -- All the scalyr_agent source files
        certs/ca_certs.pem         -- The trusted SSL CA root list.
        config/agent.json          -- The configuration file.
        bin/scalyr-agent-2         -- Symlink to the agent_main.py file to run the agent.
        bin/scalyr-agent-2-config  -- Symlink to config_main.py to run the configuration tool
        build_info                 -- A file containing the commit id of the latest commit included in this package,
                                      the time it was built, and other information.

    @param base_configs:  The directory (relative to the top of the source tree) that contains the configuration
        files to copy (such as the agent.json and agent.d directory).  If None, then will use `config`.
    """
    original_dir = os.getcwd()
    # This will return the parent directory of this file.  We will use that to determine the path
    # to files like scalyr_agent/ to copy the source files
    agent_source_root = __source_root__

    make_directory("scalyr-agent-2/py")
    os.chdir("scalyr-agent-2")

    make_directory("certs")
    make_directory("bin")
    make_directory("misc")

    # Copy the version file.  We copy it both to the root and the package root.  The package copy is done down below.
    shutil.copy(make_path(agent_source_root, "VERSION"), "VERSION")

    # Copy the source files.
    os.chdir("py")

    shutil.copytree(make_path(agent_source_root, "scalyr_agent"), "scalyr_agent")
    shutil.copytree(make_path(agent_source_root, "monitors"), "monitors")
    os.chdir("monitors")
    recursively_delete_files_by_name("README.md")
    os.chdir("..")
    shutil.copy(
        make_path(agent_source_root, "VERSION"), os.path.join("scalyr_agent", "VERSION")
    )
    # Exclude certain files.
    # TODO:  Should probably use MANIFEST.in to do this, but don't know the Python-fu to do this yet.
    #
    # Don't include the tests directories.  Also, don't include the .idea directory created by IDE.
    recursively_delete_dirs_by_name(r"\.idea", "tests")
    recursively_delete_files_by_name(
        r".*\.pyc", r".*\.pyo", r".*\.pyd", r"all_tests\.py", r".*~"
    )

    os.chdir("..")

    # Copy the config
    if base_configs is not None:
        config_path = base_configs
    else:
        config_path = "config"
    shutil.copytree(make_path(agent_source_root, config_path), "config")

    # Create the trusted CA root list.
    os.chdir("certs")
    cat_files(
        glob_files(make_path(agent_source_root, "certs/*_root.pem")), "ca_certs.crt"
    )
    cat_files(
        glob_files(make_path(agent_source_root, "certs/*_intermediate.pem")),
        "intermediate_certs.pem",
    )
    for cert_file in glob_files(make_path(agent_source_root, "certs/*.pem")):
        shutil.copy(cert_file, cert_file.split("/")[-1])

    os.chdir("..")

    # Misc extra files needed for some features.
    os.chdir("misc")
    # This docker file is needed by the `scalyr-agent-2-config --docker-create-custom-dockerfile` command.  We
    # put it in all distributions (not just the docker_tarball) in case a customer creates an imagine using a package.
    shutil.copy(
        make_path(agent_source_root, "docker/Dockerfile.custom_agent_config"),
        "Dockerfile.custom_agent_config",
    )
    shutil.copy(
        make_path(agent_source_root, "docker/Dockerfile.custom_k8s_config"),
        "Dockerfile.custom_k8s_config",
    )
    os.chdir("..")

    # Create symlinks for the two commands
    os.chdir("bin")

    make_soft_link("../py/scalyr_agent/agent_main.py", "scalyr-agent-2")
    make_soft_link("../py/scalyr_agent/config_main.py", "scalyr-agent-2-config")

    os.chdir("..")

    write_to_file(get_build_info(), "build_info")

    os.chdir(original_dir)


def make_directory(path):
    """Creates the specified directory including any parents that do not yet exist.

    @param path: The path of the directory to create. This string can use a forward slash to separate path
           components regardless of the separator character for this platform.  This method will perform the necessary
           conversion.
    """
    converted_path = convert_path(path)
    try:
        os.makedirs(converted_path)
    except OSError as error:
        if error.errno == errno.EEXIST and os.path.isdir(converted_path):
            pass
        else:
            raise


def make_path(parent_directory, path):
    """Returns the full path created by joining path to parent_directory.

    This method is a convenience function because it allows path to use forward slashes
    to separate path components rather than the platform's separator character.

    @param parent_directory: The parent directory. This argument must use the system's separator character. This may be
        None if path is relative to the current working directory.
    @param path: The path to add to parent_directory. This should use forward slashes as the separator character,
        regardless of the platform's character.

    @return:  The path created by joining the two with using the system's separator character.
    """
    if parent_directory is None and os.path.sep == "/":
        return path

    if parent_directory is None:
        result = ""
    elif path.startswith("/"):
        result = ""
    else:
        result = parent_directory

    for path_part in path.split("/"):
        if len(path_part) > 0:
            result = os.path.join(result, path_part)

    return result


def convert_path(path):
    """Converts the forward slashes in path to the platform's separator and returns the value.

    @param path: The path to convert. This should use forward slashes as the separator character, regardless of the
        platform's character.

    @return: The path created by converting the forward slashes to the platform's separator.
    """
    return make_path(None, path)


def make_soft_link(source, link_path):
    """Creates a soft link at link_path to source.

    @param source: The path that the link will point to. This should use a forward slash as the separator, regardless
        of the platform's separator.
    @param link_path: The path where the link will be created. This should use a forward slash as the separator,
        regardless of the platform's separator.
    """
    os.symlink(convert_path(source), convert_path(link_path))


def glob_files(path):
    """Returns the paths that match the specified path glob (based on current working directory).

    @param path: The path with glob wildcard characters to match. This should use a forward slash as the separator,
        regardless of the platform's separator.

    @return: The list of matched paths.
    """
    return glob.glob(convert_path(path))


def recursively_delete_dirs_by_name(*dir_names):
    """Deletes any directories that are in the current working directory or any of its children whose file names
    match the specified regular expressions.

    This will recursively examine all children of the current working directory.

    If a directory is found that needs to be deleted, all of it and its children are deleted.

    @param dir_names: A variable number of strings containing regular expressions that should match the file names of
        the directories that should be deleted.
    """
    # Compile the strings into actual regular expression match objects.
    matchers = []
    for dir_name in dir_names:
        matchers.append(re.compile(dir_name))

    # Walk down the file tree, top down, allowing us to prune directories as we go.
    for root, dirs, files in os.walk("."):
        # The list of directories at the current level to delete.
        to_remove = []

        # Examine all directories at this level, see if any get a match
        for dir_path in dirs:
            remove_it = False
            for matcher in matchers:
                if matcher.match(dir_path):
                    remove_it = True
            if remove_it:
                to_remove.append(dir_path)

        # Go back and delete it.  Also, remove it from dirs so that we don't try to walk down it.
        for remove_dir_path in to_remove:
            shutil.rmtree(os.path.join(root, remove_dir_path))
            dirs.remove(remove_dir_path)


def recursively_delete_files_by_name(*file_names):
    """Deletes any files that are in the current working directory or any of its children whose file names
    match the specified regular expressions.

    This will recursively examine all children of the current working directory.

    @param file_names: A variable number of strings containing regular expressions that should match the file names of
        the files that should be deleted.
    """
    # Compile the strings into actual regular expression match objects.
    matchers = []
    for file_name in file_names:
        matchers.append(re.compile(file_name))

    # Walk down the current directory.
    for root, dirs, files in os.walk("."):
        # See if any of the files at this level match any of the matchers.
        for file_path in files:
            remove_it = False
            for matcher in matchers:
                if matcher.match(file_path):
                    remove_it = True
            # Delete it if it did match.
            if remove_it:
                os.unlink(os.path.join(root, file_path))


def cat_files(file_paths, destination, convert_newlines=False):
    """Concatenates the contents of the specified files and writes it to a new file at destination.

    @param file_paths: A list of paths for the files that should be read. The concatenating will be done in the same
        order as the list.
    @param destination: The path of the file to write the contents to.
    @param convert_newlines: If True, the final file will use Windows newlines (i.e., CR LF).
    """
    dest_fp = open(destination, "w")
    for file_path in file_paths:
        in_fp = open(file_path, "r")
        for line in in_fp:
            if convert_newlines:
                line.replace("\n", "\r\n")
            dest_fp.write(line)
        in_fp.close()
    dest_fp.close()


def write_to_file(string_value, file_path):
    """Writes the specified string to a new file.

    This removes trailing newlines, etc, to avoid adding an extra blank line.

    @param string_value: The value to write to the file.
    @param file_path: The path of the file to write to.
    """
    dest_fp = open(file_path, "w")
    dest_fp.write(string_value.rstrip())
    dest_fp.write(os.linesep)
    dest_fp.close()


def parse_date(date_str):
    """Parses a date time string of the format MMM DD, YYYY HH:MM +ZZZZ and returns seconds past epoch.

    Example of the format is: Oct 10, 2014 17:00 -0700

    @param date_str: A string containing the date and time in the format described above.

    @return: The number of seconds past epoch.

    @raise ValueError: if there is a parsing problem.
    """
    # For some reason, it was hard to parse this particular format with the existing Python libraries,
    # especially when the timezone was not the same as the local time zone.  So, we have to do this the
    # sort of hard way.
    #
    # It is a little annoying that strptime only takes Sep for September and not Sep which is more common
    # in US-eng, so we cheat here and just swap it out.
    adjusted = date_str.replace("Sept", "Sep")

    # Find the timezone string at the end of the string.
    if re.search(r"[\-+]\d\d\d\d$", adjusted) is None:
        raise ValueError(
            "Value '%s' does not meet required time format of 'MMM DD, YYYY HH:MM +ZZZZ' (or "
            "as an example, ' 'Oct 10, 2014 17:00 -0700'" % date_str
        )

    # Use the existing Python string parsing calls to just parse the time and date.  We will handle the timezone
    # separately.
    try:
        base_time = time.mktime(time.strptime(adjusted[0:-6], "%b %d, %Y %H:%M"))
    except ValueError:
        raise ValueError(
            "Value '%s' does not meet required time format of 'MMM DD, YYYY HH:MM +ZZZZ' (or "
            "as an example, ' 'Oct 10, 2014 17:00 -0700'" % date_str
        )

    # Since mktime assumes the time is in localtime, we might have a different time zone
    # in tz_str, we must manually added in the difference.
    # First, convert -0700 to seconds.. the second two digits are the number of hours
    # and the last two are the minute of minutes.
    tz_str = adjusted[-5:]
    tz_offset_secs = int(tz_str[1:3]) * 3600 + int(tz_str[3:5]) * 60

    if tz_str.startswith("-"):
        tz_offset_secs *= -1

    # Determine the offset for the local timezone.
    if time.daylight:
        local_offset_secs = -1 * time.altzone
    else:
        local_offset_secs = -1 * time.timezone

    base_time += local_offset_secs - tz_offset_secs
    return base_time


# TODO:  This code is shared with config_main.py.  We should move this into a common
# utility location both commands can import it from.
def run_command(command_str, exit_on_fail=True, fail_quietly=False, command_name=None):
    """Executes the specified command string returning the exit status.

    @param command_str: The command to execute.
    @param exit_on_fail: If True, will exit this process with a non-zero status if the command fails.
    @param fail_quietly:  If True, nothing will be emitted to stderr/stdout on failure.  If this is true,
        exit_on_fail will be ignored.
    @param command_name: The name to use to identify the command in error output.

    @return: The exist status and output string of the command.
    """
    # We have to use a temporary file to hold the output to stdout and stderr.
    output_file = tempfile.mktemp()
    output_fp = open(output_file, "w")

    try:
        return_code = subprocess.call(
            command_str, stdin=None, stderr=output_fp, stdout=output_fp, shell=True
        )
        output_fp.flush()

        # Read the output back into a string.  We cannot use a cStringIO.StringIO buffer directly above with
        # subprocess.call because that method expects fileno support which StringIO doesn't support.
        output_buffer = StringIO()
        input_fp = open(output_file, "rb")
        for line in input_fp:
            output_buffer.write(line.decode("utf-8"))
        input_fp.close()

        output_str = output_buffer.getvalue()
        output_buffer.close()

        if return_code != 0 and not fail_quietly:
            if command_name is not None:
                print(
                    "Executing %s failed and returned a non-zero result of %d"
                    % (command_name, return_code,),
                    file=sys.stderr,
                )
            else:
                print(
                    "Executing the following command failed and returned a non-zero result of %d"
                    % return_code,
                    file=sys.stderr,
                )
                print('  Command: "%s"' % command_str, file=sys.stderr)

            print("The output was:", file=sys.stderr)
            print(output_str, file=sys.stderr)

            if exit_on_fail:
                print("Exiting due to failure.", file=sys.stderr)
                sys.exit(1)

        if isinstance(output_str, six.binary_type):
            # Ensure we return unicode type
            output_str = output_str.decode("utf-8")

        return return_code, output_str

    finally:
        # Be sure to close the temporary file and delete it.
        output_fp.close()
        os.unlink(output_file)


def create_scriptlets():
    """Copy three scriptlets required by the RPM and Debian package to the current working directory.

    These are the preinstall.sh, preuninstall.sh, and postuninstall.sh scripts.
    """

    scripts_path = os.path.join(__source_root__, "installer", "scripts")

    shutil.copy(os.path.join(scripts_path, "preinstall.sh"), "preinstall.sh")
    shutil.copy(os.path.join(scripts_path, "preuninstall.sh"), "preuninstall.sh")
    shutil.copy(os.path.join(scripts_path, "postinstall.sh"), "postinstall.sh")


def create_change_logs():
    """Creates the necessary change logs for both RPM and Debian based on CHANGELOG.md.

    Creates two files in the current working directory named 'changelog-rpm' and 'changelog-deb'.  They
    will have the same content as CHANGELOG.md but formatted by the respective standards for the different
    packaging systems.
    """
    # We define a helper function named print_release_notes that is used down below.
    def print_release_notes(output_fp, notes, level_prefixes, level=0):
        """Emits the notes for a single release to output_fp.

        @param output_fp: The file to write the notes to
        @param notes: An array of strings containing the notes for the release. Some elements may be lists of strings
            themselves to represent sublists. Only three levels of nested lists are allowed. This is the same format
            returned by parse_change_log() method.
        @param level_prefixes: The prefix to use for each of the three levels of notes.
        @param level: The current level in the notes.
        """
        prefix = level_prefixes[level]
        for note in notes:
            if isinstance(note, list):
                # If a sublist, then recursively call this function, increasing the level.
                print_release_notes(output_fp, note, level_prefixes, level + 1)
                if level == 0:
                    print(file=output_fp)
            else:
                # Otherwise emit the note with the prefix for this level.
                print("%s%s" % (prefix, note), file=output_fp)

    # Handle the RPM log first.  We parse CHANGELOG.md and then emit the notes in the expected format.
    fp = open("changelog-rpm", "w")
    try:
        for release in parse_change_log():
            date_str = time.strftime("%a %b %d %Y", time.localtime(release["time"]))

            # RPM expects the leading line for a relesae to start with an asterisk, then have
            # the name of the person doing the release, their e-mail and then the version.
            print(
                "* %s %s <%s> %s"
                % (
                    date_str,
                    release["packager"],
                    release["packager_email"],
                    release["version"],
                ),
                file=fp,
            )
            print(file=fp)
            print("Release: %s (%s)" % (release["version"], release["name"]), file=fp)
            print(file=fp)
            # Include the release notes, with the first level with no indent, an asterisk for the second level
            # and a dash for the third.
            print_release_notes(fp, release["notes"], ["", " * ", "   - "])
            print(file=fp)
    finally:
        fp.close()

    # Next, create the Debian change log.
    fp = open("changelog-deb", "w")
    try:
        for release in parse_change_log():
            # Debian expects a leading line that starts with the package, including the version, the distribution
            # urgency.  Then, anything goes until the last line for the release, which begins with two dashes.
            date_str = time.strftime(
                "%a, %d %b %Y %H:%M:%S %z", time.localtime(release["time"])
            )
            print(
                "scalyr-agent-2 (%s) stable; urgency=low" % release["version"], file=fp
            )
            # Include release notes with an indented first level (using asterisk, then a dash for the next level,
            # finally a plus sign.
            print_release_notes(fp, release["notes"], [" * ", "   - ", "     + "])
            print(
                "-- %s <%s>  %s"
                % (release["packager"], release["packager_email"], date_str,),
                file=fp,
            )
    finally:
        fp.close()


def parse_change_log():
    """Parses the contents of CHANGELOG.md and returns the content in a structured way.

    @return: A list of dicts, one for each release in CHANGELOG.md.  Each release dict will have with several fields:
            name:  The name of the release
            version:  The version of the release
            packager:  The name of the packager, such as 'Steven Czerwinski'
            packager_email:  The email for the packager
            time:  The seconds past epoch when the package was created
            notes:  A list of strings or lists representing the notes for the release.  The list may
                have elements that are strings (for a single line of notes) or lists (for a nested list under
                the last string element).  Only three levels of nesting are allowed.
    """
    # Some regular expressions matching what we expect to see in CHANGELOG.md.
    # Each release section should start with a '##' line for major header.
    release_matcher = re.compile(r'## ([\d\._]+) "(.*)"')
    # The expected pattern we will include in a HTML comment to give information on the packager.
    packaged_matcher = re.compile(
        r"Packaged by (.*) <(.*)> on (\w+ \d+, \d+ \d+:\d\d [+-]\d\d\d\d)"
    )

    # Listed below are the deliminators we use to extract the structure from the changelog release
    # sections.  We fix our markdown syntax to make it easier for us.
    #
    # Our change log will look something like this:
    #
    # ## 2.0.1 "Aggravated Aardvark"
    #
    # New core features:
    # * Blah blah
    # * Blah Blah
    #   - sub point
    #
    # Bug fixes:
    # * Blah Blah

    # The deliminators, each level is marked by what pattern we should see in the next line to either
    # go up a level, go down a level, or confirm it is at the same level.
    section_delims = [
        # First level does not have any prefix.. just plain text.
        # So, the level up is the release header, which begins with '##'
        # The level down is ' *'.
        {
            "up": re.compile("## "),
            "down": re.compile(r"\* "),
            "same": re.compile(r"[^\s\*\-#]"),
            "prefix": "",
        },
        # Second level always begins with an asterisk.
        {
            "up": re.compile(r"[^\s\*\-#]"),
            "down": re.compile("    - "),
            "same": re.compile(r"\* "),
            "prefix": "* ",
        },
        # Third level always begins with '  -'
        {
            "up": re.compile(r"\* "),
            "down": None,
            "same": re.compile("    - "),
            "prefix": "    - ",
        },
    ]

    # Helper function.
    def read_section(lines, level=0):
        """Transforms the lines representing the notes for a single release into the desired nested representation.

        @param lines: The lines for the notes for a release including markup. NOTE, this list must be in reverse order,
            where the next line to be scanned is the last line in the list.
        @param level: The nesting level that these lines are at.

        @return: A list containing the notes, with nested lists as appropriate.
        """
        result = []

        if len(lines) == 0:
            return result

        while len(lines) > 0:
            # Go over each line, seeing based on its content, if we should go up a nesting level, down a level,
            # or just stay at the same level.
            my_line = lines.pop()

            # If the next line is at our same level, then just add it to our current list and continue.
            if section_delims[level]["same"].match(my_line) is not None:
                result.append(my_line[len(section_delims[level]["prefix"]) :])
                continue

            # For all other cases, someone else is going to have to look at this line, so add it back to the list.
            lines.append(my_line)

            # If the next line looks like it belongs any previous nesting levels, then we must have exited out of
            # our current nesting level, so just return what we have gathered for this sublist.
            for i in range(level + 1):
                if section_delims[i]["up"].match(my_line) is not None:
                    return result
            if (
                section_delims[level]["down"] is not None
                and section_delims[level]["down"].match(my_line) is not None
            ):
                # Otherwise, it looks like the next line belongs to a sublist.  Recursively call ourselves, going
                # down a level in nesting.
                result.append(read_section(lines, level + 1))
            else:
                raise BadChangeLogFormat(
                    "Release not line did not match expect format at level %d: %s"
                    % (level, my_line)
                )
        return result

    # Begin the real work here.  Read the change log.
    change_log_fp = open(os.path.join(__source_root__, "CHANGELOG.md"), "r")

    try:
        # Skip over the first two lines since it should be header.
        change_log_fp.readline()
        change_log_fp.readline()

        # Read over all the lines, eliminating the comment lines and other useless things.  Also strip out all newlines.
        content = []
        in_comment = False
        for line in change_log_fp:
            line = line.rstrip()
            if len(line) == 0:
                continue

            # Check for a comment.. either beginning or closing.
            if line == "<!---":
                in_comment = True
            elif line == "--->":
                in_comment = False
            elif packaged_matcher.match(line) is not None:
                # The only thing we will pay attention to while in a comment is our packaged line.  If we see it,
                # grab it.
                content.append(line)
            elif not in_comment:
                # Keep any non-comments.
                content.append(line)

        change_log_fp.close()
        change_log_fp = None
    finally:
        if change_log_fp is not None:
            change_log_fp.close()

    # We reverse the content list so the first lines to be read are at the end.  This way we can use pop down below.
    content.reverse()

    # The list of release objects
    releases = []

    # The rest of the log should just contain release notes for each release.  Iterate over the content,
    # reading out the release notes for each release.
    while len(content) > 0:
        # Each release must begin with at least two lines -- one for the release name and then one for the
        # 'Packaged by Steven Czerwinski on... ' line that we pulled out of the HTML comment.
        if len(content) < 2:
            raise BadChangeLogFormat(
                "New release section does not contain at least two lines."
            )

        # Extract the information from each of those two lines.
        current_line = content.pop()
        release_version_name = release_matcher.match(current_line)
        if release_version_name is None:
            raise BadChangeLogFormat(
                "Header line for release did not match expected format: %s"
                % current_line
            )

        current_line = content.pop()
        packager_info = packaged_matcher.match(current_line)
        if packager_info is None:
            raise BadChangeLogFormat(
                "Packager line for release did not match expected format: %s"
                % current_line
            )

        # Read the section notes until we hit a '##' line.
        release_notes = read_section(content)

        try:
            time_value = parse_date(packager_info.group(3))
        except ValueError as err:
            message = getattr(err, "message", str(err))
            raise BadChangeLogFormat(message)

        releases.append(
            {
                "name": release_version_name.group(2),
                "version": release_version_name.group(1),
                "packager": packager_info.group(1),
                "packager_email": packager_info.group(2),
                "time": time_value,
                "notes": release_notes,
            }
        )

    return releases


# A string containing the build info for this build, to be placed in the 'build_info' file.
__build_info__ = None


def get_build_info():
    """Returns a string containing the build info."""
    global __build_info__
    if __build_info__ is not None:
        return __build_info__

    build_info_buffer = StringIO()
    original_dir = os.getcwd()

    try:
        # We need to execute the git command in the source root.
        os.chdir(__source_root__)
        # Add in the e-mail address of the user building it.
        (rc, packager_email) = run_command(
            "git config user.email", fail_quietly=True, command_name="git"
        )
        if rc != 0:
            packager_email = u"unknown"

        print("Packaged by: %s" % packager_email.strip(), file=build_info_buffer)

        # Determine the last commit from the log.
        (_, commit_id) = run_command(
            "git log --summary -1 | head -n 1 | cut -d ' ' -f 2",
            exit_on_fail=True,
            command_name="git",
        )
        print("Latest commit: %s" % commit_id.strip(), file=build_info_buffer)

        # Include the branch just for safety sake.
        (_, branch) = run_command(
            "git branch | cut -d ' ' -f 2", exit_on_fail=True, command_name="git"
        )
        print("From branch: %s" % branch.strip(), file=build_info_buffer)

        # Add a timestamp.
        print(
            "Build time: %s"
            % six.text_type(strftime("%Y-%m-%d %H:%M:%S UTC", gmtime())),
            file=build_info_buffer,
        )

        __build_info__ = build_info_buffer.getvalue()
        return __build_info__
    finally:
        os.chdir(original_dir)

        if build_info_buffer is not None:
            build_info_buffer.close()


def set_build_info(build_info_file_path):
    """Sets the file to use as the build_info file to include in the package.

    If this is called, then future calls to get_build_info will return the contents of this file
    and will not use other commands such as 'git' to try to create it on its own.

    This is useful when you are running trying create a package on a system that does not have full access
    to git.

    @param build_info_file_path: The path to the build_info file to use.
    """
    global __build_info__
    fp = open(build_info_file_path, "r")
    __build_info__ = fp.read()
    fp.close()

    return __build_info__


class BadChangeLogFormat(Exception):
    pass


if __name__ == "__main__":
    parser = OptionParser(
        usage="Usage: python build_package.py [options] %s" % "|".join(PACKAGE_TYPES)
    )
    parser.add_option(
        "-v",
        "--variant",
        dest="variant",
        default=None,
        help="An optional string that is included in the package name to identify a variant "
        "of the main release created by a different packager.  "
        "Most users do not need to use this option.",
    )
    parser.add_option(
        "",
        "--only-create-build-info",
        action="store_true",
        dest="build_info_only",
        default=False,
        help="If true, will only create the build_info file and exit.  This can be used in conjunction "
        "with the --set-build-info option to create the build_info file on one host and then build the "
        "rest of the package on another.  This is useful when the final host does not have full access "
        "to git",
    )

    parser.add_option(
        "",
        "--no-versioned-file-name",
        action="store_true",
        dest="no_versioned_file_name",
        default=False,
        help="If true, will not embed the version number in the artifact's file name.  This only "
        "applies to the `tarball` and container builders artifacts.",
    )

    parser.add_option(
        "",
        "--set-build-info",
        dest="build_info",
        default=None,
        help="The path to the build_info file to include in the final package.  If this is used, "
        "this process will not invoke commands such as git in order to compute the build information "
        "itself.  The file should be one built by a previous run of this script.",
    )

    parser.add_option(
        "",
        "--coverage",
        dest="coverage",
        action="store_true",
        default=False,
        help="Enable coverage analysis. Can be used in smoketests. Only works with docker/k8s.",
    )

    (options, args) = parser.parse_args()
    # If we are just suppose to create the build_info, then do it and exit.  We do not bother to check to see
    # if they specified a package.
    if options.build_info_only:
        write_to_file(get_build_info(), "build_info")
        print("Built build_info")
        sys.exit(0)

    if len(args) < 1:
        print(
            "You must specify the package you wish to build, one of the following: %s."
            % ", ".join(PACKAGE_TYPES),
            file=sys.stderr,
        )
        parser.print_help(sys.stderr)
        sys.exit(1)
    elif len(args) > 1:
        print("You may only specify one package to build.", file=sys.stderr)
        parser.print_help(sys.stderr)
        sys.exit(1)
    elif args[0] not in PACKAGE_TYPES:
        print('Unknown package type given: "%s"' % args[0], file=sys.stderr)
        parser.print_help(sys.stderr)
        sys.exit(1)

    if options.build_info is not None:
        set_build_info(options.build_info)

    artifact = build_package(
        args[0], options.variant, options.no_versioned_file_name, options.coverage,
    )
    print("Built %s" % artifact)
    sys.exit(0)<|MERGE_RESOLUTION|>--- conflicted
+++ resolved
@@ -750,10 +750,6 @@
         "  --maintainer czerwin@scalyr.com "
         "  --provides scalyr-agent-2 "
         '  --description "%s" '
-<<<<<<< HEAD
-        '  --depends "python >= 2.6" '
-=======
->>>>>>> 64b5b892
         '  --depends "bash >= 3.2" '
         "  --url https://www.scalyr.com "
         "  --deb-user root "
