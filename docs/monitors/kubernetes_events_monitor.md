<!-- Auto generated content below. DO NOT edit manually, but run tox -egenerate-monitor-docs command instead -->

# Kubernetes Events Monitor

The Kuberntes Events monitor streams Kubernetes events from the Kubernetes API

This monitor fetches Kubernetes Events from the Kubernetes API server and uploads them to Scalyr. [Kubernetes Events](https://kubernetes.io/docs/reference/generated/kubernetes-api/v1.10/#event-v1-core) record actions taken by the Kubernetes master, such as starting or killing pods. This information can be extremely useful in debugging issues with your Pods and investigating the general health of your K8s cluster. By default, this monitor collects all events related to Pods (including objects that control Pods such as DaemonSets and Deployments) as well as Nodes.

Each Event is uploaded to Scalyr as a single log line. The format is described in detail below, but in general, it has two JSON objects, one holding the contents of the Event as described by the Kubernetes API and the second holding additional information the Scalyr Agent has added to provide more context for the Event, such as the Deployment to which the Pod belongs.

This monitor powers the [Kubernetes Events dashboard](https://www.scalyr.com/dash?page=k8s%20Events). Additionally, you can see all Events uploaded by [searching for monitor="kubernetes_events_monitor"](https://www.scalyr.com/events?filter=monitor%3D%22kubernetes_events_monitor%22)

## Event Collection Leader

The Scalyr Agent uses a simple leader election algorithm to decide which Scalyr Agent should retrieve the cluster's Events and upload them to Scalyr. This is necessary because the Events pertain to the entire cluster. Duplicate information would be uploaded if each Scalyr Agent Pod retrieved the cluster's Events and uploaded them.

By default, the leader election algorithm selects the Scalyr Agent running on the oldest Pod. To determine which is the oldest pod, each Scalyr Agent Pod will retrieve the Pod list of the associated ReplicaSet at start up, and then query the API Server once every `leader_check_interval` seconds (defaults to 60 seconds) to ensure the leader is still alive. For large deployment/replicaset or cluster/daemonset, performing these checks can place noticeable load on the K8s API server. Beyond using a limited ReplicaSet in the Deployment (or a separate DaemonSet for the monitor), there is another way to address this issue.

### Pod Labels

<<<<<<< HEAD
The approach is to add the label `agent.config.scalyr.com/events_leader_candidate=true` to a subset of pods that you wish to be eligible to become the events collector.  This can be done with the following command:
=======
The first approach is to add the label `agent.config.scalyr.com/events_leader_candidate=true` (or the value specified in `leader_candidate_label`) to any node that you wish to be eligible to become the events collector.  This can be done with the following command:
>>>>>>> 09e3379a

`kubectl label pod <podname> agent.config.scalyr.com/events_leader_candidate=true`

Where `<podname>` is the name of the pod in question.  You can set this label on multiple pods, and the agent will use the oldest of them as the event collector leader.  If the leader pod is shutdown, it will fallback to the next oldest pod and so on.

Once the labels have been set, you also need to configure the agent to query these labels.  This is done via the `check_labels` configuration option in the Kubernetes Events monitor config (which is off by default):

```
...
monitors: [
    {
    "module": "scalyr_agent.builtin_monitors.kubernetes_events_monitor",
    ...
    "check_labels": true
    }
]
...
```

If `check_labels` is true then instead of querying the API server for all nodes on the cluster, the Scalyr agents will only query the API server for pods with this label set.  In order to reduce load on the API server, it is recommended to only set this label on a small number of pods.

This approach reduces the load placed on the API server and also provides a convenient fallback mechanism for when the existing event collector leader pod is shutdown.

## Disabling the Kubernetes Events Monitor

This monitor was released and enabled by default in Scalyr Agent version `2.0.43`. If you wish to disable this monitor, you may do so by setting `k8s_events_disable` to `true` in the `scalyr-config` ConfigMap used to run your ScalyrAgent DaemonSet. You must restart the ScalyrAgent DaemonSet once you have made this configuration change. Here is one way to perform these actions:

1. Fetch the `scalyr-config` ConfigMap from your cluster.

    ```
    kubectl get configmap scalyr-config -o yaml --export >> scalyr-config.yaml
    ```

2. Add the following line to the data section of scalyr-config.yaml:

    ```
    k8s_events_disable: true
    ```

3. Update the scalyr-config ConfigMap.

    ```
    kubectl delete configmap scalyr-config
    kubectl create -f scalyr-config.yaml
    ```

4. Delete the existing Scalyr k8s DaemonSet.

    ```
    kubectl delete -f https://raw.githubusercontent.com/scalyr/scalyr-agent-2/release/k8s/scalyr-agent-2.yaml
    ```

5. Run the new Scalyr k8s DaemonSet.

    ```
    kubectl create -f https://raw.githubusercontent.com/scalyr/scalyr-agent-2/release/k8s/scalyr-agent-2.yaml
    ```

<a name="options"></a>
## Configuration Options

<<<<<<< HEAD
| Property                | Description | 
| ---                     | --- | 
| `module`                | Always ``scalyr_agent.builtin_monitors.kubernetes_events_monitor`` | 
| `max_log_size`          | Optional (defaults to None). How large the log file will grow before it is rotated. If None, then the default value will be taken from the monitor level or the global level log_rotation_max_bytes config option.  Set to zero for infinite size. Note that rotation is not visible in Scalyr; it is only relevant for managing disk space on the host running the agent. However, a very small limit could cause logs to be dropped if there is a temporary network outage and the log overflows before it can be sent to Scalyr | 
| `max_log_rotations`     | Optional (defaults to None). The maximum number of log rotations before older log files are deleted. If None, then the value is taken from the monitor level or the global level log_rotation_backup_count option. Set to zero for infinite rotations. | 
| `log_flush_delay`       | Optional (defaults to 1.0). The time to wait in seconds between flushing the log file containing the kubernetes event messages. | 
| `message_log`           | Optional (defaults to ``kubernetes_events.log``). Specifies the file name under which event messages are stored. The file will be placed in the default Scalyr log directory, unless it is an absolute path | 
| `event_object_filter`   | Optional (defaults to ['CronJob', 'DaemonSet', 'Deployment', 'Job', 'Node', 'Pod', 'ReplicaSet', 'ReplicationController', 'StatefulSet', 'Endpoint']). A list of event object types to filter on. Only events whose ``involvedObject`` ``kind`` is on this list will be included.  To not perform filtering and to send all event kinds, set the environment variable ``SCALYR_K8S_EVENT_OBJECT_FILTER=null``. | 
| `leader_check_interval` | Optional (defaults to 60). The number of seconds to wait between checks to see if we are still the leader. | 
| `check_labels`          | Optional (defaults to False). If true, then the monitor will check for any pods with the label `agent.config.scalyr.com/events_leader_candidate=true` and the pod with this label set and that has the oldestcreation time will be the event monitor leader. | 
=======
| Property                 | Description | 
| ---                      | --- | 
| `module`                 | Always ``scalyr_agent.builtin_monitors.kubernetes_events_monitor`` | 
| `max_log_size`           | Optional (defaults to None). How large the log file will grow before it is rotated. If None, then the default value will be taken from the monitor level or the global level log_rotation_max_bytes config option.  Set to zero for infinite size. Note that rotation is not visible in Scalyr; it is only relevant for managing disk space on the host running the agent. However, a very small limit could cause logs to be dropped if there is a temporary network outage and the log overflows before it can be sent to Scalyr | 
| `max_log_rotations`      | Optional (defaults to None). The maximum number of log rotations before older log files are deleted. If None, then the value is taken from the monitor level or the global level log_rotation_backup_count option. Set to zero for infinite rotations. | 
| `log_flush_delay`        | Optional (defaults to 1.0). The time to wait in seconds between flushing the log file containing the kubernetes event messages. | 
| `message_log`            | Optional (defaults to ``kubernetes_events.log``). Specifies the file name under which event messages are stored. The file will be placed in the default Scalyr log directory, unless it is an absolute path | 
| `event_object_filter`    | Optional (defaults to ['CronJob', 'DaemonSet', 'Deployment', 'Job', 'Node', 'Pod', 'ReplicaSet', 'ReplicationController', 'StatefulSet', 'Endpoint']). A list of event object types to filter on. Only events whose ``involvedObject`` ``kind`` is on this list will be included.  To not perform filtering and to send all event kinds, set the environment variable ``SCALYR_K8S_EVENT_OBJECT_FILTER=null``. | 
| `leader_check_interval`  | Optional (defaults to 60). The number of seconds to wait between checks to see if we are still the leader. | 
| `leader_node`            | Optional (defaults to None). Force the `leader` to be the scalyr-agent that runs on this node. | 
| `check_labels`           | Optional (defaults to False). If true, then the monitor will check for any nodes with the label `agent.config.scalyr.com/events_leader_candidate=true` and the node with this label set and that has the oldestcreation time will be the event monitor leader. | 
| `leader_candidate_label` | Optional (defaults to `agent.config.scalyr.com/events_leader_candidate=true`). If `check_labels` is true, then the monitor will check for any nodes with the label configured using this option and the node with this label set and that has the oldestcreation time will be the event monitor leader. | 
| `ignore_master`          | Optional (defaults to True). If true, then the monitor will ignore any nodes with the label `node-role.kubernetes.io/master` when determining which node is the event monitor leader. | 
>>>>>>> 09e3379a
<|MERGE_RESOLUTION|>--- conflicted
+++ resolved
@@ -18,11 +18,7 @@
 
 ### Pod Labels
 
-<<<<<<< HEAD
-The approach is to add the label `agent.config.scalyr.com/events_leader_candidate=true` to a subset of pods that you wish to be eligible to become the events collector.  This can be done with the following command:
-=======
-The first approach is to add the label `agent.config.scalyr.com/events_leader_candidate=true` (or the value specified in `leader_candidate_label`) to any node that you wish to be eligible to become the events collector.  This can be done with the following command:
->>>>>>> 09e3379a
+The approach is to add the label `agent.config.scalyr.com/events_leader_candidate=true` (or the value specified in `leader_candidate_label`) to a subset of pods that you wish to be eligible to become the events collector.  This can be done with the following command:
 
 `kubectl label pod <podname> agent.config.scalyr.com/events_leader_candidate=true`
 
@@ -84,7 +80,6 @@
 <a name="options"></a>
 ## Configuration Options
 
-<<<<<<< HEAD
 | Property                | Description | 
 | ---                     | --- | 
 | `module`                | Always ``scalyr_agent.builtin_monitors.kubernetes_events_monitor`` | 
@@ -94,19 +89,5 @@
 | `message_log`           | Optional (defaults to ``kubernetes_events.log``). Specifies the file name under which event messages are stored. The file will be placed in the default Scalyr log directory, unless it is an absolute path | 
 | `event_object_filter`   | Optional (defaults to ['CronJob', 'DaemonSet', 'Deployment', 'Job', 'Node', 'Pod', 'ReplicaSet', 'ReplicationController', 'StatefulSet', 'Endpoint']). A list of event object types to filter on. Only events whose ``involvedObject`` ``kind`` is on this list will be included.  To not perform filtering and to send all event kinds, set the environment variable ``SCALYR_K8S_EVENT_OBJECT_FILTER=null``. | 
 | `leader_check_interval` | Optional (defaults to 60). The number of seconds to wait between checks to see if we are still the leader. | 
-| `check_labels`          | Optional (defaults to False). If true, then the monitor will check for any pods with the label `agent.config.scalyr.com/events_leader_candidate=true` and the pod with this label set and that has the oldestcreation time will be the event monitor leader. | 
-=======
-| Property                 | Description | 
-| ---                      | --- | 
-| `module`                 | Always ``scalyr_agent.builtin_monitors.kubernetes_events_monitor`` | 
-| `max_log_size`           | Optional (defaults to None). How large the log file will grow before it is rotated. If None, then the default value will be taken from the monitor level or the global level log_rotation_max_bytes config option.  Set to zero for infinite size. Note that rotation is not visible in Scalyr; it is only relevant for managing disk space on the host running the agent. However, a very small limit could cause logs to be dropped if there is a temporary network outage and the log overflows before it can be sent to Scalyr | 
-| `max_log_rotations`      | Optional (defaults to None). The maximum number of log rotations before older log files are deleted. If None, then the value is taken from the monitor level or the global level log_rotation_backup_count option. Set to zero for infinite rotations. | 
-| `log_flush_delay`        | Optional (defaults to 1.0). The time to wait in seconds between flushing the log file containing the kubernetes event messages. | 
-| `message_log`            | Optional (defaults to ``kubernetes_events.log``). Specifies the file name under which event messages are stored. The file will be placed in the default Scalyr log directory, unless it is an absolute path | 
-| `event_object_filter`    | Optional (defaults to ['CronJob', 'DaemonSet', 'Deployment', 'Job', 'Node', 'Pod', 'ReplicaSet', 'ReplicationController', 'StatefulSet', 'Endpoint']). A list of event object types to filter on. Only events whose ``involvedObject`` ``kind`` is on this list will be included.  To not perform filtering and to send all event kinds, set the environment variable ``SCALYR_K8S_EVENT_OBJECT_FILTER=null``. | 
-| `leader_check_interval`  | Optional (defaults to 60). The number of seconds to wait between checks to see if we are still the leader. | 
-| `leader_node`            | Optional (defaults to None). Force the `leader` to be the scalyr-agent that runs on this node. | 
 | `check_labels`           | Optional (defaults to False). If true, then the monitor will check for any nodes with the label `agent.config.scalyr.com/events_leader_candidate=true` and the node with this label set and that has the oldestcreation time will be the event monitor leader. | 
-| `leader_candidate_label` | Optional (defaults to `agent.config.scalyr.com/events_leader_candidate=true`). If `check_labels` is true, then the monitor will check for any nodes with the label configured using this option and the node with this label set and that has the oldestcreation time will be the event monitor leader. | 
-| `ignore_master`          | Optional (defaults to True). If true, then the monitor will ignore any nodes with the label `node-role.kubernetes.io/master` when determining which node is the event monitor leader. | 
->>>>>>> 09e3379a
+| `leader_candidate_label` | Optional (defaults to `agent.config.scalyr.com/events_leader_candidate=true`). If `check_labels` is true, then the monitor will check for any nodes with the label configured using this option and the node with this label set and that has the oldestcreation time will be the event monitor leader. | 