#!/usr/bin/env bash
# Copyright 2014-2022 Scalyr Inc.
#
# Licensed under the Apache License, Version 2.0 (the "License");
# you may not use this file except in compliance with the License.
# You may obtain a copy of the License at
#
#   http://www.apache.org/licenses/LICENSE-2.0
#
# Unless required by applicable law or agreed to in writing, software
# distributed under the License is distributed on an "AS IS" BASIS,
# WITHOUT WARRANTIES OR CONDITIONS OF ANY KIND, either express or implied.
# See the License for the specific language governing permissions and
# limitations under the License.

# This script is meant to be executed by the instance of the 'agent_build_refactored.tools.runner.RunnerStep' class.
# Every RunnerStep provides common environment variables to its script:
#   SOURCE_ROOT: Path to the projects root.
#   STEP_OUTPUT_PATH: Path to the step's output directory.
#
# This script prepares toolset environment that will be used during packages build. For example, it installs
# the fpm command line tools which is used to create deb and rpm packages.
#
# It expects next environment variables:
#   BUILD_PYTHON: output path of the previous step that provides Python interpreter.
#   BUILD_AGENT_LIBS: output path of the previous step that provides dev libraries for the Python.
#   SUBDIR_NAME: Name of the sub-directory for Python interpreter and its libraries.
#   FPM_VERSION: Version of the fpm tool.
#   PACKAGE_CLOUD_VERSION: Version of the package_cloud tools. used to manipulate Packagecloud packages.
#

set -e

# shellcheck disable=SC1090
source ~/.bashrc
cp -a "${BUILD_PYTHON}/python/." /
cp -a "${BUILD_AGENT_LIBS}/dev_libs/." /

<<<<<<< HEAD
ln -s /usr/lib/${SUBDIR_NAME}/bin/python3 /usr/bin/python3

apt update
DEBIAN_FRONTEND=noninteractive apt install -y ruby ruby-dev rubygems build-essential rpm git
=======
ln -s "/usr/lib/${SUBDIR_NAME}/bin/python3" /usr/bin/python3

apt update
DEBIAN_FRONTEND=noninteractive apt install -y ruby ruby-dev rubygems build-essential rpm reprepro createrepo-c gnupg2
>>>>>>> 60165a2b
gem install "fpm:${FPM_VERSION}" "package_cloud:${PACKAGECLOUD_VERSION}"

# Generate keypair to sign and verify test repos for packages.
gpg --batch --passphrase '' --quick-gen-key test default default

apt clean<|MERGE_RESOLUTION|>--- conflicted
+++ resolved
@@ -36,17 +36,10 @@
 cp -a "${BUILD_PYTHON}/python/." /
 cp -a "${BUILD_AGENT_LIBS}/dev_libs/." /
 
-<<<<<<< HEAD
-ln -s /usr/lib/${SUBDIR_NAME}/bin/python3 /usr/bin/python3
-
-apt update
-DEBIAN_FRONTEND=noninteractive apt install -y ruby ruby-dev rubygems build-essential rpm git
-=======
 ln -s "/usr/lib/${SUBDIR_NAME}/bin/python3" /usr/bin/python3
 
 apt update
-DEBIAN_FRONTEND=noninteractive apt install -y ruby ruby-dev rubygems build-essential rpm reprepro createrepo-c gnupg2
->>>>>>> 60165a2b
+DEBIAN_FRONTEND=noninteractive apt install -y ruby ruby-dev rubygems build-essential rpm git reprepro createrepo-c gnupg2
 gem install "fpm:${FPM_VERSION}" "package_cloud:${PACKAGECLOUD_VERSION}"
 
 # Generate keypair to sign and verify test repos for packages.
