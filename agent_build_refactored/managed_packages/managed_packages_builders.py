# Copyright 2014-2022 Scalyr Inc.
#
# Licensed under the Apache License, Version 2.0 (the "License");
# you may not use this file except in compliance with the License.
# You may obtain a copy of the License at
#
#   http://www.apache.org/licenses/LICENSE-2.0
#
# Unless required by applicable law or agreed to in writing, software
# distributed under the License is distributed on an "AS IS" BASIS,
# WITHOUT WARRANTIES OR CONDITIONS OF ANY KIND, either express or implied.
# See the License for the specific language governing permissions and
# limitations under the License.


import hashlib
import json
import logging
import operator
import shutil
import subprocess
import argparse
import os
import pathlib as pl
from typing import List, Tuple, Optional, Dict, Type


from agent_build_refactored.tools.runner import Runner, RunnerStep, ArtifactRunnerStep, RunnerMappedPath, EnvironmentRunnerStep, DockerImageSpec,GitHubActionsSettings
from agent_build_refactored.tools.constants import SOURCE_ROOT, DockerPlatform
from agent_build_refactored.tools import check_call_with_log

logger = logging.getLogger(__name__)

"""
This module is responsible for building Python agent for Linux distributions with package managers.

It defines builder class that is responsible for the building of the Linux agent deb and rpm packages that are 
    managed by package managers such as apt and yum.

Besides building the agent package itself, it also builds dependency packages:
    - scalyr-agent-python3
    - scalyr-agent-libs

These packages are needed to make agent package completely independent of a target system.


The 'scalyr-agent-python3' package provides Python interpreter that is specially built to be used by the agent.
    Its main feature that it is built against the oldest possible version of gLibc, so it has to be enough to maintain
    only one build of the package in order to support all target systems.


The 'scalyr-agent-libs' package provides requirement libraries for the agent, for example Python 'requests' or
    'orjson' libraries. It is intended to ship it separately from the 'scalyr-agent-python3' because we update
    agent's requirements much more often than Python interpreter.

The structure of the mentioned packages has to guarantee that files of these packages does not interfere with
    files of local system Python interpreter. To achieve that, the dependency packages files are installed in their
    own 'sub-directories'

    /usr/libe/scalyr-agent-2-dependencies
    /usr/libexec/scalyr-agent-2-dependencies
    /usr/shared/scalyr-agent-2-dependencies
    /usr/include/scalyr-agent-2-dependencies

    and agent from the 'scalyr-agent-2' package has to use the
    '/usr/libexec/scalyr-agent-2-dependencies/scalyr-agent-2-python3' executable.
"""

# Name of the subdirectory of dependency packages.
AGENT_DEPENDENCY_PACKAGE_SUBDIR_NAME = "scalyr-agent-2-dependencies"

# Name of the dependency package with Python interpreter.
PYTHON_PACKAGE_NAME = "scalyr-agent-python3"

# name of the dependency package with agent requirement libraries.
AGENT_LIBS_PACKAGE_NAME = "scalyr-agent-libs"


EMBEDDED_PYTHON_VERSION = "3.11.0"
EMBEDDED_PYTHON_SHORT_VERSION = ".".join(EMBEDDED_PYTHON_VERSION.split(".")[:2])

PYTHON_PACKAGE_SSL_VERSION = "1.1.1k"


class ManagedPackagesBuilder(Runner):
    """
    Builder class that is responsible for the building of the Linux agent deb and rpm packages that are managed by package
        managers such as apt and yum.
    """

    # type of the package, aka 'deb' or 'rpm'
    PACKAGE_TYPE: str

    # package architecture, for example: amd64 for deb.
    PACKAGE_ARCHITECTURE: str

    # Instance of the step that builds filesystem for the python package.
    PYTHON_BUILD_STEP: ArtifactRunnerStep
    # Instance of the step that builds filesystem for the agent-libs package.
    AGENT_LIBS_BUILD_STEP: ArtifactRunnerStep

    # Name of a target distribution in the packagecloud.
    PACKAGECLOUD_DISTRO: str

    # Version of a target distribution in the packagecloud.
    PACKAGECLOUD_DISTRO_VERSION: str


    @classmethod
    def get_all_required_steps(cls) -> List[RunnerStep]:
        steps = super(ManagedPackagesBuilder, cls).get_all_required_steps()

        steps.extend([
            cls.PYTHON_BUILD_STEP,
            cls.AGENT_LIBS_BUILD_STEP
        ])
        return steps

    @property
    def packages_output_path(self) -> pl.Path:
        """
        Directory path with result packages.
        """
        return self.output_path / "packages"

    @staticmethod
    def _parse_package_version_parts(version: str) -> Tuple[int, str]:
        """
        Deconstructs package version string and return tuple with version's iteration and checksum parts.
        """
        iteration, checksum = version.split("+")
        return int(iteration), checksum

    def _parser_package_file_parts(self, package_file_name: str):
        if self.PACKAGE_TYPE == "deb":
            # split filename to name and extension
            filename, ext = package_file_name.split(".")
            # then split name to name prefix, version and architecture.
            package_name, version, arch = filename.split("_")
        else:
            # split filename to name, arch, and extension
            filename, arch, ext = package_file_name.split(".")
            # split with release
            prefix, release = filename.rsplit("-", 1)
            # split with version
            package_name, version = prefix.rsplit("-", 1)

        return package_name, version, arch, ext

    def _parse_version_from_package_file_name(self, package_file_name: str):
        """
        Parse version of the package from its filename.
        """
        _, version, _, _ = self._parser_package_file_parts(
            package_file_name=package_file_name
        )
        return version


    @property
    def python_package_build_cmd_args(self) -> List[str]:
        """
        Returns list of arguments for the command that builds python package.
        """

        description = "Dependency package which provides Python interpreter which is used by the agent from the " \
                      "'scalyr-agent-2 package'"

        return [
                # fmt: off
                "fpm",
                "-s", "dir",
                "-a", self.PACKAGE_ARCHITECTURE,
                "-t", self.PACKAGE_TYPE,
                "-n", PYTHON_PACKAGE_NAME,
                "--license", '"Apache 2.0"',
                "--vendor", "Scalyr %s",
                "--provides", "scalyr-agent-dependencies",
                "--description", description,
                "--depends", "bash >= 3.2",
                "--url", "https://www.scalyr.com",
                "--deb-user", "root",
                "--deb-group", "root",
                "--rpm-user", "root",
                "--rpm-group", "root",
                # fmt: on
            ]

    @property
    def agent_libs_build_command_args(self) -> List[str]:
        """
        Returns list of arguments for command that build agent-libs package.
        """

        description = "Dependency package which provides Python requirement libraries which are used by the agent " \
                      "from the 'scalyr-agent-2 package'"

        return [
            # fmt: off
            "fpm",
            "-s", "dir",
            "-a", self.PACKAGE_ARCHITECTURE,
            "-t", self.PACKAGE_TYPE,
            "-n", AGENT_LIBS_PACKAGE_NAME,
            "--license", '"Apache 2.0"',
            "--vendor", "Scalyr %s",
            "--provides", "scalyr-agent-2-dependencies",
            "--description", description,
            "--depends", "bash >= 3.2",
            "--url", "https://www.scalyr.com",
            "--deb-user", "root",
            "--deb-group", "root",
            "--rpm-user", "root",
            "--rpm-group", "root",
            # fmt: on
        ]

    def _get_package_checksum(
            self,
            package_name: str,
    ):
        """
        Get checksum of the package. We try to take into account every possible variable
            that may affect the result package.

        For now, those are:
            - checksum of the step that produces files for package.
            - command line arguments that are used to build the package.

        :param package_name:
        :return:
        """

        if package_name == PYTHON_PACKAGE_NAME:
            build_step = self.PYTHON_BUILD_STEP
            build_command_args = self.python_package_build_cmd_args
        else:
            build_step = self.AGENT_LIBS_BUILD_STEP
            build_command_args = self.agent_libs_build_command_args

        # Add checksum of the step that builds package files.
        sha256 = hashlib.sha256()
        sha256.update(build_step.checksum.encode())

        # Add arguments that are used to build package.
        for arg in build_command_args:
            sha256.update(arg.encode())

        return sha256.hexdigest()

    def _get_final_package_path_and_version(
            self,
            package_name: str,
            last_repo_package_file_path: pl.Path = None,
    ) -> Tuple[Optional[pl.Path], str]:
        """
        Get path and version of the final package to build.
        :param package_name: name of the package.
        :param last_repo_package_file_path: Path to a last package from the repo. If specified and there are no changes
            between current package and package from repo, then package from repo is used instead of building a new one.
        :return: Tuple with:
            - Path to the final package. None if package is not found in repo.
            - Version of the final package.
        """
        final_package_path = None

        current_package_checksum = self._get_package_checksum(
            package_name=package_name
        )

        if last_repo_package_file_path is None:
            # If there is no any recent version of the package in repo then build new version for the first package.
            final_package_version = f"1+{current_package_checksum}"
        else:
            # If there is a recent version of the package in the repo, then parse its checksum and compare it
            # with the checksum of the current package. If checksums are identical, then we can reuse
            # package version from the repo.
            last_repo_package_version = self._parse_version_from_package_file_name(
                package_file_name=last_repo_package_file_path.name
            )
            last_repo_package_iteration, last_repo_package_checksum = self._parse_package_version_parts(
                version=last_repo_package_version
            )
            if current_package_checksum == last_repo_package_checksum:
                final_package_version = last_repo_package_version
                final_package_path = last_repo_package_file_path
            else:
                # checksums are not identical, create new version of the package.
                final_package_version = f"{last_repo_package_iteration + 1}+{current_package_checksum}"

        return final_package_path, final_package_version

    def build_packages(
            self,
            last_repo_python_package_file: str = None,
            last_repo_agent_libs_package_file: str = None

    ):
        """
        Build needed packages.

        :param last_repo_python_package_file: Path to the python package file. If specified, then the python
            dependency package from this path will be reused instead of building a new one.
        :param last_repo_agent_libs_package_file: Path to the agent libs package file. If specified, then the agent-libs
            dependency package from this path will be reused instead of building a new one.
        """

        self.run_required()

        # Run inside the docker if needed.
        if self.runs_in_docker:
            command_args = ["build"]
            if last_repo_python_package_file:
                command_args.extend([
                    "--last-repo-python-package-file",
                    RunnerMappedPath(last_repo_python_package_file)
                ])

            if last_repo_agent_libs_package_file:
                command_args.extend([
                    "--last-repo-agent-libs-package-file",
                    RunnerMappedPath(last_repo_agent_libs_package_file)
                ])

            self.run_in_docker(command_args=command_args)
            return

        packages_to_publish = []

        last_repo_python_package_path = None
        last_repo_agent_libs_package_path = None

        # Check if there are packages to reuse provided.
        if last_repo_python_package_file:
            last_repo_python_package_path = pl.Path(last_repo_python_package_file)

        if last_repo_agent_libs_package_file:
            last_repo_agent_libs_package_path = pl.Path(last_repo_agent_libs_package_file)

        self.packages_output_path.mkdir(parents=True)

        # Get reused package from repo, in case current package is unchanged and it is already in repo.
        final_python_package_path, final_python_version = self._get_final_package_path_and_version(
            package_name=PYTHON_PACKAGE_NAME,
            last_repo_package_file_path=last_repo_python_package_path
        )

        # Python package is not found in repo, build it.
        if final_python_package_path is None:
            package_root = self.PYTHON_BUILD_STEP.get_output_directory(work_dir=self.work_dir) / "python"

            check_call_with_log(
                [
                    *self.python_package_build_cmd_args,
                    "-v", final_python_version,
                    "-C", str(package_root),
                ],
                cwd=str(self.packages_output_path)
            )
            if self.PACKAGE_TYPE == "deb":
                found = list(self.packages_output_path.glob(
                    f"{PYTHON_PACKAGE_NAME}_{final_python_version}_{self.PACKAGE_ARCHITECTURE}.{self.PACKAGE_TYPE}"
                ))
            elif self.PACKAGE_TYPE == "rpm":
                found = list(self.packages_output_path.glob(
                    f"{PYTHON_PACKAGE_NAME}-{final_python_version}-1.{self.PACKAGE_ARCHITECTURE}.{self.PACKAGE_TYPE}"
                ))
            else:
                raise Exception(f"Unknown package type {self.PACKAGE_TYPE}")

            assert len(found) == 1, f"Number of result Python packages has to be 1, got {len(found)}"
            packages_to_publish.append(found[0].name)
            logger.info(f"Package {found[0]} is built.")
        else:
            # Current python package is not changed, and it already exists in repo, reuse it.
            shutil.copy(
                final_python_package_path,
                self.packages_output_path
            )
            logger.info(f"Package {final_python_package_path.name} is reused from repo.")

        # Do the same with the 'agent-libs' package.
        final_agent_libs_package_path, final_agent_libs_version = self._get_final_package_path_and_version(
            package_name=AGENT_LIBS_PACKAGE_NAME,
            last_repo_package_file_path=last_repo_agent_libs_package_path
        )

        # The agent-libs package is not found in repo, build it.
        if final_agent_libs_package_path is None:
            package_root = self.AGENT_LIBS_BUILD_STEP.get_output_directory(work_dir=self.work_dir) / "agent_libs"

            check_call_with_log(
                [
                    *self.agent_libs_build_command_args,
                    "-v", final_agent_libs_version,
                    "-C", str(package_root),
                    "--depends", f"scalyr-agent-python3 = {final_python_version}",
                ],
                cwd=str(self.packages_output_path)
            )
            if self.PACKAGE_TYPE == "deb":
                found = list(self.packages_output_path.glob(
                    f"{AGENT_LIBS_PACKAGE_NAME}_{final_agent_libs_version}_{self.PACKAGE_ARCHITECTURE}.{self.PACKAGE_TYPE}"
                ))
            elif self.PACKAGE_TYPE == "rpm":
                found = list(self.packages_output_path.glob(
                    f"{AGENT_LIBS_PACKAGE_NAME}-{final_agent_libs_version}-1.{self.PACKAGE_ARCHITECTURE}.{self.PACKAGE_TYPE}"
                ))
            else:
                raise Exception(f"Unknown package type {self.PACKAGE_TYPE}")

            assert len(found) == 1, f"Number of result agent_libs packages has to be 1, got {len(found)}"
            packages_to_publish.append(found[0].name)
            logger.info(f"Package {found[0].name} is built.")
        else:
            # Current agent-libs package is not changed, and it already exists in repo, reuse it.
            shutil.copy(
                final_agent_libs_package_path,
                self.packages_output_path
            )
            logger.info(f"Package {final_agent_libs_package_path.name} is reused from repo.")

        # Also write special json file which contain information about packages that have to be published.
        # We have to use it in order to skip the publishing of the packages that are reused and already in the repo.
        packages_to_publish_file = self.packages_output_path / "packages_to_publish.json"
        packages_to_publish_file.write_text(
            json.dumps(
                packages_to_publish,
                indent=4
            )
        )

    def publish_packages_to_packagecloud(
            self,
            packages_dir_path: pl.Path,
            token: str,
            repo_name: str,
            user_name: str,
    ):
        """
        Publish packages that are built by the 'build_packages' method.
        :param packages_dir_path: Path to a directory with target packages.
        :param token: Auth token to Packagecloud.
        :param repo_name: Target Packagecloud repo.
        :param user_name: Target Packagecloud user.
        """

        # Run in docker if needed.
        if self.runs_in_docker:
            self.run_in_docker(
                command_args=[
                    "publish",
                    "--packages-dir",
                    RunnerMappedPath(packages_dir_path),
                    "--token",
                    token,
                    "--repo-name",
                    repo_name,
                    "--user-name",
                    user_name
                ]
            )
            return

        # Set packagecloud's credentials file.
        config = {
            "url": "https://packagecloud.io",
            "token": token
        }

        config_file_path = pl.Path.home() / ".packagecloud"
        config_file_path.write_text(
            json.dumps(config)
        )

        packages_to_publish_file = packages_dir_path / "packages_to_publish.json"
        packages_to_publish = set(json.loads(
            packages_to_publish_file.read_text()
        ))

        for package_path in packages_dir_path.glob(f"*.{self.PACKAGE_TYPE}"):
            if package_path.name not in packages_to_publish:
                logger.info(f"Package {package_path.name} has been skipped since it's already in repo.")
                continue

            repo_paths = {
                "deb": f"{user_name}/{repo_name}/any/any",
                "rpm": f"{user_name}/{repo_name}/rpm_any/rpm_any",
            }

            check_call_with_log(
                [
                    "package_cloud",
                    "push",
                    repo_paths[self.PACKAGE_TYPE],
                    str(package_path)
                ]
            )

            logging.info(f"Package {package_path.name} is published.")

    def find_last_repo_package(
            self,
            package_name: str,
            token: str,
            user_name: str,
            repo_name: str,

    ) -> Optional[str]:
        """
        Find the most recent version of the given package in the repo.
        :param package_name: Name of the package.
        :param token: Packagecloud token
        :param repo_name: Target Packagecloud repo.
        :param user_name: Target Packagecloud user.
        :return: filename of the package if found, or None.
        """

        import requests
        from requests.auth import HTTPBasicAuth
        from requests.utils import parse_header_links

        auth = HTTPBasicAuth(token, "")

        param_filters = {
            "deb": "debs",
            "rpm": "rpms"
        }

<<<<<<< HEAD
=======
        packages = []

>>>>>>> 252173ad
        # First get the first page to get pagination links from response headers.
        with requests.Session() as s:
            resp = s.get(
                url=f"https://packagecloud.io/api/v1/repos/{user_name}/{repo_name}/search.json",
                params={
                    "q": package_name,
                    "filter": param_filters[self.PACKAGE_TYPE],
<<<<<<< HEAD
                    "per_page": 250
=======
                    "per_page": "250"
>>>>>>> 252173ad
                },
                auth=auth
            )
            resp.raise_for_status()

<<<<<<< HEAD
            resp.raise_for_status()

            links = resp.headers.get("Link")

            if links is None:
                # Link header does not exist, this page has to be the only one.
                found_packages = resp.json()
            else:
                # Get link to the last page.
                last_page_url = {
                    link["rel"]: link["url"] for link in parse_header_links(links)
                }["last"]

                resp = s.get(
                    url=last_page_url,
                    auth=auth
                )
                resp.raise_for_status()

                found_packages = resp.json()

        matching_packages = []

        for p in found_packages:
            _, _, arch, _ = self._parser_package_file_parts(
                package_file_name=p["filename"]
            )
            # filter only packages with appropriate architecture
            if arch == self.PACKAGE_ARCHITECTURE:
                matching_packages.append(p)

        if len(matching_packages) == 0:
            logger.info(f"Could not find any package with name {package_name}")
            return None

        last_package = matching_packages[-1]
=======
            packages.extend(resp.json())

            # Iterate through other pages.
            while True:
                links = resp.headers.get("Link")

                if links is None:
                    break
                # Get link to the next page.

                links_dict = {
                    link["rel"]: link["url"] for link in parse_header_links(links)
                }

                next_page_url = links_dict.get("next")
                if next_page_url is None:
                    break

                resp = s.get(
                    url=next_page_url,
                    auth=auth
                )
                resp.raise_for_status()
                packages.extend(resp.json())

        filtered_packages = []
        distro_version = f"{self.PACKAGECLOUD_DISTRO}/{self.PACKAGECLOUD_DISTRO_VERSION}"

        for p in packages:
            # filter by package type
            if p["type"] != self.PACKAGE_TYPE:
                continue

            # filter by distro version.
            if distro_version != p["distro_version"]:
                continue

            # filter only packages with appropriate architecture
            _, _, arch, _ = self._parser_package_file_parts(
                package_file_name=p["filename"]
            )
            if arch != self.PACKAGE_ARCHITECTURE:
                continue

            filtered_packages.append(p)

        if len(filtered_packages) == 0:
            logger.info(f"Could not find any package with name {package_name}")
            return None

        # sort packages by version and get the last one.
        sorted_packages = sorted(filtered_packages, key=operator.itemgetter("version"))

        last_package = sorted_packages[-1]
>>>>>>> 252173ad

        return last_package["filename"]

    @staticmethod
    def download_package_from_repo(
            package_filename: str,
            output_dir: str,
            token: str,
            user_name: str,
            repo_name: str,
    ):
        """
        Download package file by the given filename.
        :param package_filename: Filename of the package.
        :param output_dir: Directory path to store the downloaded package.
        :param token: Packagecloud token
        :param repo_name: Target Packagecloud repo.
        :param user_name: Target Packagecloud user.
        :return: Path of the downloaded package.
        """

        # Query needed package info.
        import requests
        from requests.auth import HTTPBasicAuth

        auth = HTTPBasicAuth(token, "")

<<<<<<< HEAD
=======
        # There's no need to use pagination, since we provide file name of an exact package and there has to be only
        # one occurrence.
>>>>>>> 252173ad
        with requests.Session() as s:
            resp = s.get(
                url=f"https://packagecloud.io/api/v1/repos/{user_name}/{repo_name}/search.json",
                params={
                    "q": f"{package_filename}",
                },
                auth=auth
            )
            resp.raise_for_status()

            found_packages = resp.json()

        assert len(found_packages) == 1, f"Expected number of found packages is 1, got {len(found_packages)}."
        last_package = found_packages[0]

        # Download found package file.
        auth = HTTPBasicAuth(token, "")
        with requests.Session() as s:
            resp = s.get(
                url=last_package["download_url"],
                auth=auth
            )
            resp.raise_for_status()

            output_dir_path = pl.Path(output_dir)
            output_dir_path.mkdir(parents=True, exist_ok=True)
            package_path = pl.Path(output_dir) / package_filename
            with package_path.open("wb") as f:
                for chunk in resp.iter_content(chunk_size=8192):
                    f.write(chunk)

        return package_path

    @classmethod
    def add_command_line_arguments(cls, parser: argparse.ArgumentParser):
        super(ManagedPackagesBuilder, cls).add_command_line_arguments(parser=parser)

        subparsers = parser.add_subparsers(dest="command")

        build_packages_parser = subparsers.add_parser(
            "build", help="Build needed packages."
        )

        build_packages_parser.add_argument(
            "--last-repo-python-package-file",
            dest="last_repo_python_package_file",
            required=False,
            help="Path to the python package file. If specified, then the python "
                 "dependency package from this path will be reused instead of building a new one."
        )
        build_packages_parser.add_argument(
            "--last-repo-agent-libs-package-file",
            dest="last_repo_agent_libs_package_file",
            required=False,
            help="Path to the agent libs package file. If specified, then the agent-libs dependency package from this "
                 "path will be reused instead of building a new one."
        )

        def _add_packagecloud_args(_parser):
            _parser.add_argument(
                "--token",
                required=True,
                help="Auth token for packagecloud."
            )

            _parser.add_argument(
                "--user-name",
                dest="user_name",
                required=True,
                help="Target username for packagecloud."
            )

            _parser.add_argument(
                "--repo-name",
                dest="repo_name",
                required=True,
                help="Target repo for packagecloud."
            )

        publish_packages_parser = subparsers.add_parser(
            "publish",
            help="Publish packages that are built by 'build' command."
        )
        publish_packages_parser.add_argument(
            "--packages-dir",
            dest="packages_dir",
            required=True,
            help="Path to a directory with packages to publish."
        )
        _add_packagecloud_args(publish_packages_parser)

        find_last_repo_package_parser = subparsers.add_parser(
            "find_last_repo_package",
            help="Find existing packages in repo, in order to reuse them."
        )

        find_last_repo_package_parser.add_argument(
            "--package-name",
            dest="package_name",
            required=True,
            choices=[PYTHON_PACKAGE_NAME, AGENT_LIBS_PACKAGE_NAME],
            help="Name of the package to find."
        )
        _add_packagecloud_args(find_last_repo_package_parser)

        download_package_parser = subparsers.add_parser(
            "download_package",
            help="Download package from repo. Used by CI/CD to reuse already existing packages from repo."
        )
        download_package_parser.add_argument(
            "--package-filename",
            dest="package_filename",
            required=True,
            help="Package filename to download."
        )
        download_package_parser.add_argument(
            "--output-dir",
            dest="output_dir",
            required=True,
            help="Path where to store downloaded package."
        )
        _add_packagecloud_args(download_package_parser)

    @classmethod
    def handle_command_line_arguments(
        cls,
        args,
    ):
        super(ManagedPackagesBuilder, cls).handle_command_line_arguments(args=args)

        work_dir = pl.Path(args.work_dir)

        builder = cls(work_dir=work_dir)

        if args.command == "build":
            builder.build_packages(
                last_repo_python_package_file=args.last_repo_python_package_file,
                last_repo_agent_libs_package_file=args.last_repo_agent_libs_package_file,
            )

            output_path = SOURCE_ROOT / "build"
            if output_path.exists():
                shutil.rmtree(output_path)
            shutil.copytree(
                builder.packages_output_path,
                output_path,
                dirs_exist_ok=True,
            )
        elif args.command == "publish":
            builder.publish_packages_to_packagecloud(
                packages_dir_path=pl.Path(args.packages_dir),
                token=args.token,
                user_name=args.user_name,
                repo_name=args.repo_name,
            )
        elif args.command == "find_last_repo_package":
            last_package_filename = builder.find_last_repo_package(
                package_name=args.package_name,
                token=args.token,
                user_name=args.user_name,
                repo_name=args.repo_name,
            )
            if last_package_filename:
                print(last_package_filename)

        elif args.command == "download_package":
            last_package_path = builder.download_package_from_repo(
                package_filename=args.package_filename,
                output_dir=args.output_dir,
                token=args.token,
                user_name=args.user_name,
                repo_name=args.repo_name,
            )
            if last_package_path:
                print(last_package_path)

        else:
            logging.error(f"Unknown command {args.command}.")
            exit(1)


def create_build_dependencies_step(
        base_image: EnvironmentRunnerStep
) -> EnvironmentRunnerStep:
    """
    This function creates step that installs Python build requirements, to a given environment.
    :param base_image: Environment step runner with the target environment.
    :return: Result step.
    """

    return EnvironmentRunnerStep(
        name="install_build_dependencies",
        script_path="agent_build_refactored/managed_packages/steps/install_build_dependencies.sh",
        base=base_image,
        environment_variables={
            "PERL_VERSION": "5.36.0",
            "ZX_VERSION": "5.2.6",
            "TEXTINFO_VERSION": "6.8",
            "M4_VERSION": "1.4.19",
            "LIBTOOL_VERSION": "2.4.6",
            "AUTOCONF_VERSION": "2.71",
            "AUTOMAKE_VERSION": "1.16",
            "HELP2MAN_VERSION": "1.49.2",
            "LZMA_VERSION": "4.32.7",
            "OPENSSL_VERSION": PYTHON_PACKAGE_SSL_VERSION,
            "LIBFFI_VERSION": "3.4.2",
            "UTIL_LINUX_VERSION": "2.38",
            "NCURSES_VERSION": "6.3",
            "LIBEDIT_VERSION": "20210910-3.1",
            "GDBM_VERSION": "1.23",
            "ZLIB_VERSION": "1.2.13",
            "BZIP_VERSION": "1.0.8",
            "RUST_VERSION": "1.63.0",
        },
        github_actions_settings=GitHubActionsSettings(
            cacheable=True
        )
    )


def create_build_python_step(
        base_step: EnvironmentRunnerStep
):
    """
    Function that creates step instance that build Python interpreter.
    :param base_step: Step with environment where to build.
    :return: Result step.
    """
    return ArtifactRunnerStep(
        name="build_python",
        script_path="agent_build_refactored/managed_packages/steps/build_python.sh",
        tracked_files_globs=[
            "agent_build_refactored/managed_packages/files/scalyr-agent-2-python3",
        ],
        base=base_step,
        environment_variables={
            "PYTHON_VERSION": EMBEDDED_PYTHON_VERSION,
            "PYTHON_SHORT_VERSION": EMBEDDED_PYTHON_SHORT_VERSION,
            "PYTHON_INSTALL_PREFIX": "/usr",
            "SUBDIR_NAME": AGENT_DEPENDENCY_PACKAGE_SUBDIR_NAME
        },
        github_actions_settings=GitHubActionsSettings(
            cacheable=True
        )
    )


def create_build_agent_libs_step(
        base_step: EnvironmentRunnerStep,
        build_python_step: ArtifactRunnerStep
):
    """
    Function that creates step that installs agent requirement libraries.
    :param base_step: Step with environment where to build.
    :param build_python_step: Required step that builds Python.
    :return: Result step.
    """
    return ArtifactRunnerStep(
        name="build_agent_libs",
        script_path="agent_build_refactored/managed_packages/steps/build_agent_libs.sh",
        tracked_files_globs=[
            "agent_build/requirement-files/*.txt",
            "dev-requirements.txt"
        ],
        base=base_step,
        required_steps={
            "BUILD_PYTHON": build_python_step
        },
        environment_variables={
            "PYTHON_SHORT_VERSION": EMBEDDED_PYTHON_SHORT_VERSION,
            "RUST_VERSION": "1.63.0",
            "SUBDIR_NAME": AGENT_DEPENDENCY_PACKAGE_SUBDIR_NAME
        },
        github_actions_settings=GitHubActionsSettings(
            cacheable=True
        )
    )


# Step that prepares initial environment for X86_64 build environment.
INSTALL_GCC_7_GLIBC_X86_64 = EnvironmentRunnerStep(
        name="install_gcc_7",
        script_path="agent_build_refactored/managed_packages/steps/install_gcc_7.sh",
        base=DockerImageSpec(
            name="centos:6",
            platform=DockerPlatform.AMD64.value
        ),
        github_actions_settings=GitHubActionsSettings(
            cacheable=True
        )
    )
# Step that installs Python build requirements to the build environment.
INSTALL_BUILD_DEPENDENCIES_GLIBC_X86_64 = create_build_dependencies_step(
    base_image=INSTALL_GCC_7_GLIBC_X86_64
)

# Create step that builds Python interpreter.
BUILD_PYTHON_GLIBC_X86_64 = create_build_python_step(
    base_step=INSTALL_BUILD_DEPENDENCIES_GLIBC_X86_64
)

# Create step that builds agent requirement libs.
BUILD_AGENT_LIBS_GLIBC_X86_64 = create_build_agent_libs_step(
    base_step=INSTALL_BUILD_DEPENDENCIES_GLIBC_X86_64,
    build_python_step=BUILD_PYTHON_GLIBC_X86_64
)

# Create step that prepare environment with all needed tools.
PREPARE_TOOLSET_GLIBC_X86_64 = EnvironmentRunnerStep(
    name="prepare_toolset",
    script_path="agent_build_refactored/managed_packages/steps/prepare_toolset.sh",
    tracked_files_globs=[
        "agent_build_refactored/build-requirements.txt"
    ],
    base=DockerImageSpec(
        name="ubuntu:22.04",
        platform=DockerPlatform.AMD64.value
    ),
    required_steps={
        "BUILD_PYTHON": BUILD_PYTHON_GLIBC_X86_64,
        #"BUILD_AGENT_LIBS": BUILD_AGENT_LIBS_GLIBC_X86_64
    },
    environment_variables={
        "SUBDIR_NAME": AGENT_DEPENDENCY_PACKAGE_SUBDIR_NAME,
        "FPM_VERSION": "1.14.2",
        "PACKAGECLOUD_VERSION": "0.3.11",
        "USER_NAME": subprocess.check_output("whoami").decode().strip(),
        "USER_ID": str(os.getuid()),
        "USER_GID": str(os.getgid()),
    },
    github_actions_settings=GitHubActionsSettings(
        cacheable=True
    )
)


class DebManagedPackagesBuilderX86_64(ManagedPackagesBuilder):
    # BASE_ENVIRONMENT = PREPARE_TOOLSET_GLIBC_X86_64
    PACKAGE_ARCHITECTURE = "amd64"
    PACKAGE_TYPE = "deb"
    PYTHON_BUILD_STEP = BUILD_PYTHON_GLIBC_X86_64
    AGENT_LIBS_BUILD_STEP = BUILD_AGENT_LIBS_GLIBC_X86_64
    PACKAGECLOUD_DISTRO = "any"
    PACKAGECLOUD_DISTRO_VERSION = "any"


class RpmManagedPackagesBuilderx86_64(ManagedPackagesBuilder):
    BASE_ENVIRONMENT = PREPARE_TOOLSET_GLIBC_X86_64
    PACKAGE_ARCHITECTURE = "x86_64"
    PACKAGE_TYPE = "rpm"
    PYTHON_BUILD_STEP = BUILD_PYTHON_GLIBC_X86_64
    AGENT_LIBS_BUILD_STEP = BUILD_AGENT_LIBS_GLIBC_X86_64
    PACKAGECLOUD_DISTRO = "rpm_any"
    PACKAGECLOUD_DISTRO_VERSION = "rpm_any"


ALL_MANAGED_PACKAGE_BUILDERS: Dict[str, Type[ManagedPackagesBuilder]] = {
    "deb-amd64": DebManagedPackagesBuilderX86_64,
    "rpm-x86_64": RpmManagedPackagesBuilderx86_64
}<|MERGE_RESOLUTION|>--- conflicted
+++ resolved
@@ -527,11 +527,8 @@
             "rpm": "rpms"
         }
 
-<<<<<<< HEAD
-=======
         packages = []
 
->>>>>>> 252173ad
         # First get the first page to get pagination links from response headers.
         with requests.Session() as s:
             resp = s.get(
@@ -539,54 +536,12 @@
                 params={
                     "q": package_name,
                     "filter": param_filters[self.PACKAGE_TYPE],
-<<<<<<< HEAD
-                    "per_page": 250
-=======
                     "per_page": "250"
->>>>>>> 252173ad
                 },
                 auth=auth
             )
             resp.raise_for_status()
 
-<<<<<<< HEAD
-            resp.raise_for_status()
-
-            links = resp.headers.get("Link")
-
-            if links is None:
-                # Link header does not exist, this page has to be the only one.
-                found_packages = resp.json()
-            else:
-                # Get link to the last page.
-                last_page_url = {
-                    link["rel"]: link["url"] for link in parse_header_links(links)
-                }["last"]
-
-                resp = s.get(
-                    url=last_page_url,
-                    auth=auth
-                )
-                resp.raise_for_status()
-
-                found_packages = resp.json()
-
-        matching_packages = []
-
-        for p in found_packages:
-            _, _, arch, _ = self._parser_package_file_parts(
-                package_file_name=p["filename"]
-            )
-            # filter only packages with appropriate architecture
-            if arch == self.PACKAGE_ARCHITECTURE:
-                matching_packages.append(p)
-
-        if len(matching_packages) == 0:
-            logger.info(f"Could not find any package with name {package_name}")
-            return None
-
-        last_package = matching_packages[-1]
-=======
             packages.extend(resp.json())
 
             # Iterate through other pages.
@@ -641,7 +596,6 @@
         sorted_packages = sorted(filtered_packages, key=operator.itemgetter("version"))
 
         last_package = sorted_packages[-1]
->>>>>>> 252173ad
 
         return last_package["filename"]
 
@@ -669,11 +623,8 @@
 
         auth = HTTPBasicAuth(token, "")
 
-<<<<<<< HEAD
-=======
         # There's no need to use pagination, since we provide file name of an exact package and there has to be only
         # one occurrence.
->>>>>>> 252173ad
         with requests.Session() as s:
             resp = s.get(
                 url=f"https://packagecloud.io/api/v1/repos/{user_name}/{repo_name}/search.json",
@@ -985,16 +936,13 @@
 PREPARE_TOOLSET_GLIBC_X86_64 = EnvironmentRunnerStep(
     name="prepare_toolset",
     script_path="agent_build_refactored/managed_packages/steps/prepare_toolset.sh",
-    tracked_files_globs=[
-        "agent_build_refactored/build-requirements.txt"
-    ],
     base=DockerImageSpec(
         name="ubuntu:22.04",
         platform=DockerPlatform.AMD64.value
     ),
     required_steps={
         "BUILD_PYTHON": BUILD_PYTHON_GLIBC_X86_64,
-        #"BUILD_AGENT_LIBS": BUILD_AGENT_LIBS_GLIBC_X86_64
+        "BUILD_AGENT_LIBS": BUILD_AGENT_LIBS_GLIBC_X86_64
     },
     environment_variables={
         "SUBDIR_NAME": AGENT_DEPENDENCY_PACKAGE_SUBDIR_NAME,
@@ -1011,7 +959,7 @@
 
 
 class DebManagedPackagesBuilderX86_64(ManagedPackagesBuilder):
-    # BASE_ENVIRONMENT = PREPARE_TOOLSET_GLIBC_X86_64
+    BASE_ENVIRONMENT = PREPARE_TOOLSET_GLIBC_X86_64
     PACKAGE_ARCHITECTURE = "amd64"
     PACKAGE_TYPE = "deb"
     PYTHON_BUILD_STEP = BUILD_PYTHON_GLIBC_X86_64
