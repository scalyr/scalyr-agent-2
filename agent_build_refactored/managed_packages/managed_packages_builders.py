# Copyright 2014-2022 Scalyr Inc.
#
# Licensed under the Apache License, Version 2.0 (the "License");
# you may not use this file except in compliance with the License.
# You may obtain a copy of the License at
#
#   http://www.apache.org/licenses/LICENSE-2.0
#
# Unless required by applicable law or agreed to in writing, software
# distributed under the License is distributed on an "AS IS" BASIS,
# WITHOUT WARRANTIES OR CONDITIONS OF ANY KIND, either express or implied.
# See the License for the specific language governing permissions and
# limitations under the License.

"""
This module is responsible for building Python agent for Linux distributions with package managers.

It defines builder classes that are responsible for the building of the Linux agent deb and rpm packages that are
    managed by package managers such as apt and yum.

There are two variants of packages that can be built:
    1. All in one (aio) package named "scalyr-agent-2-aio", that contains all required dependencies, so it can run basically on any Linux
        glibc-based distribution.
    2. Package that depends on some system packages, such as Python or OpenSLL, named "scalyr-agent-2". Probably will be
        discontinued in the future in favour of the first one.

The aio package provides the "embedded" Python interpreter that is specially built to be used by the agent.
    It is built against the oldest possible version of gLibc, so it has to be enough to maintain
    only one build of the package in order to support all target systems.

    One of the features on the package, is that is can use system's OpenSSL if it has appropriate version, or
    fallback to the OpenSSL library which is shipped with the package. To achieve that, the Python interpreter from the
    package contains multiple versions of OpenSSL (1.1.1 and 3) and Python's 'OpenSSL-related' C bindings - _ssl.cpython*.so and _hashlib.cpython.so.
    On each new installation/upgrade of the package (or user's manual run of the command
    `/opt/scalyr-agent-2/bin/agent-python3-config initialize`), the package follows next steps in order to
    resolve OpenSSL library to use:
        - 1: First it tries to find system's OpenSSL 3+. It creates a symlink '/opt/scalyr-agent-2/lib/openssl/current'
            that points to the directory `/opt/scalyr-agent-2/lib/openssl/3`. This directory contains directory
            named 'bindings' that, in turn, contains Python's C bindings - '_ssl' and '_hashlib' that are compiled
            against OpenSSL 3. The Python's OpenSSL-related C bindings in '/opt/scalyr-agent-2/python3/lib/pythonX.Y/lib-dynload'
            are also linked to the bindings in the `current` directory, so by changing the target of the `current` symlink
            we also change OpenSSL version of the Python's C bindings.
            Then the package will try "probe" the system's OpenSSL. That is done basically just by running new
            process of the interpreter and importing the 'ssl' module. If there's no exception, then appropriate
            OpenSSL 3 is presented in the system and Python can use it. If there is an exception, then
            OpenSSL 3 can not be found and we go to the step 2.

        - 2: If first step is not successful and system does not have appropriate OpenSSL 3, then we re-create the
            `current` symlink and link it with the `/opt/scalyr-agent-2/lib/openssl/1_1_1` which has bindings for
            OpenSSL 1.1.1+, so we can repeat the same "probing", but now for OpenSSL 1.1.1+.

        - 3: If OpenSSL 1.1.1+ is also not presented in a system, then we fallback to the 'embedded' OpenSSL library that
            is shipped with the package. This is achieved by making the `current` symlink to target the
            '/opt/scalyr-agent-2/lib/openssl/embedded' directory. This directory, as in previous steps, contains
            C bindings for OpenSSL (for now we use 1.1.1 for the embedded OpenSSL), but it also has another
            subdirectory named 'libs', and this subdirectory contains shared objects of the embedded OpenSSL.
            Agent, when starts new process of the Python interpreter, adds '/opt/scalyr-agent-2/lib/openssl/current' to
            the 'LD_LIBRARY_PATH' environment variable, so when the `current` directory is linked with the `embedded`
            directory, system's dynamic linker has to find the shared objects of the embedded OpenSSL earlier that
            anything else that may be presented in a system.

The package also provides requirement libraries for the agent, for example Python 'requests' or 'orjson' libraries.
    Agent requirements are shipped in form of virtualenv (or just venv). The venv with agent's 'core' requirements is shipped with this packages.
    User can also install their own additional requirements by specifying them in the package's config file -
    /opt/scalyr-agent-2/etc/additional-requirements.txt.
    The original venv that is shipped with the package is never used directly by the agent. Instead of that, the package
    follows the next steps:
        - 1: The original venv is copied to the `/var/opt/scalyr-agent/venv` directory, the path that is
               expected to be used by the agent.
        - 2: The requirements from the additional-requirements.txt file are installed to a copied venv. The core
                requirements are already there, so it has to install only additional ones.

    This new venv initialization process is triggered every time by the package's 'postinstall' script, guaranteeing
    that venv is up to date on each install/upgrade. For the same purpose, the `additional-requirements.txt` file is
    set as package's config file, to be able to 'survive' upgrades. User also can 're-initialize' agent requirements
    manually by running the command `/opt/scalyr-agent-2/bin/agent-libs-config initialize`


The structure of the package has to guarantee that files of these packages does not interfere with
    files of local system Python interpreter. To achieve that, Python interpreter files are installed in the
    '/opt/scalyr-agent-2/python3' directory.


"""


import abc
import dataclasses
import hashlib
import json
import logging
import operator
import os
import shutil
import subprocess
import argparse
import pathlib as pl
import re
from typing import List, Tuple, Optional, Dict, Type

from agent_build_refactored.managed_packages.build_dependencies_versions import (
    EMBEDDED_PYTHON_VERSION,
)


from agent_build_refactored.tools import UniqueDict

from agent_build_refactored.tools.runner import (
    Runner,
    RunnerStep,
    EnvironmentRunnerStep,
    IN_DOCKER,
)
from agent_build_refactored.tools.constants import (
    SOURCE_ROOT,
    Architecture,
    REQUIREMENTS_COMMON,
    REQUIREMENTS_COMMON_PLATFORM_DEPENDENT,
)
from agent_build_refactored.tools import check_call_with_log
from agent_build_refactored.prepare_agent_filesystem import (
    build_linux_fhs_agent_files,
    add_config,
    create_change_logs,
)

from agent_build_refactored.build_python.build_python_steps import (
    SUPPORTED_ARCHITECTURES,
    SUPPORTED_ARCHITECTURES_TO_BUILD_ENVIRONMENTS,
    OPENSSL_VERSION_TYPE_1_1_1,
    PYTHON_PACKAGE_SSL_VERSIONS,
    AGENT_SUBDIR_NAME,
    AGENT_OPT_DIR,
    PYTHON_INSTALL_PREFIX,
    EMBEDDED_PYTHON_SHORT_VERSION,
    BUILD_OPENSSL_1_1_1_STEPS,
    BUILD_OPENSSL_3_STEPS,
    BUILD_PYTHON_WITH_OPENSSL_1_1_1_STEPS,
    BUILD_PYTHON_WITH_OPENSSL_3_STEPS,
    create_build_agent_libs_venv_steps,
    PREPARE_TOOLSET_STEPS,
<<<<<<< HEAD
)

logger = logging.getLogger(__name__)
=======
    create_python_files,
    render_python_wrapper_executable,
    create_libs_venv_files,
)

logger = logging.getLogger(__name__)

FILES_DIR = pl.Path(__file__).parent.absolute() / "files"
>>>>>>> 2e24358d

# Name of the dependency package with Python interpreter.
PYTHON_PACKAGE_NAME = "scalyr-agent-python3"

# name of the dependency package with agent requirement libraries.
AGENT_LIBS_PACKAGE_NAME = "scalyr-agent-libs"

AGENT_AIO_PACKAGE_NAME = "scalyr-agent-2-aio"
AGENT_NON_AIO_AIO_PACKAGE_NAME = "scalyr-agent-2"


DEFAULT_OPENSSL_VERSION_TYPE = OPENSSL_VERSION_TYPE_1_1_1

DEFAULT_PYTHON_PACKAGE_OPENSSL_VERSION = PYTHON_PACKAGE_SSL_VERSIONS[
    DEFAULT_OPENSSL_VERSION_TYPE
]


class LinuxPackageBuilder(Runner):
    """
    This is a base class that is responsible for the building of the Linux agent deb and rpm packages that are managed
        by package managers such as apt and yum.
    """

    # type of the package, aka 'deb' or 'rpm'
    PACKAGE_TYPE: str

    @classmethod
    def get_base_environment(cls) -> EnvironmentRunnerStep:
        """Packages should be built inside our "toolset" image."""
        return PREPARE_TOOLSET_STEPS[Architecture.X86_64]

    @property
    def packages_output_path(self) -> pl.Path:
        """
        Directory path with result packages.
        """
        return self.output_path / "packages"

    @property
    def common_agent_package_build_args(self) -> List[str]:
        """
        Set of common arguments for the final fpm command.
        """
        version = (SOURCE_ROOT / "VERSION").read_text().strip()
        return [
            # fmt: off
            "fpm",
            "--license", "Apache 2.0",
            "--vendor", "Scalyr",
            "--depends", "bash >= 3.2",
            "--url", "https://www.scalyr.com",
            "--deb-user", "root",
            "--deb-group", "root",
            "--rpm-user", "root",
            "--rpm-group", "root",
            "--deb-no-default-config-files",
            "--no-deb-auto-config-files",
            "-v", version,
            "--config-files", f"/etc/{AGENT_SUBDIR_NAME}/agent.json",
            "--config-files", f"/etc/{AGENT_SUBDIR_NAME}/agent.d",
            "--config-files", f"/usr/share/{AGENT_SUBDIR_NAME}/monitors",
            "--directories", f"/usr/share/{AGENT_SUBDIR_NAME}",
            "--directories", f"/var/lib/{AGENT_SUBDIR_NAME}",
            "--directories", f"/var/log/{AGENT_SUBDIR_NAME}",
            "--rpm-use-file-permissions",
            "--deb-use-file-permissions",
            "--verbose",
            # fmt: on
        ]

    @abc.abstractmethod
    def build_agent_package(self):
        pass

    @staticmethod
    def _build_packages_common_files(package_root_path: pl.Path):
        """
        Build files that are common for all types of linux packages.
        :param package_root_path: Path with package root.
        """
        build_linux_fhs_agent_files(
            output_path=package_root_path, copy_agent_source=True
        )

        # remove Python cache directories from agent's source code.
        for path in package_root_path.rglob("__pycache__/"):
            if path.is_file():
                continue
            shutil.rmtree(path)

        # Copy init.d folder.
        shutil.copytree(
            SOURCE_ROOT / "agent_build_refactored/managed_packages/files/init.d",
            package_root_path / "etc/init.d",
            dirs_exist_ok=True,
        )

        # Add config file
        add_config(SOURCE_ROOT / "config", package_root_path / "etc/scalyr-agent-2")

    @classmethod
    def add_command_line_arguments(cls, parser: argparse.ArgumentParser):
        super(LinuxPackageBuilder, cls).add_command_line_arguments(parser=parser)

        subparsers = parser.add_subparsers(dest="command")

        subparsers.add_parser("build", help="Build needed packages.")

    @classmethod
    def handle_command_line_arguments(
        cls,
        args,
    ):
        super(LinuxPackageBuilder, cls).handle_command_line_arguments(args=args)

        work_dir = pl.Path(args.work_dir)

        builder = cls(work_dir=work_dir)

        if args.command == "build":
            builder.build_agent_package()
            if not IN_DOCKER:
                output_path = SOURCE_ROOT / "build"
                if output_path.exists():
                    shutil.rmtree(output_path)
                shutil.copytree(
                    builder.packages_output_path,
                    output_path,
                    dirs_exist_ok=True,
                )

        else:
            logging.error(f"Unknown command {args.command}.")
            exit(1)


class LinuxNonAIOPackageBuilder(LinuxPackageBuilder):
    """
    This class builds non-aio (all in one) version of the package, meaning that this package has some system dependencies,
    such as Python and OpenSSL.
    """

    @staticmethod
    def _create_non_aio_package_scriptlets(output_dir: pl.Path):
        """Copy three scriptlets required by the RPM and Debian non-aio packages.

        These are the preinstall.sh, preuninstall.sh, and postuninstall.sh scripts.
        """

        source_scriptlets_path = (
            SOURCE_ROOT
            / "agent_build_refactored/managed_packages/non-aio/install-scriptlets"
        )

        pre_install_scriptlet = output_dir / "preinstall.sh"
        post_install_scriptlet = output_dir / "postinstall.sh"
        pre_uninstall_scriptlet = output_dir / "preuninstall.sh"

        shutil.copy(source_scriptlets_path / "preinstall.sh", pre_install_scriptlet)
        shutil.copy(source_scriptlets_path / "postinstall.sh", post_install_scriptlet)
        shutil.copy(source_scriptlets_path / "preuninstall.sh", pre_uninstall_scriptlet)

        check_python_script_path = source_scriptlets_path / "check-python.sh"
        check_python_file_content = check_python_script_path.read_text()

        code_to_paste = re.search(
            r"# {{ start }}\n(.+)# {{ end }}", check_python_file_content, re.S
        ).group(1)

        def replace_code(script_path: pl.Path):
            """
            Replace placeholders in the package install scripts with the common code that checks python version.
            This is needed to avoid duplication of the python check code in the pre and post install scripts.
            """
            content = script_path.read_text()

            final_content = re.sub(
                r"# {{ check-python }}[^\n]*",
                code_to_paste,
                content,
            )

            if "\\n" in code_to_paste:
                raise Exception(
                    "code_to_paste (%s) shouldn't contain new line character since re.sub "
                    "will replace it with actual new line character"
                    % (check_python_script_path)
                )

            script_path.write_text(final_content)

        replace_code(pre_install_scriptlet)
        replace_code(post_install_scriptlet)

    def build_agent_package(self):
        self.prepare_runer()

        # Run inside the docker if needed.
        if self.runs_in_docker:
            command_args = ["build"]
            self.run_in_docker(command_args=command_args)
            return

        agent_package_root = self.output_path / "agent_package_root"

        self._build_packages_common_files(package_root_path=agent_package_root)

        # Copy switch python executable script to package's bin
        switch_python_source = (
            SOURCE_ROOT
            / "agent_build_refactored/managed_packages/non-aio/files/bin/scalyr-switch-python.sh"
        )

        switch_python_executable_name = "scalyr-switch-python"
        package_bin_path = agent_package_root / f"usr/share/{AGENT_SUBDIR_NAME}/bin"
        package_switch_python_executable = (
            package_bin_path / switch_python_executable_name
        )
        shutil.copy(switch_python_source, package_switch_python_executable)
        sbin_python_switch_executable = (
            agent_package_root / "usr/sbin" / switch_python_executable_name
        )
        sbin_python_switch_executable.symlink_to(
            f"/usr/share/{AGENT_SUBDIR_NAME}/bin/{switch_python_executable_name}"
        )

        # Create copies of the agent_main.py with python2 and python3 shebang.
        agent_main_path = SOURCE_ROOT / "scalyr_agent/agent_main.py"
        agent_package_path = (
            agent_package_root / f"usr/share/{AGENT_SUBDIR_NAME}/py/scalyr_agent"
        )
        agent_main_py2_path = agent_package_path / "agent_main_py2.py"
        agent_main_py3_path = agent_package_path / "agent_main_py3.py"

        agent_main_content = agent_main_path.read_text()
        agent_main_py2_path.write_text(
            agent_main_content.replace(
                "#!/usr/bin/env python", "#!/usr/bin/env python2"
            )
        )
        agent_main_py3_path.write_text(
            agent_main_content.replace(
                "#!/usr/bin/env python", "#!/usr/bin/env python3"
            )
        )
        main_permissions = os.stat(agent_main_path).st_mode
        os.chmod(agent_main_py2_path, main_permissions)
        os.chmod(agent_main_py3_path, main_permissions)

        # Create package installation scriptlets
        scriptlets_path = self.output_path / "scriptlets"
        scriptlets_path.mkdir()
        self._create_non_aio_package_scriptlets(output_dir=scriptlets_path)

        description = (
            "Scalyr Agent 2 is the daemon process Scalyr customers run on their servers to collect metrics"
            " and log files and transmit them to Scalyr."
        )

        # prepare packages changelogs
        changelogs_path = self.output_path / "changelogs"
        changelogs_path.mkdir()
        create_change_logs(output_dir=changelogs_path)

        package_output_dir = self.packages_output_path / self.PACKAGE_TYPE
        package_output_dir.mkdir(parents=True, exist_ok=True)

        subprocess.check_call(
            [
                # fmt: off
                *self.common_agent_package_build_args,
                "-s", "dir",
                "-a", "all",
                "-t", self.PACKAGE_TYPE,
                "-C", str(agent_package_root),
                "-n", AGENT_NON_AIO_AIO_PACKAGE_NAME,
                "--provides", AGENT_NON_AIO_AIO_PACKAGE_NAME,
                "--description", description,
                "--before-install", scriptlets_path / "preinstall.sh",
                "--after-install", scriptlets_path / "postinstall.sh",
                "--before-remove", scriptlets_path / "preuninstall.sh",
                "--deb-changelog", str(changelogs_path / "changelog-deb"),
                "--rpm-changelog", str(changelogs_path / "changelog-rpm"),
                "--conflicts", AGENT_AIO_PACKAGE_NAME
                # fmt: on
            ],
            cwd=str(package_output_dir),
        )


class LinuxAIOPackagesBuilder(LinuxPackageBuilder):
    """
    This builder creates "all in one" (aio) version of the agent package.
    That means that this package does not have any system dependencies, except glibc.
    """

    # package architecture, for example: amd64 for deb.
    DEPENDENCY_PACKAGES_ARCHITECTURE: Architecture

    @classmethod
    def get_all_required_steps(cls) -> List[RunnerStep]:
        return [
            BUILD_OPENSSL_1_1_1_STEPS[cls.DEPENDENCY_PACKAGES_ARCHITECTURE],
            BUILD_OPENSSL_3_STEPS[cls.DEPENDENCY_PACKAGES_ARCHITECTURE],
            BUILD_PYTHON_WITH_OPENSSL_1_1_1_STEPS[cls.DEPENDENCY_PACKAGES_ARCHITECTURE],
            BUILD_PYTHON_WITH_OPENSSL_3_STEPS[cls.DEPENDENCY_PACKAGES_ARCHITECTURE],
            BUILD_AGENT_LIBS_VENV_STEPS[cls.DEPENDENCY_PACKAGES_ARCHITECTURE],
        ]

    def _prepare_package_python_and_libraries_files(self, package_root: pl.Path):
        """
        Prepare package files of the Python interpreter and agent libraries.
        :param package_root: Path to the package root.
        """

        step_arch = self.DEPENDENCY_PACKAGES_ARCHITECTURE

        build_python_with_openssl_1_1_1_step = BUILD_PYTHON_WITH_OPENSSL_1_1_1_STEPS[
            step_arch
        ]
        build_python_with_openssl_3_step = BUILD_PYTHON_WITH_OPENSSL_3_STEPS[step_arch]

        build_python_with_openssl_3_step_output = build_python_with_openssl_1_1_1_step.get_output_directory(
                work_dir=self.work_dir
        )

        relative_python_install_prefix = pl.Path(PYTHON_INSTALL_PREFIX).relative_to("/")
        package_opt_dir = package_root / AGENT_OPT_DIR.relative_to("/")

        package_python_dir = package_root / relative_python_install_prefix

        create_python_files(
            build_python_step_output=build_python_with_openssl_3_step_output,
            output=package_root,
            additional_ld_library_paths=f"{AGENT_OPT_DIR}/lib/openssl/current/libs"
        )

        package_openssl_dir = package_opt_dir / "lib/openssl"

        python_ssl_bindings_glob = "_ssl.cpython-*-*-*-*.so"
        python_hashlib_bindings_glob = "_hashlib.cpython-*-*-*-*.so"

        def copy_openssl_files(
            build_python_step: RunnerStep,
            openssl_variant_name: str,
        ):
            """# This function copies Python's ssl module related files."""

            # Copy _ssl and _hashlib modules.
            build_python_step_dir = build_python_step.get_output_directory(
                work_dir=self.work_dir
            )
            python_step_bindings_dir = (
                build_python_step_dir
                / relative_python_install_prefix
                / f"lib/python{EMBEDDED_PYTHON_SHORT_VERSION}/lib-dynload"
            )

            ssl_binding_path = list(
                python_step_bindings_dir.glob(python_ssl_bindings_glob)
            )[0]
            hashlib_binding_path = list(
                python_step_bindings_dir.glob(python_hashlib_bindings_glob)
            )[0]

            bindings_dir = package_openssl_dir / openssl_variant_name / "bindings"
            bindings_dir.mkdir(parents=True)

            shutil.copy(ssl_binding_path, bindings_dir)
            shutil.copy(hashlib_binding_path, bindings_dir)

        # Copy ssl modules which are compiled for OpenSSL 1.1.1
        copy_openssl_files(
            build_python_step=build_python_with_openssl_1_1_1_step,
            openssl_variant_name="1_1_1",
        )

        # Copy ssl modules which are compiled for OpenSSL 3
        copy_openssl_files(
            build_python_step=build_python_with_openssl_3_step, openssl_variant_name="3"
        )

        # Create directory for the embedded OpenSSL files.
        embedded_openssl_dir = package_openssl_dir / "embedded"
        embedded_openssl_dir.mkdir()
        # Since we use OpenSSL 1.1.1 for embedded, we link to the previously created C bindings of the OpenSSL 1.1.1.
        embedded_openssl_bindings = embedded_openssl_dir / "bindings"
        embedded_openssl_bindings.symlink_to("../1_1_1/bindings")
        # Copy shared libraries of the embedded OpenSSL 1.1.1 from the step that builds it.
        embedded_openssl_libs_dir = embedded_openssl_dir / "libs"
        embedded_openssl_libs_dir.mkdir(parents=True)

        build_openssl_1_1_1_step = BUILD_OPENSSL_1_1_1_STEPS[step_arch]
        build_openssl_step_dir = build_openssl_1_1_1_step.get_output_directory(
            work_dir=self.work_dir
        )
        build_env_info = SUPPORTED_ARCHITECTURES_TO_BUILD_ENVIRONMENTS[step_arch]

        if "centos:6" in build_env_info.image:
            libssl_dir = "usr/local/lib64"
        else:
            libssl_dir = "usr/local/lib"

        build_openssl_libs_dir = build_openssl_step_dir / libssl_dir
        for path in build_openssl_libs_dir.glob("*.so.*"):
            shutil.copy(path, embedded_openssl_libs_dir)

        # Create the `current` symlink which by default targets the embedded OpenSSL.
        package_current_openssl_dir = package_openssl_dir / "current"
        package_current_openssl_dir.symlink_to("./embedded")

        # Remove original bindings from Python interpreter and replace them with symlinks.
        package_python_lib_dir = (
            package_python_dir / f"lib/python{EMBEDDED_PYTHON_SHORT_VERSION}"
        )
        package_python_bindings_dir = package_python_lib_dir / "lib-dynload"
        ssl_binding_path = list(
            package_python_bindings_dir.glob(python_ssl_bindings_glob)
        )[0]
        hashlib_binding_path = list(
            package_python_bindings_dir.glob(python_hashlib_bindings_glob)
        )[0]
        ssl_binding_path.unlink()
        hashlib_binding_path.unlink()
        ssl_binding_path.symlink_to(
            f"../../../../lib/openssl/current/bindings/{ssl_binding_path.name}"
        )
        hashlib_binding_path.symlink_to(
            f"../../../../lib/openssl/current/bindings/{hashlib_binding_path.name}"
        )

        # Copy executables that allows to configure the Python interpreter.
        package_opt_bin_dir = package_opt_dir / "bin"
        package_opt_bin_dir.mkdir(parents=True)
        shutil.copy(
            FILES_DIR / "bin/agent-python3-config",
            package_opt_bin_dir
        )

        # Copy Python interpreter's configuration files.
        package_opt_etc_dir = package_opt_dir / "etc"
        package_opt_etc_dir.mkdir()
        preferred_openssl_file = package_opt_etc_dir / "preferred_openssl"
        preferred_openssl_file.write_text("auto")

        # Copy agent libraries venv
        build_agent_libs_venv_step = BUILD_AGENT_LIBS_VENV_STEPS[step_arch]
        build_agent_libs_venv_step_output = build_agent_libs_venv_step.get_output_directory(
            work_dir=self.work_dir
        )
        create_libs_venv_files(
            build_libs_venv_step_output=build_agent_libs_venv_step_output,
            output=package_opt_dir / "venv"
        )

        # Create core requirements file.
        core_requirements_file = package_opt_dir / "core-requirements.txt"
        core_requirements_file.write_text(AGENT_LIBS_REQUIREMENTS_CONTENT)

        # Copy additional requirements file.
        shutil.copy(
            FILES_DIR / "additional-requirements.txt",
            package_opt_etc_dir,
        )

        # Copy script that allows configuring of the agent requirements.
        shutil.copy(
            FILES_DIR / "bin/agent-libs-config",
            package_opt_bin_dir,
        )

        # Create /var/opt/ directory where agent's generated venv is stored.
        var_opt_dir = package_root / f"var/opt/{AGENT_SUBDIR_NAME}"
        var_opt_dir.mkdir(parents=True)

    def build_agent_package(self):
        self.prepare_runer()

        # Run inside the docker if needed.
        if self.runs_in_docker:
            command_args = ["build"]
            self.run_in_docker(command_args=command_args)
            return

        agent_package_root = self.output_path / "agent_package_root"

        self._prepare_package_python_and_libraries_files(
            package_root=agent_package_root
        )

        self._build_packages_common_files(package_root_path=agent_package_root)

        install_root_executable_path = (
            agent_package_root / f"usr/share/{AGENT_SUBDIR_NAME}/bin/scalyr-agent-2-new"
        )
        # Add agent's executable script.
        shutil.copy(
            SOURCE_ROOT
            / "agent_build_refactored/managed_packages/files/bin/scalyr-agent-2",
            install_root_executable_path,
        )

        # Also link agent executable to usr/sbin
        usr_sbin_executable = agent_package_root / "usr/sbin/scalyr-agent-2"
        usr_sbin_executable.unlink()
        usr_sbin_executable.symlink_to("../share/scalyr-agent-2/bin/scalyr-agent-2-new")

        # Also remove third party libraries except tcollector.
        agent_module_path = (
            agent_package_root / "usr/share/scalyr-agent-2/py/scalyr_agent"
        )
        third_party_libs_dir = agent_module_path / "third_party"
        shutil.rmtree(agent_module_path / "third_party_python2")
        shutil.rmtree(agent_module_path / "third_party_tls")
        shutil.rmtree(third_party_libs_dir)

        shutil.copytree(
            SOURCE_ROOT / "scalyr_agent/third_party/tcollector",
            third_party_libs_dir / "tcollector",
        )
        shutil.copy2(
            SOURCE_ROOT / "scalyr_agent/third_party/__init__.py",
            third_party_libs_dir / "__init__.py",
        )

        scriptlets_path = (
            SOURCE_ROOT / "agent_build_refactored/managed_packages/install-scriptlets"
        )

        description = (
            "Scalyr Agent 2 is the daemon process Scalyr customers run on their servers to collect metrics"
            ' and log files and transmit them to Scalyr. This is also the "All in one" package, that means that all '
            "dependencies that are required by the package bundled with it."
        )

        package_arch = self.DEPENDENCY_PACKAGES_ARCHITECTURE.get_package_arch(
            package_type=self.PACKAGE_TYPE
        )

        # prepare packages changelogs
        changelogs_path = self.output_path / "changelogs"
        changelogs_path.mkdir()
        create_change_logs(output_dir=changelogs_path)

        package_output_dir = self.packages_output_path / self.PACKAGE_TYPE
        package_output_dir.mkdir(parents=True, exist_ok=True)

        subprocess.check_call(
            [
                # fmt: off
                *self.common_agent_package_build_args,
                "-s", "dir",
                "-a", package_arch,
                "-t", self.PACKAGE_TYPE,
                "-C", str(agent_package_root),
                "-n", AGENT_AIO_PACKAGE_NAME,
                "--provides", AGENT_AIO_PACKAGE_NAME,
                "--description", description,
                "--after-install", scriptlets_path / "postinstall.sh",
                "--before-remove", scriptlets_path / "preuninstall.sh",
                "--config-files", f"/opt/{AGENT_SUBDIR_NAME}/etc/preferred_openssl",
                "--config-files", f"/opt/{AGENT_SUBDIR_NAME}/etc/additional-requirements.txt",
                "--directories", f"/opt/{AGENT_SUBDIR_NAME}",
                "--directories", f"/var/opt/{AGENT_SUBDIR_NAME}",
                "--deb-changelog", str(changelogs_path / "changelog-deb"),
                "--rpm-changelog", str(changelogs_path / "changelog-rpm"),
                "--conflicts", AGENT_NON_AIO_AIO_PACKAGE_NAME
                # fmt: on
            ],
            cwd=str(package_output_dir),
        )


AGENT_LIBS_REQUIREMENTS_CONTENT = (
    f"{REQUIREMENTS_COMMON}\n" f"{REQUIREMENTS_COMMON_PLATFORM_DEPENDENT}"
)

# Create steps that build agent requirement libs inside venv.
BUILD_AGENT_LIBS_VENV_STEPS = create_build_agent_libs_venv_steps(
    requirements_file_content=AGENT_LIBS_REQUIREMENTS_CONTENT
)

ALL_MANAGED_PACKAGE_BUILDERS: Dict[str, Type[LinuxPackageBuilder]] = UniqueDict()

# Iterate through all supported architectures and create package builders classes for each.
for arch in SUPPORTED_ARCHITECTURES:
    for package_type in ["deb", "rpm"]:
        class _LinuxAIOPackagesBuilder(LinuxAIOPackagesBuilder):
            PACKAGE_TYPE = package_type
            DEPENDENCY_PACKAGES_ARCHITECTURE = arch
            CLASS_NAME_ALIAS = f"{package_type}LinuxAIOPackagesBuilder{arch.value}"
            ADD_TO_GLOBAL_RUNNER_COLLECTION = True

        builder_name = f"{package_type}-aio-{arch.value}"
        ALL_MANAGED_PACKAGE_BUILDERS[builder_name] = _LinuxAIOPackagesBuilder

for package_type in ["deb", "rpm"]:
    class _LinuxNonAIOPackageBuilder(LinuxNonAIOPackageBuilder):
        PACKAGE_TYPE = "deb"
        CLASS_NAME_ALIAS = f"{package_type}LinuxNonAIOPackagesBuilder"
        ADD_TO_GLOBAL_RUNNER_COLLECTION = True

    ALL_MANAGED_PACKAGE_BUILDERS[f"{package_type}-non-aio"] = _LinuxNonAIOPackageBuilder<|MERGE_RESOLUTION|>--- conflicted
+++ resolved
@@ -139,11 +139,6 @@
     BUILD_PYTHON_WITH_OPENSSL_3_STEPS,
     create_build_agent_libs_venv_steps,
     PREPARE_TOOLSET_STEPS,
-<<<<<<< HEAD
-)
-
-logger = logging.getLogger(__name__)
-=======
     create_python_files,
     render_python_wrapper_executable,
     create_libs_venv_files,
@@ -152,7 +147,6 @@
 logger = logging.getLogger(__name__)
 
 FILES_DIR = pl.Path(__file__).parent.absolute() / "files"
->>>>>>> 2e24358d
 
 # Name of the dependency package with Python interpreter.
 PYTHON_PACKAGE_NAME = "scalyr-agent-python3"
