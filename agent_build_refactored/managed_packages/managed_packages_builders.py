--- conflicted
+++ resolved
@@ -25,14 +25,8 @@
 from typing import List, Tuple, Optional, Dict, Type
 
 
-<<<<<<< HEAD
-from agent_build_refactored.tools.runner import Runner, RunnerStep, ArtifactRunnerStep, RunnerMappedPath, EnvironmentRunnerStep, DockerImageSpec,GitHubActionsSettings
-from agent_build_refactored.tools.constants import SOURCE_ROOT, DockerPlatform, Architecture
-from agent_build_refactored.tools.steps_libs.constants import IN_DOCKER
-=======
 from agent_build_refactored.tools.runner import Runner, RunnerStep, ArtifactRunnerStep, RunnerMappedPath, EnvironmentRunnerStep, DockerImageSpec,GitHubActionsSettings, IN_DOCKER
 from agent_build_refactored.tools.constants import SOURCE_ROOT, DockerPlatform, Architecture
->>>>>>> 60165a2b
 from agent_build_refactored.tools import check_call_with_log
 from agent_build_refactored.prepare_agent_filesystem import build_linux_fhs_agent_files, add_config
 
@@ -65,11 +59,7 @@
     own 'sub-directories'
 
     For now there are two subdirectories:
-<<<<<<< HEAD
-        - /usr/libe/scalyr-agent-2-dependencies - for platform dependent files.
-=======
         - /usr/lib/scalyr-agent-2-dependencies - for platform dependent files.
->>>>>>> 60165a2b
         - /usr/shared/scalyr-agent-2-dependencies - for platform independent files.
 
     and agent from the 'scalyr-agent-2' package has to use the
@@ -875,16 +865,8 @@
                 last_repo_python_package_file=args.last_repo_python_package_file,
                 last_repo_agent_libs_package_file=args.last_repo_agent_libs_package_file,
             )
-<<<<<<< HEAD
-
             if not IN_DOCKER:
                 output_path = SOURCE_ROOT / "build"
-
-                os.system(f"ls -l {output_path}")
-=======
-            if not IN_DOCKER:
-                output_path = SOURCE_ROOT / "build"
->>>>>>> 60165a2b
                 if output_path.exists():
                     shutil.rmtree(output_path)
                 shutil.copytree(
@@ -892,10 +874,6 @@
                     output_path,
                     dirs_exist_ok=True,
                 )
-<<<<<<< HEAD
-
-=======
->>>>>>> 60165a2b
         elif args.command == "publish":
             builder.publish_packages_to_packagecloud(
                 packages_dir_path=pl.Path(args.packages_dir),
