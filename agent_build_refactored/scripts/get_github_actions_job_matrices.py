--- conflicted
+++ resolved
@@ -47,7 +47,6 @@
 GITHUB_BASE_REF = os.environ.get("GITHUB_BASE_REF", "")
 GITHUB_REF_TYPE = os.environ.get("GITHUB_REF_TYPE", "")
 GITHUB_REF_NAME = os.environ.get("GITHUB_REF_NAME", "")
-<<<<<<< HEAD
 GITHUB_TOKEN = os.environ.get("GITHUB_TOKEN")
 GITHUB_SHA = os.environ.get("GITHUB_SHA", "")
 
@@ -66,11 +65,6 @@
     pull_requests = json.loads(data)
     return len(pull_requests) > 0
 
-=======
-GITHUB_SHA = os.environ.get("GITHUB_SHA", "")
-
-DEV_VERSION = f"{int(time.time())}-{GITHUB_SHA}"
->>>>>>> 635e1385
 
 # We do a full, 'master' workflow run on:
 # pull request against the 'master' branch.
@@ -80,7 +74,7 @@
     is_production = False
     version = DEV_VERSION
 # push to the 'master' branch
-if (
+elif (
     GITHUB_EVENT_NAME == "push"
     and GITHUB_REF_TYPE == "branch"
     and GITHUB_REF_NAME == "master"
