--- conflicted
+++ resolved
@@ -144,13 +144,9 @@
                 )
                 break
             except paramiko.ssh_exception.NoValidConnectionsError:
-<<<<<<< HEAD
-                logger.info(f"Can not establish SSH connection with {instance.public_ip_address}")
-=======
                 logger.info(
                     f"Can not establish SSH connection with {instance.public_ip_address}"
                 )
->>>>>>> 3a02ca9d
                 if attempts == 0:
                     logger.exception("Giving up. Error: ")
                     raise
@@ -168,7 +164,6 @@
             deployment_command = ["bash", str(remote_deployment_script_path)]
 
         if files_to_upload:
-<<<<<<< HEAD
             ssh_put_files(
                 ssh_connection=ssh,
                 files=files_to_upload
@@ -178,11 +173,6 @@
                     ssh_connection=ssh,
                     command=deployment_command
                 )
-=======
-            ssh_put_files(ssh_connection=ssh, files=files_to_upload)
-            if deployment_command:
-                ssh_run_command(ssh_connection=ssh, command=deployment_command)
->>>>>>> 3a02ca9d
 
         ssh.close()
     except Exception as e:
