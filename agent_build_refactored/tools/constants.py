--- conflicted
+++ resolved
@@ -61,11 +61,7 @@
             return Architecture.ARMV7
 
         if "s390x" in name:
-<<<<<<< HEAD
-             return Architecture.S390X
-=======
             return Architecture.S390X
->>>>>>> 3a02ca9d
 
         if "mips64le" in name:
             return Architecture.MIPS64LE
@@ -126,11 +122,7 @@
             Architecture.PPC64LE: "ppc64el",
             Architecture.S390X: "s390x",
             Architecture.MIPS64LE: "mips64el",
-<<<<<<< HEAD
-            Architecture.UNKNOWN: "all"
-=======
             Architecture.UNKNOWN: "all",
->>>>>>> 3a02ca9d
         }
 
         return mapping[self]
@@ -144,11 +136,7 @@
             Architecture.PPC64LE: "ppc64le",
             Architecture.S390X: "s390x",
             Architecture.MIPS64LE: "mips64el",
-<<<<<<< HEAD
-            Architecture.UNKNOWN: "noarch"
-=======
             Architecture.UNKNOWN: "noarch",
->>>>>>> 3a02ca9d
         }
         return mapping[self]
 
@@ -184,11 +172,6 @@
     DOCKER_SYSLOG = "docker-syslog"
     DOCKER_API = "docker-api"
     K8S = "k8s"
-<<<<<<< HEAD
-    K8S_WITH_OPENMETRICS = "k8s-with-openmetrics"
-    K8S_RESTART_AGENT_ON_MONITOR_DEATH = "k8s-restart-agent-on-monitor-death"
-=======
->>>>>>> 3a02ca9d
     MSI = "msi"
 
 
@@ -231,10 +214,6 @@
 _REQUIREMENT_FILE_COMPONENTS = _parse_requirements_file()
 
 REQUIREMENTS_COMMON = _REQUIREMENT_FILE_COMPONENTS["COMMON"]
-<<<<<<< HEAD
-REQUIREMENTS_COMMON_PLATFORM_DEPENDENT = _REQUIREMENT_FILE_COMPONENTS["COMMON_PLATFORM_DEPENDENT"]
-=======
 REQUIREMENTS_COMMON_PLATFORM_DEPENDENT = _REQUIREMENT_FILE_COMPONENTS[
     "COMMON_PLATFORM_DEPENDENT"
-]
->>>>>>> 3a02ca9d
+]