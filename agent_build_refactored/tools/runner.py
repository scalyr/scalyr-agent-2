# Copyright 2014-2022 Scalyr Inc.
#
# Licensed under the Apache License, Version 2.0 (the "License");
# you may not use this file except in compliance with the License.
# You may obtain a copy of the License at
#
#   http://www.apache.org/licenses/LICENSE-2.0
#
# Unless required by applicable law or agreed to in writing, software
# distributed under the License is distributed on an "AS IS" BASIS,
# WITHOUT WARRANTIES OR CONDITIONS OF ANY KIND, either express or implied.
# See the License for the specific language governing permissions and
# limitations under the License.


import argparse
import dataclasses
import hashlib
import json
import os
import pathlib as pl
import shutil
import logging
import inspect
import subprocess
import sys
from typing import Union, Optional, List, Dict, Type, Callable


from agent_build_refactored.tools.constants import (
    SOURCE_ROOT,
    DockerPlatformInfo,
    Architecture,
    IN_CICD,
)
from agent_build_refactored.tools import (
    check_call_with_log,
    check_output_with_log_debug,
    DockerContainer,
    UniqueDict,
    IN_DOCKER,
)

from agent_build_refactored.tools.run_in_ec2.constants import EC2DistroImage

logger = logging.getLogger(__name__)


def remove_directory_in_docker(path: pl.Path):
    """
    Since we produce some artifacts inside docker containers, we may face difficulties with
    deleting the old ones because they may be created inside the container with the root user.
    The workaround for that to delegate that deletion to a docker container as well.
    """

    if IN_DOCKER:
        shutil.rmtree(path)
        return

    # In order to be able to remove the whole directory, we mount parent directory.
    with DockerContainer(
        name="agent_build_step_trash_remover",
        image_name="ubuntu:22.04",
        mounts=[f"{path.parent}:/parent"],
        command=["rm", "-r", f"/parent/{path.name}"],
        detached=False,
    ):
        pass


@dataclasses.dataclass
class DockerImageSpec:
    """Simple data class which represents combination of the image name and docker platform."""

    name: str
    platform: DockerPlatformInfo

    def save_docker_image(self, output_path: pl.Path, remote_docker_host: str = None):
        """
        Serialize docker image into file by using 'docker save' command.
        :param output_path: Result output file.
        :param remote_docker_host: String with remote docker engine.
        """
        run_docker_command(
            ["save", self.name, "--output", str(output_path)],
            remote_docker_host=remote_docker_host,
        )


@dataclasses.dataclass
class GitHubActionsSettings:
    """Dataclass that stores settings for how step has to be executed on GitHub Actions CI/CD"""

    # Flag that indicates that step has to be cached by GHA CI/CD
    cacheable: bool = False

    # Flag that indicates that this step has to be executed in a separate job during GHA CI/CD run.
    # In case of multiple, long-running steps, this has to decrease overall build time.
    pre_build_in_separate_job: bool = False
    run_in_remote_docker: bool = False


class RunnerStep:
    """
    Base abstraction that represents a shell/python script that has to be executed by the Runner. The step can be
        executed directly on the current machine or inside the docker. Results of the step can be cached. The caching
        is mostly aimed to reduce build time on the CI/CD such as GitHub Actions. In order to achieve desired caching
        behaviour, all input data, that can affect the result, has to be taken into account.
        For now, such data is:
            - files which are used during steps run.
            - environment variables which are passed to steps script.
        All this data is used to calculate the checksum of the step and assign it as a unique id which can be used as
            GitHub Actions cache key.
    """

    def __init__(
        self,
        name: str,
        script_path: Union[pl.Path, str],
        tracked_files_globs: List[Union[str, pl.Path]] = None,
        base: Union["EnvironmentRunnerStep", DockerImageSpec] = None,
        required_steps: Dict[str, "ArtifactRunnerStep"] = None,
        environment_variables: Dict[str, str] = None,
        user: str = "root",
        github_actions_settings: "GitHubActionsSettings" = None,
    ):
        """
        :param name: Name of the step.
        :param script_path: Path of the shell or Python script which has to be executed by step.
        :param tracked_files_globs: List of file paths or globs to track their content while calculating cache key for
            a step.
        :param base: Another 'EnvironmentRunnerStep' or docker image that will be used as base environment where this
            step will run.
        :param required_steps: Collection (dict) of other steps that has to be executed in order to run this step.
            Key - Name of the env. variable that points to step's output directory with it;s result artifacts.
            Value - Step instance.
        :param environment_variables: Dist with environment variables to pass to step's script.
        :param user: Name of the user under which name run the step's script.
        :param github_actions_settings: Additional setting on how step has to be executed on GitHub Actions CI/CD
        """
        self.name = name
        self.user = user
        script_path = pl.Path(script_path)
        if script_path.is_absolute():
            script_path = script_path.relative_to(SOURCE_ROOT)
        self.script_path = script_path

        tracked_files_globs = tracked_files_globs or []
        # Also add script path and shell helper script to tracked files list.
        tracked_files_globs.extend(
            [
                self.script_path,
                "agent_build_refactored/tools/steps_libs/step_runner.sh",
            ]
        )
        self.tracked_files_globs = tracked_files_globs
        self._tracked_files = self._get_tracked_files(tracked_files_globs)

        self.required_steps = required_steps or {}
        self.environment_variables = environment_variables or {}

        if isinstance(base, EnvironmentRunnerStep):
            # The previous step is specified.
            # The base docker image is a result image of the previous step.
            self._base_docker_image = base.result_image
            self.initial_docker_image = base.initial_docker_image
            self._base_step = base
            self.architecture = base.architecture
        elif isinstance(base, DockerImageSpec):
            # The previous step isn't specified, but it is just a docker image.
            self._base_docker_image = base
            self.initial_docker_image = base
            self._base_step = None
            self.architecture = self.initial_docker_image.platform.as_architecture
        else:
            # the previous step is not specified.
            self._base_docker_image = None
            self.initial_docker_image = None
            self._base_step = None
            self.architecture = Architecture.UNKNOWN

        self.runs_in_docker = bool(self.initial_docker_image)

        self.github_actions_settings = (
            github_actions_settings or GitHubActionsSettings()
        )

        self.checksum = self._calculate_checksum()

        self.id = self._get_id()

        if self.runs_in_docker:
            _step_container_name = f"{self.result_image.name}-container".replace(
                ":", "-"
            )
        else:
            _step_container_name = None

        self._step_container_name = _step_container_name

    @staticmethod
    def _get_tracked_files(tracked_files_globs: List[pl.Path]) -> List[pl.Path]:
        """
        Resolve steps tracked files globs into final list of files.
        """
        tracked_file_globs = [pl.Path(g) for g in tracked_files_globs]
        # All final file paths to track.
        tracked_files = []

        # Resolve file globs to get all files to track.
        for file_glob in set(tracked_file_globs):
            file_glob = pl.Path(file_glob)

            if file_glob.is_absolute():
                if not str(file_glob).startswith(str(SOURCE_ROOT)):
                    raise ValueError(
                        f"Tracked file glob {file_glob} is not part of the source {SOURCE_ROOT}"
                    )

                file_glob = file_glob.relative_to(SOURCE_ROOT)

            found = list(SOURCE_ROOT.glob(str(file_glob)))

            tracked_files.extend(found)

        return sorted(list(set(tracked_files)))

    def get_all_cacheable_steps(self) -> List["RunnerStep"]:
        """
        Get list of all steps (including nested) which are used by this step.
        """
        result = []

        # Include current step itself, if needed.
        if self.github_actions_settings.cacheable:
            result.append(self)

        for step in self.required_steps.values():
            result.extend(step.get_all_cacheable_steps())

        if self._base_step:
            result.extend(self._base_step.get_all_cacheable_steps())

        return result

    def _get_id(self) -> str:
        """
        Unique (suppose to be) identifier of the step.
        Its format - "<step_name>-<docker_image_name>-<docker-image-platform>-<step-checksum>".
        If step does not run in docker, then docker related part are excluded.
        """
        result = f"{self.name}"
        if self.runs_in_docker:
            image_name = self.initial_docker_image.name.replace(":", "-")
            image_name = image_name.replace(".", "-")
            image_platform = self.initial_docker_image.platform.to_dashed_str
            result = f"{result}-{image_name}-{image_platform}"
        result = f"{result}-{self.checksum}"
        return result

    @property
    def result_image(self) -> Optional[DockerImageSpec]:
        """
        The spec of the result docker image.
        """
        if not self.runs_in_docker:
            return None

        return DockerImageSpec(
            # Image name just the same as id.
            name=self.id,
            platform=self._base_docker_image.platform,
        )

    def get_output_directory(self, work_dir: pl.Path):
        return work_dir / "step_output" / self.id

    def get_cache_directory(self, work_dir: pl.Path):
        return work_dir / "step_cache" / self.id

    def get_isolated_root(self, work_dir: pl.Path):
        return work_dir / "step_isolated_root" / self.id

    def _get_required_steps_output_directories(
        self, work_dir: pl.Path
    ) -> Dict[str, pl.Path]:
        """
        Return path of the outputs of all steps which are required by this step.
        """
        result = {}

        for step_env_var_name, step in self.required_steps.items():
            result[step_env_var_name] = step.get_output_directory(work_dir=work_dir)

        return result

    def _get_required_steps_docker_output_directories(
        self, work_dir: pl.Path
    ) -> Dict[str, pl.Path]:
        """
        Return path of the docker outputs of all steps which are required by this step.
        """
        result = {}

        for step_env_var_name, step in self.required_steps.items():
            step_out_dir = step.get_output_directory(work_dir=work_dir)
            step_dir = pl.Path("/tmp") / f"required_step_{step_out_dir.name}"
            result[step_env_var_name] = step_dir

        return result

    def _get_all_environment_variables(self, work_dir: pl.Path):
        """Gather and return all environment variables that has to be passed to step's script."""
        result_env_variables = UniqueDict()

        if self.runs_in_docker:
            req_steps_env_variables = (
                self._get_required_steps_docker_output_directories(work_dir=work_dir)
            )
        else:
            req_steps_env_variables = self._get_required_steps_output_directories(
                work_dir=work_dir
            )

        # Set path of the required steps as env. variables.
        for step_env_var_name, step_output_path in req_steps_env_variables.items():
            result_env_variables[step_env_var_name] = str(step_output_path)

        result_env_variables.update(self.environment_variables)

        if IN_CICD:
            result_env_variables["IN_CICD"] = "1"

        return result_env_variables

    def _calculate_checksum(self) -> str:
        """
        The checksum of the step. It takes into account all input data that step accepts and also
            all checksums of all other steps which are used by this step.
        """

        sha256 = hashlib.sha256()

        # Add checksums of the required steps.
        for step in self.required_steps.values():
            sha256.update(step.checksum.encode())

        # Add base step's checksum.
        if self._base_step:
            sha256.update(self._base_step.checksum.encode())

        # Add checksums of environment variables.
        for name, value in self.environment_variables.items():
            sha256.update(name.encode())
            sha256.update(value.encode())

        # Calculate the sha256 for each file's content, filename.
        for file_path in self._tracked_files:
            # Include file's path...
            sha256.update(str(file_path.relative_to(SOURCE_ROOT)).encode())
            # ... content ...
            sha256.update(file_path.read_bytes())
            # ... and permissions.
            sha256.update(str(file_path.stat().st_mode).encode())

        # Also add user into the checksum.
        sha256.update(self.user.encode())

        if self.runs_in_docker:
            sha256.update(self.initial_docker_image.name.encode())
            sha256.update(self.initial_docker_image.platform.to_dashed_str.encode())

        return sha256.hexdigest()

    @staticmethod
    def _remove_output_directory(output_directory: pl.Path):
        if output_directory.is_dir():
            remove_directory_in_docker(output_directory)
        elif output_directory.is_symlink():
            output_directory.unlink()

    def _restore_cache(
        self, output_directory: pl.Path, cache_directory: pl.Path
    ) -> bool:
        """
        Searches for cached results, if found, then they are reused and the run is skipped.
        :return: Boolean that indicates that the cache is found and step can be skipped.
        """
        if cache_directory.exists():
            if output_directory.exists():
                if output_directory.is_symlink():
                    output_directory.unlink()
                else:
                    remove_directory_in_docker(output_directory)

            symlink_rel_path = pl.Path("../step_cache") / output_directory.name
            output_directory.symlink_to(symlink_rel_path)
            return True

        return False

    def _save_to_cache(
        self, is_skipped: bool, output_directory: pl.Path, cache_directory: pl.Path
    ):
        """
        Saved results of the finished step to cache, if needed.
        :param is_skipped: Boolean flag that indicates that the main run method has been skipped.
        """
        if not is_skipped:
            shutil.copytree(
                output_directory, cache_directory, dirs_exist_ok=True, symlinks=True
            )

    def _pre_run(self) -> bool:
        """Function that runs after the step main run function."""
        pass

    def _post_run(self):
        """
        Function that runs after the step main run function.
        """
        pass

    def _run_script_locally(
        self,
        work_dir: pl.Path,
    ):
        """
        Run the step's script, whether in docker or in current system.
        :param work_dir: Path to directory where all results are stored.
        """

        isolated_source_root = self.get_isolated_root(work_dir=work_dir)
        isolated_source_root.mkdir(parents=True, exist_ok=True)
        cache_directory = self.get_cache_directory(work_dir=work_dir)
        cache_directory.mkdir(parents=True, exist_ok=True)
        output_directory = self.get_output_directory(work_dir=work_dir)
        output_directory.mkdir(parents=True, exist_ok=True)

        env_variables_to_pass = self._get_all_environment_variables(work_dir=work_dir)

        env = os.environ.copy()
        env.update(env_variables_to_pass)

        command_args = self._get_command_args(
            cache_directory=cache_directory, output_directory=output_directory
        )

        check_call_with_log(command_args, env=env, cwd=str(isolated_source_root))

    def _run_script_in_docker(self, work_dir: pl.Path, remote_docker_host: str):
        """
        Run runner step's script in docker.
        :param work_dir: Path to directory where all results are stored.
        :param remote_docker_host: If not None - host of the remote docker machine to execute script.
        """

        isolated_source_root = self.get_isolated_root(work_dir=work_dir)
        cache_directory = self.get_cache_directory(work_dir=work_dir)
        output_directory = self.get_output_directory(work_dir=work_dir)

        in_docker_isolated_source_root = pl.Path("/tmp/agent_source")
        in_docker_cache_directory = pl.Path("/tmp/step_cache")
        in_docker_output_directory = pl.Path("/tmp/step_output")

        # Run step in docker.
        required_steps_directories = self._get_required_steps_output_directories(
            work_dir=work_dir
        )
        required_steps_docker_directories = (
            self._get_required_steps_docker_output_directories(work_dir=work_dir)
        )

        required_step_mounts = {}
        for step_env_var_name, step_output_path in required_steps_directories.items():
            step_docker_output_path = required_steps_docker_directories[
                step_env_var_name
            ]
            required_step_mounts[step_output_path] = step_docker_output_path

        env_variables_to_pass = self._get_all_environment_variables(work_dir=work_dir)

        env_options = []
        for env_var_name, env_var_val in env_variables_to_pass.items():
            env_options.extend(["-e", f"{env_var_name}={env_var_val}"])

        if self._base_step is not None:
            base_output_directory = self._base_step.get_output_directory(
                work_dir=work_dir
            )
            image_path = base_output_directory / self._base_docker_image.name
            # Load base image.
            _load_image(
                image_name=self._base_docker_image.name,
                image_path=image_path,
                remote_docker_host=remote_docker_host,
            )

        run_docker_command(
            ["rm", "-f", self._step_container_name],
            remote_docker_host=remote_docker_host,
        )

        command_args = self._get_command_args(
            cache_directory=in_docker_cache_directory,
            output_directory=in_docker_output_directory,
        )

        # Create intermediate container
        run_docker_command(
            ["rm", "-f", self._step_container_name],
            remote_docker_host=remote_docker_host,
        )

        run_docker_command(
            [
                "create",
                "--name",
                self._step_container_name,
                "--workdir",
                str(in_docker_isolated_source_root),
                "--user",
                self.user,
                "--platform",
                str(self.architecture.as_docker_platform.value),
                *env_options,
                self._base_docker_image.name,
                *command_args,
            ],
            remote_docker_host=remote_docker_host,
        )

        # Instead of mounting we have to copy files to an intermediate container,
        # because mounts does not work with remote docker.
        input_paths = {
            f"{isolated_source_root}/.": in_docker_isolated_source_root,
            **{f"{src}/.": dst for src, dst in required_step_mounts.items()},
            f"{output_directory}/.": in_docker_output_directory,
            f"{cache_directory}/.": in_docker_cache_directory,
        }

        for src, dst in input_paths.items():
            run_docker_command(
                ["cp", "-a", "-L", str(src), f"{self._step_container_name}:{dst}"],
                remote_docker_host=remote_docker_host,
            )

        run_docker_command(
            [
                "start",
                "-i",
                self._step_container_name,
            ],
            remote_docker_host=remote_docker_host,
        )

        output_paths = {
            f"{in_docker_output_directory}/.": output_directory,
            f"{in_docker_cache_directory}/.": cache_directory,
        }

        for src, dst in output_paths.items():
            run_docker_command(
                [
                    "cp",
                    "-a",
                    f"{self._step_container_name}:/{src}",
                    str(dst),
                ],
                remote_docker_host=remote_docker_host,
            )

    def _get_command_args(self, cache_directory: pl.Path, output_directory: pl.Path):
        """
        Get list with command arguments that has to be executed by step.
        :return:
        """
        if self.script_path.suffix == ".py":
            script_type = "python"
        else:
            script_type = "shell"

        return [
            "env",
            "bash",
            # For the bash scripts, there is a special 'step_runner.sh' bash file that runs the given shell script
            # and also provides some helper functions such as caching.
            "agent_build_refactored/tools/steps_libs/step_runner.sh",
            str(self.script_path),
            str(cache_directory),
            str(output_directory),
            script_type,
        ]

    def run(
        self,
        work_dir: pl.Path,
        remote_docker_host_getter: Callable[["RunnerStep"], str] = None,
    ):
        """
        Run the step. Based on its initial data, it will be executed in docker or locally, on the current system.
        """

        output_directory = self.get_output_directory(work_dir)
        cache_directory = self.get_cache_directory(work_dir)
        isolated_source_root = self.get_isolated_root(work_dir)

        output_directory.parent.mkdir(parents=True, exist_ok=True)
        cache_directory.parent.mkdir(parents=True, exist_ok=True)

        skipped = self._restore_cache(
            output_directory=output_directory, cache_directory=cache_directory
        )
        if skipped:
            logger.info(f"Result of the step '{self.id}' is found in cache, skip.")
            return

        logging.info(f"Run step {self.name}.")
        for step in self.required_steps.values():
            step.run(
                work_dir=work_dir, remote_docker_host_getter=remote_docker_host_getter
            )

        if self._base_step:
            self._base_step.run(
                work_dir=work_dir, remote_docker_host_getter=remote_docker_host_getter
            )

        self._remove_output_directory(output_directory=output_directory)
        output_directory.mkdir(parents=True, exist_ok=True)

        # Create directory to store only tracked files.
        if isolated_source_root.exists():
            shutil.rmtree(isolated_source_root)
        isolated_source_root.mkdir(parents=True)

        # Copy all tracked files into a new isolated directory.
        for file_path in self._tracked_files:
            dest_path = isolated_source_root / file_path.parent.relative_to(SOURCE_ROOT)
            dest_path.mkdir(parents=True, exist_ok=True)
            shutil.copy2(file_path, dest_path)

        all_env_variables = self._get_all_environment_variables(work_dir=work_dir)
        env_variables_str = "\n    ".join(
            f"{n}='{v}'" for n, v in all_env_variables.items()
        )
        logging.info(
            f"Start step: {self.id}\n"
            f"Passed env. variables:\n    {env_variables_str}\n"
        )

        self.get_isolated_root(work_dir=work_dir).mkdir(parents=True, exist_ok=True)
        self.get_cache_directory(work_dir=work_dir).mkdir(parents=True, exist_ok=True)
        self.get_output_directory(work_dir=work_dir).mkdir(parents=True, exist_ok=True)

        try:
            if self.runs_in_docker:
                remote_docker_host = remote_docker_host_getter(self)
                self._run_script_in_docker(
                    work_dir=work_dir, remote_docker_host=remote_docker_host
                )
            else:
                self._run_script_locally(work_dir=work_dir)
        except Exception:
            files = [str(g) for g in self._tracked_files]
            logging.exception(
                f"'{self.name}' has failed. "
                "HINT: Make sure that you have specified all files. "
                f"For now, tracked files are: {files}."
            )
            raise

        self._save_to_cache(
            is_skipped=skipped,
            output_directory=output_directory,
            cache_directory=cache_directory,
        )
        self.cleanup()

    def cleanup(self):
        if self._step_container_name:
            run_docker_command(["rm", "-f", self._step_container_name])

    def __eq__(self, other: "RunnerStep"):
        return self.id == other.id


class ArtifactRunnerStep(RunnerStep):
    """
    Specialised step which produces some artifact as a result of its execution.
    """


class EnvironmentRunnerStep(RunnerStep):
    """
    Specialised step which performs some actions on some environment in order to prepare if for further uses.
        If this step runs in docker, it performs its actions inside specified base docker image and produces
        new image with the result environment.
        If step does not run in docker, then its actions are executed directly on current system.
    """

    def _restore_cache(
        self, output_directory: pl.Path, cache_directory: pl.Path
    ) -> bool:
        is_skipped = super(EnvironmentRunnerStep, self)._restore_cache(
            output_directory=output_directory, cache_directory=cache_directory
        )

        if self.runs_in_docker:
            return is_skipped

        return False

    def _run_script_in_docker(self, work_dir: pl.Path, remote_docker_host: str):
        """
        For the environment step, we also have to save result image.
        """

        super(EnvironmentRunnerStep, self)._run_script_in_docker(
            work_dir=work_dir, remote_docker_host=remote_docker_host
        )

        run_docker_command(
            ["commit", self._step_container_name, self.result_image.name],
            remote_docker_host=remote_docker_host,
        )

        output_directory = self.get_output_directory(work_dir=work_dir)
        image_path = output_directory / self.result_image.name

        logger.info(f"Saving image {self.result_image.name}.")
        if remote_docker_host:
            logger.info("    Saving from remote docker, it may take some time.")
        run_docker_command(
            ["save", self.result_image.name, "--output", str(image_path)],
            remote_docker_host=remote_docker_host,
        )


@dataclasses.dataclass
class RunnerMappedPath:
    path: Union[pl.Path, str]


class Runner:
    """
    Abstraction which combines several RunnerStep instances in order to execute them and to use their results
        in order to perform its own work.
    """

    # List of Runner steps which are required by this Runner. All steps which are meant to be cached by GitHub Actions
    # have to be specified here.
    REQUIRED_STEPS: List[RunnerStep] = []

    # List of other Runner classes that are required by this one. As with previous, runners, which steps have to be
    # cached by GitHub Actions, have to be specified here.
    REQUIRED_RUNNERS_CLASSES: List[Type["Runner"]] = []

    # Base environment step. Runner runs on top of it. Can be a docker image, so the Runner will be executed in
    # container.
    BASE_ENVIRONMENT: Union[EnvironmentRunnerStep, str] = None

    # This class attribute is used to find and load this runner class without direct access to it.
    _FULLY_QUALIFIED_NAME = None

    def __init__(
        self, work_dir: pl.Path = None, required_steps: List[RunnerStep] = None
    ):
        """
        :param work_dir: Path to the directory where Runner will store its results and intermediate data.
        :param required_steps: Final list of RunnerSteps to be executed by this runner. If not specified, then just
            the `REQUIRED_STEPS` class attribute is used.
        """

        self.base_environment = type(self).get_base_environment()
        self.required_steps = required_steps or type(self).REQUIRED_STEPS[:]
        self.required_runners = {}

        self.work_dir = pl.Path(work_dir or SOURCE_ROOT / "agent_build_output")
        output_name = type(self).get_fully_qualified_name().replace(".", "_")
        self.output_path = self.work_dir / "runner_outputs" / output_name

        self._input_values = {}

    @classmethod
    def get_base_environment(cls) -> Optional[EnvironmentRunnerStep]:
        return cls.BASE_ENVIRONMENT

    @classmethod
    def get_all_required_steps(cls) -> List[RunnerStep]:
        return cls.REQUIRED_STEPS[:]

    @classmethod
    def get_all_cacheable_steps(cls) -> List[RunnerStep]:
        """
        Gather all (including nested) RunnerSteps from all possible plases which are used by this runner.
        """
        result = []
        base_environment = cls.get_base_environment()
        if base_environment:
            result.extend(base_environment.get_all_cacheable_steps())

        for req_step in cls.get_all_required_steps():
            result.extend(req_step.get_all_cacheable_steps())

        for runner_clas in cls.REQUIRED_RUNNERS_CLASSES:
            result.extend(runner_clas.get_all_cacheable_steps())

        # Filter all identical steps
        result_dict = {step.id: step for step in result}
        return list(result_dict.values())

    @classmethod
    def get_fully_qualified_name(cls) -> str:
        """
        Return fully qualified name of the class. This is needed for the runner to be able to run itself from
        other process or docker container. We have a special script 'agent_build/scripts/runner_helper.py' which
        can execute runner through finding them by their FQDN.
        """

        if cls._FULLY_QUALIFIED_NAME:
            return cls._FULLY_QUALIFIED_NAME

        module_path = pl.Path(sys.modules[cls.__module__].__file__)
        module_rel_path = module_path.relative_to(SOURCE_ROOT)

        module_without_ext = module_rel_path.parent / module_rel_path.stem
        module_fqdn = str(module_without_ext).replace(os.sep, ".")
        return f"{module_fqdn}.{cls.__qualname__}"

    @classmethod
    def assign_fully_qualified_name(
        cls,
        class_name: str,
        module_name: str,
        class_name_suffix: str = "",
    ):
        """
        If runner class is created dynamically, and does not exist by default in the global scope,
            then this method can do a little trick by creating an alias attribute of this class in target module.
        :param class_name: Name of the result class.
        :param class_name_suffix: Additional suffix to class name. if needed.
        :param module_name: Name of the module where to add an attribute with this class.
        """
        final_class_name = f"{class_name}{class_name_suffix}"

        module = sys.modules[module_name]
        if module_name == "__main__":
            # if the module is main we still have to get its full name

            module_file_path = pl.Path(module.__file__)
            if module_file_path.is_absolute():
                module_file_path = module_file_path.relative_to(SOURCE_ROOT)

            module_name_parts = str(module_file_path).strip(".py").split(os.sep)
            module_name = ".".join(module_name_parts)

        # Assign class' new alias in the target module to its FQDN.
        cls._FULLY_QUALIFIED_NAME = f"{module_name}.{final_class_name}"
        cls.__name__ = final_class_name

        # Create alias attribute in the target module.
        if hasattr(module, final_class_name):
            raise ValueError(
                f"Attribute '{final_class_name}' of the module {module_name} is already set."
            )

        setattr(module, final_class_name, cls)

    @property
    def base_docker_image(self) -> Optional[DockerImageSpec]:
        if self.base_environment:
            if isinstance(self.base_environment, DockerImageSpec):
                return self.base_environment

            # If base environment is EnvironmentStep, then use its result docker image as base environment.
            if self.base_environment.runs_in_docker:
                return self.base_environment.result_image

        return None

    @property
    def runs_in_docker(self) -> bool:
        return self.base_docker_image is not None and not IN_DOCKER

    def run_in_docker(
        self, command_args: List = None, python_executable: str = "python3"
    ):

        command_args = command_args or []

        final_command_args = []

        mount_args = []

        for arg in command_args:
            if not isinstance(arg, RunnerMappedPath):
                final_command_args.append(str(arg))
                continue

            path = pl.Path(arg.path)

            if path.is_absolute():
                path = path.relative_to("/")

            in_docker_path = pl.Path("/tmp/mounts") / path

            mount_args.extend(["-v", f"{arg.path}:{in_docker_path}"])
            final_command_args.append(str(in_docker_path))

        env_args = ["-e", "AGENT_BUILD_IN_DOCKER=1"]

        base_step_output = self.base_environment.get_output_directory(
            work_dir=self.work_dir
        )

        base_image_path = base_step_output / self.base_environment.result_image.name

        _load_image(
            image_name=self.base_environment.result_image.name,
            image_path=base_image_path,
        )

        run_docker_command(
            [
                "run",
                "-i",
                *mount_args,
                "-v",
                f"{SOURCE_ROOT}:/tmp/source",
                *env_args,
                "--platform",
                str(self.base_docker_image.platform),
                self.base_docker_image.name,
                python_executable,
                "/tmp/source/agent_build_refactored/scripts/runner_helper.py",
                type(self).get_fully_qualified_name(),
                *final_command_args,
            ]
        )

        # Run chmod for the output directory of the runner, in order to fix possible permission
        # error that can be due to using root user inside the docker.
        run_docker_command([
            "run",
            "-i",
            "--rm",
            "-v",
            f"{self.output_path}:/tmp/data",
            "ubuntu:22.04",
            "chown",
            "-R",
            f"{os.getuid()}:{os.getgid()}",
            "/tmp/data"
        ])

    def run_required(self):
        """
        Function where Runner performs its main actions.
        """

        # Cleanup output if needed.
        if self.output_path.is_dir():
            remove_directory_in_docker(self.output_path)
        self.output_path.mkdir(parents=True)

        # Run all steps and runners we depend on, skip this if we already in docker to avoid infinite loop.
        steps_to_run = []
        if not IN_DOCKER:
            if self.base_environment:
                steps_to_run.append(self.base_environment)

            steps_to_run.extend(self.get_all_required_steps())

            if self.required_runners:
                steps_to_run.extend(self.required_runners)

        self._run_steps(
            steps=steps_to_run,
            work_dir=self.work_dir,
        )

    def _run(self):
        """
        Function where Runners main work is executed.
        """
        pass

    @staticmethod
    def _run_steps(
        steps: List[RunnerStep],
        work_dir: pl.Path,
    ):
        """
        Run specified steps. If step is configured to run in remote docker engine (for example in remote ARM docker
            engine, to speed up build of the ARM packages)
        :param steps: List of steps to run.
        :param work_dir: Path to directory where all results are stored.
        """
        existing_ec2_hosts = {}
        existing_ec2_instances = []
        known_hosts_file = pl.Path.home() / ".ssh/known_hosts"

        def get_remote_docker_host_for_step(step: RunnerStep) -> Optional[str]:
            """
            Get host name of the remote docker engine where step has to be executed.
            If step is not configured to run in remote docker engine, then return None.
            """

            from agent_build_refactored.tools.run_in_ec2.boto3_tools import (
                create_and_deploy_ec2_instance,
                AWSSettings,
            )

            if not step.github_actions_settings.run_in_remote_docker:
                return None

            # Get EC2 AMI image according to step's architecture.
            ec2_image = DOCKER_EC2_BUILDERS.get(step.architecture)

            # Try to find already created node if it is created by previous steps.
            remote_docker_host = existing_ec2_hosts.get(step.architecture)

            if remote_docker_host is not None:
                return remote_docker_host

            # Create new remote docker engine EC2 node.
            aws_settings = AWSSettings.create_from_env()

            deployment_script_path = (
                SOURCE_ROOT
                / "agent_build_refactored/tools/run_in_ec2/deploy_docker_in_ec2_instance.sh"
            )

            boto3_session = aws_settings.create_boto3_session()

            instance = create_and_deploy_ec2_instance(
                boto3_session=boto3_session,
                aws_settings=aws_settings,
                name_prefix="remote_docker",
                ec2_image=ec2_image,
                root_volume_size=32,
                deployment_script=deployment_script_path,
            )

            instance_ip = instance.public_ip_address

            # We also have to add IP of the newly created server to known_hosts file.
            # Since we use remote docker engine by specifying the "DOCKER_HOST" env. variable,
            # it is not possible to specify additional SSH options such as 'StrictHostKeyChecking'
            # which is needed in order to connect to server, so we have to modify that file.
            new_known_host = subprocess.check_output(
                [
                    "ssh-keyscan",
                    "-H",
                    instance_ip,
                ],
            ).decode()

            known_hosts_file_content = f"{known_hosts_file_backup}\n{new_known_host}"
            known_hosts_file.write_text(known_hosts_file_content)

            existing_ec2_instances.append(instance)
            remote_docker_host = f"ssh://{ec2_image.ssh_username}@{instance_ip}"
            existing_ec2_hosts[step.architecture] = remote_docker_host
            return remote_docker_host

        known_hosts_file.parent.mkdir(parents=True, exist_ok=True)
        if known_hosts_file.exists():
            known_hosts_file_backup = known_hosts_file.read_text()
        else:
            known_hosts_file_backup = ""
        try:
            for s in steps:
                s.run(
                    work_dir=work_dir,
                    remote_docker_host_getter=get_remote_docker_host_for_step,
                )
        finally:
            # Restore original known_hosts file.
            known_hosts_file.write_text(known_hosts_file_backup)

            # Cleanup and destroy created instances.
            if existing_ec2_instances:
                for ins in existing_ec2_instances:
                    ins.terminate()

    @classmethod
    def _get_command_line_functions(cls):
        result = {}
        for m_name, value in inspect.getmembers(cls):
            if hasattr(value, "is_cli_command"):
                result[m_name] = value

        return result

    @classmethod
    def add_command_line_arguments(cls, parser: argparse.ArgumentParser):
        """
        Create argparse parser with all arguments which are generated from constructor's signature.
        """

        parser.add_argument(
            "--get-all-cacheable-steps",
            dest="get_all_cacheable_steps",
            action="store_true",
            help="Get ids of all used cacheable steps. it is meant to be used by GitHub Actions and there's no need to "
            "use it manually.",
        )

        parser.add_argument(
            "--run-all-cacheable-steps",
            dest="run_all_cacheable_steps",
            action="store_true",
            help="Run all used cacheable steps. it is meant to be used by GitHub Actions and there's no need to "
            "use it manually.",
        )

        parser.add_argument(
            "--work-dir",
            dest="work_dir",
            default=str(SOURCE_ROOT / "agent_build_output"),
            help="Directory path where all final and intermediate results are store, maybe helpful during debugging.",
        )

    @classmethod
    def handle_command_line_arguments(
        cls,
        args,
    ):
        """
        Handle parsed command line arguments and perform needed actions.
        """

        cleanup()

        if args.get_all_cacheable_steps:
            steps = cls.get_all_cacheable_steps()
            steps_ids = [step.id for step in steps]
            print(json.dumps(steps_ids))
            exit(0)

        work_dir = pl.Path(args.work_dir)

        if args.run_all_cacheable_steps:
            steps = cls.get_all_cacheable_steps()

            cls._run_steps(
                steps=steps,
                work_dir=work_dir,
            )
            exit(0)

    def _start_ec2_builder_instance(self):
        pass


# Collection of EC2 AMI images that are used for creating instances with remote docker engine.
DOCKER_EC2_BUILDERS = {
    Architecture.ARM64: EC2DistroImage(
        image_id="ami-0e2b332e63c56bcb5",
        image_name="Ubuntu Server 22.04 LTS (HVM), SSD Volume Type",
        short_name="ubuntu2204_ARM",
        size_id="c7g.medium",
        ssh_username="ubuntu",
    )
}


def run_docker_command(
    command: List, remote_docker_host: str = None, return_output: bool = False
):
    """
    Run docker command.
    :param command: Command to run.
    :param remote_docker_host: Host name of the remote docker engine to execute command  within this engine.
    :param return_output: If true, return output of the command.
    """
    env = os.environ.copy()

    if remote_docker_host:
        env["DOCKER_HOST"] = remote_docker_host

    final_command = ["docker", *command]
    if return_output:
<<<<<<< HEAD
        return subprocess.check_output(
            final_command,
            env=env
        )
=======
        return subprocess.check_output(final_command, env=env)
>>>>>>> 3a02ca9d

    subprocess.check_call(final_command, env=env)


def _load_image(image_name: str, image_path: pl.Path, remote_docker_host: str = None):
    """
    Load image from file, if needed.
    :param image_path: Image name, if presented in docker, then skip loading.
    :param image_name: Path to image file to load.
    :param remote_docker_host: Host name of the remote docker engine to execute command within this engine.
    """
    output_bytes = run_docker_command(
        ["images", "-q", image_name],
        remote_docker_host=remote_docker_host,
        return_output=True,
    )
    output = output_bytes.decode().strip()

    if output:
        logger.info(f"Image {image_name} is already in docker.")
        return

    logger.info(f"Loading image {image_name} from file {image_path}.")

    if remote_docker_host:
        logger.info("    Loading to remote host, it may take some time.")
    run_docker_command(
        ["load", "-i", str(image_path)], remote_docker_host=remote_docker_host
    )


def cleanup():
    if IN_DOCKER:
        return
    check_output_with_log_debug(["docker", "system", "prune", "-f", "--volumes"])
    check_output_with_log_debug(["docker", "system", "prune", "-f"])<|MERGE_RESOLUTION|>--- conflicted
+++ resolved
@@ -1183,14 +1183,10 @@
 
     final_command = ["docker", *command]
     if return_output:
-<<<<<<< HEAD
         return subprocess.check_output(
             final_command,
             env=env
         )
-=======
-        return subprocess.check_output(final_command, env=env)
->>>>>>> 3a02ca9d
 
     subprocess.check_call(final_command, env=env)
 
