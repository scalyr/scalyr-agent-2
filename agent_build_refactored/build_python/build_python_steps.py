import os
import dataclasses
import pathlib as pl
import shutil
import stat
from typing import Dict


from agent_build_refactored.tools.constants import Architecture, DockerPlatform, SOURCE_ROOT
<<<<<<< HEAD
from agent_build_refactored.tools.runner import RunnerStep, EnvironmentRunnerStep, DockerImageSpec
=======
from agent_build_refactored.tools.runner import RunnerStep, EnvironmentRunnerStep, DockerImageSpec, Runner

from agent_build_refactored.tools.dependabot_aware_docker_images import UBUNTU_22_04
from agent_build_refactored.build_python.steps import (
    download_build_dependencies,
    install_build_environment,
    build_python_dependencies,
    build_openssl,
    build_python,
    build_dev_requirements,
    prepare_c_runtime_environment_with_python,
    prepare_toolset
)
>>>>>>> f6d12e0a

from agent_build_refactored.managed_packages.build_dependencies_versions import (
    PYTHON_PACKAGE_SSL_1_1_1_VERSION,
    PYTHON_PACKAGE_SSL_3_VERSION,
    EMBEDDED_PYTHON_VERSION,
    EMBEDDED_PYTHON_PIP_VERSION,
    RUST_VERSION,
)

<<<<<<< HEAD
OPENSSL_VERSION_TYPE_1_1_1 = "1_1_1"
OPENSSL_VERSION_TYPE_3 = "3"
=======
>>>>>>> f6d12e0a

# Name of the subdirectory of the agent packages.
AGENT_SUBDIR_NAME = "scalyr-agent-2"

AGENT_OPT_DIR = pl.Path("/opt") / AGENT_SUBDIR_NAME
PYTHON_INSTALL_PREFIX = f"{AGENT_OPT_DIR}/python3"

EMBEDDED_PYTHON_SHORT_VERSION = ".".join(EMBEDDED_PYTHON_VERSION.split(".")[:2])


<<<<<<< HEAD
PYTHON_PACKAGE_SSL_VERSIONS = {
    OPENSSL_VERSION_TYPE_1_1_1: PYTHON_PACKAGE_SSL_1_1_1_VERSION,
    OPENSSL_VERSION_TYPE_3: PYTHON_PACKAGE_SSL_3_VERSION,
}

=======
>>>>>>> f6d12e0a
PARENT_DIR = pl.Path(__file__).parent.absolute()
STEPS_SCRIPTS_DIR = PARENT_DIR / "steps"
FILES_DIR = PARENT_DIR / "files"


# Simple dataclass to store information about base environment step.
@dataclasses.dataclass
class BuildEnvInfo:
    # Script to run.
    script_name: str
    # Docker image to use.
    image: str


BUILD_ENV_CENTOS_6 = BuildEnvInfo(
    script_name="install_gcc_centos_6.sh", image="centos:6"
)
BUILD_ENV_CENTOS_7 = BuildEnvInfo(
    script_name="install_gcc_centos_7.sh", image="centos:7"
)

SUPPORTED_ARCHITECTURES = [
    Architecture.X86_64,
    Architecture.ARM64,
]

SUPPORTED_ARCHITECTURES_TO_BUILD_ENVIRONMENTS = {
    Architecture.X86_64: BUILD_ENV_CENTOS_6,
    Architecture.ARM64: BUILD_ENV_CENTOS_7,
}


# Version of the  Python build dependencies.
_PYTHON_BUILD_DEPENDENCIES_VERSIONS = {
    "XZ_VERSION": "5.2.6",
    "OPENSSL_1_1_1_VERSION": PYTHON_PACKAGE_SSL_VERSIONS[OPENSSL_VERSION_TYPE_1_1_1],
    "OPENSSL_3_VERSION": PYTHON_PACKAGE_SSL_VERSIONS[OPENSSL_VERSION_TYPE_3],
    "LIBFFI_VERSION": "3.4.2",
    "UTIL_LINUX_VERSION": "2.38",
    "NCURSES_VERSION": "6.3",
    "LIBEDIT_VERSION_COMMIT": "0cdd83b3ebd069c1dee21d81d6bf716cae7bf5da",  # tag - "upstream/3.1-20221030"
    "GDBM_VERSION": "1.23",
    "ZLIB_VERSION": "1.2.13",
    "BZIP_VERSION": "1.0.8",
}

# Step that downloads all Python dependencies.
DOWNLOAD_PYTHON_DEPENDENCIES = RunnerStep(
    name="download_build_dependencies",
    script_path=STEPS_SCRIPTS_DIR / "download_build_dependencies/download_build_dependencies.sh",
    tracked_files_globs=[
        STEPS_SCRIPTS_DIR / "download_build_dependencies/gnu-keyring.gpg",
        STEPS_SCRIPTS_DIR / "download_build_dependencies/gpgkey-5C1D1AA44BE649DE760A.gpg",
    ],
    base=DockerImageSpec(name="ubuntu:22.04", platform=DockerPlatform.AMD64.value),
    environment_variables={
        **_PYTHON_BUILD_DEPENDENCIES_VERSIONS,
        "PYTHON_VERSION": EMBEDDED_PYTHON_VERSION,
    },
)


def create_install_build_environment_steps() -> Dict[
    Architecture, EnvironmentRunnerStep
]:
    """
    Create steps that create build environment with gcc and other tools for python compilation.
    """
    steps = {}
    for architecture in SUPPORTED_ARCHITECTURES:
        run_in_remote_docker = architecture != Architecture.X86_64

        build_env_info = SUPPORTED_ARCHITECTURES_TO_BUILD_ENVIRONMENTS[architecture]

<<<<<<< HEAD
        step = EnvironmentRunnerStep(
            name=f"install_build_environment_{architecture.value}",
            script_path=STEPS_SCRIPTS_DIR / f"install_build_environment/{build_env_info.script_name}",
            base=DockerImageSpec(
                name=build_env_info.image,
                platform=architecture.as_docker_platform.value,
            ),
            run_in_remote_docker_if_available=run_in_remote_docker,
        )
        steps[architecture] = step
=======
class CRuntime(enum.Enum):
    """
    Set of constants that represent type of C language runtime such, for example  as glibc.
    """
    GLIBC = "glibc"
>>>>>>> f6d12e0a

    return steps

<<<<<<< HEAD

# Steps that prepares build environment.
INSTALL_BUILD_ENVIRONMENT_STEPS = create_install_build_environment_steps()


def create_build_python_dependencies_steps() -> Dict[Architecture, RunnerStep]:
=======
@dataclasses.dataclass
class DependencyToolchain:
    """
    Data class that contains all steps that are required in order to build Python and other dependencies
        for a particular C runtime (e.g. glibc or musl) and CPU architecture.
    """
    c_runtime: CRuntime
    architecture: Architecture

    # Base step with everything that is required for compilation of Python.
    install_build_environment: EnvironmentRunnerStep
    # Step that builds OpenSSL 1
    openssl_1: RunnerStep
    # Step that builds OpenSSL 3
    openssl_3: RunnerStep
    # Steps that build Python
    python_with_openssl_1: RunnerStep
    python_with_openssl_3: RunnerStep
    # Step that build all requirement libraries for the agent.
    dev_requirements: RunnerStep
    # Same as base build environment, but also with Python.
    c_runtime_environment_with_python: EnvironmentRunnerStep


def create_all_toolchains():
>>>>>>> f6d12e0a
    """
    This function creates step that builds Python dependencies.
    """

    steps = {}
    for architecture in SUPPORTED_ARCHITECTURES:
        run_in_remote_docker = architecture != Architecture.X86_64

        step = RunnerStep(
            name=f"build_python_dependencies_{architecture.value}",
            script_path=STEPS_SCRIPTS_DIR / "build_python_dependencies.sh",
            base=INSTALL_BUILD_ENVIRONMENT_STEPS[architecture],
            dependency_steps={
                "DOWNLOAD_BUILD_DEPENDENCIES": DOWNLOAD_PYTHON_DEPENDENCIES
            },
            environment_variables={
                **_PYTHON_BUILD_DEPENDENCIES_VERSIONS,
            },
            run_in_remote_docker_if_available=run_in_remote_docker,
        )
        steps[architecture] = step

    return steps


# Steps that build Python dependencies.
BUILD_PYTHON_DEPENDENCIES_STEPS = create_build_python_dependencies_steps()


def create_build_openssl_steps(
    openssl_version_type: str,
) -> Dict[Architecture, RunnerStep]:
    """
    Create steps that build openssl library with given version.
    :param openssl_version_type: type of the OpenSSL, eg. 1_1_1, or 3
    :return:
    """
    steps = {}

    if openssl_version_type == OPENSSL_VERSION_TYPE_3:
        script_name = "build_openssl_3.sh"
    else:
        script_name = "build_openssl_1_1_1.sh"

    for architecture in SUPPORTED_ARCHITECTURES:
        run_in_remote_docker = architecture != Architecture.X86_64

        step = RunnerStep(
            name=f"build_openssl_{openssl_version_type}_{architecture.value}",
            script_path=STEPS_SCRIPTS_DIR / "build_openssl" / script_name,
            base=INSTALL_BUILD_ENVIRONMENT_STEPS[architecture],
            dependency_steps={
                "DOWNLOAD_BUILD_DEPENDENCIES": DOWNLOAD_PYTHON_DEPENDENCIES,
            },
            environment_variables={
                "OPENSSL_VERSION": PYTHON_PACKAGE_SSL_VERSIONS[openssl_version_type],
            },
            run_in_remote_docker_if_available=run_in_remote_docker,
        )
        steps[architecture] = step

    return steps


# Steps that build OpenSSL Python dependency, 1.1.1 and 3 versions.
BUILD_OPENSSL_1_1_1_STEPS = create_build_openssl_steps(
    openssl_version_type=OPENSSL_VERSION_TYPE_1_1_1
)
BUILD_OPENSSL_3_STEPS = create_build_openssl_steps(
    openssl_version_type=OPENSSL_VERSION_TYPE_3
)


def create_build_python_steps(
    build_openssl_steps: Dict[Architecture, RunnerStep],
    name_suffix: str,
) -> Dict[Architecture, RunnerStep]:
    """
    Function that creates step instances that build Python interpreter.
    :return: Result steps mapped to architectures..
    """

<<<<<<< HEAD
    steps = {}

    for architecture in SUPPORTED_ARCHITECTURES:
        run_in_remote_docker = architecture != Architecture.X86_64

        additional_options = ""

        # TODO: find out why enabling LTO optimization of ARM ends with error.
        # Disable it for now.
        if architecture == Architecture.X86_64:
            additional_options += "--with-lto"

        build_python = RunnerStep(
            name=f"build_python_{name_suffix}_{architecture.value}",
            script_path=STEPS_SCRIPTS_DIR / "build_python.sh",
            base=INSTALL_BUILD_ENVIRONMENT_STEPS[architecture],
            dependency_steps={
                "DOWNLOAD_BUILD_DEPENDENCIES": DOWNLOAD_PYTHON_DEPENDENCIES,
                "BUILD_PYTHON_DEPENDENCIES": BUILD_PYTHON_DEPENDENCIES_STEPS[
                    architecture
                ],
                "BUILD_OPENSSL": build_openssl_steps[architecture],
            },
            environment_variables={
                "PYTHON_VERSION": EMBEDDED_PYTHON_VERSION,
                "PYTHON_SHORT_VERSION": EMBEDDED_PYTHON_SHORT_VERSION,
                "ADDITIONAL_OPTIONS": additional_options,
                "INSTALL_PREFIX": PYTHON_INSTALL_PREFIX,
                "PIP_VERSION": EMBEDDED_PYTHON_PIP_VERSION,
            },
            run_in_remote_docker_if_available=run_in_remote_docker,
        )

        steps[architecture] = build_python

    return steps


# Create steps that build Python interpreter with OpenSSl 1.1.1 and 3
BUILD_PYTHON_WITH_OPENSSL_1_1_1_STEPS = create_build_python_steps(
    build_openssl_steps=BUILD_OPENSSL_1_1_1_STEPS, name_suffix="1_1_1"
)
BUILD_PYTHON_WITH_OPENSSL_3_STEPS = create_build_python_steps(
    build_openssl_steps=BUILD_OPENSSL_3_STEPS, name_suffix="3"
=======
            build_python_dependencies_step = build_python_dependencies.create_step(
                name_suffix=steps_name_suffix,
                install_build_environment_step=install_build_environment_step,
                download_build_dependencies_step=DOWNLOAD_PYTHON_DEPENDENCIES_STEP,
                **_PYTHON_BUILD_DEPENDENCIES_VERSIONS,
                run_in_remote_docker=run_in_remote_docker,
            )

            build_openssl_1_step = build_openssl.create_step(
                name_suffix=steps_name_suffix,
                openssl_version=PYTHON_PACKAGE_SSL_1_VERSION,
                openssl_major_version=1,
                install_build_environment_step=install_build_environment_step,
                download_build_dependencies_step=DOWNLOAD_PYTHON_DEPENDENCIES_STEP,
                run_in_remote_docker=run_in_remote_docker
            )

            build_openssl_3_step = build_openssl.create_step(
                name_suffix=steps_name_suffix,
                openssl_version=PYTHON_PACKAGE_SSL_3_VERSION,
                openssl_major_version=3,
                install_build_environment_step=install_build_environment_step,
                download_build_dependencies_step=DOWNLOAD_PYTHON_DEPENDENCIES_STEP,
                run_in_remote_docker=run_in_remote_docker
            )

            def create_python_step(
                    build_openssl_step: RunnerStep,
                    openssl_major_version: int
            ):
                return build_python.create_step(
                    name_suffix=f"_with_openssl_{openssl_major_version}_{steps_name_suffix}",
                    download_build_dependencies_step=DOWNLOAD_PYTHON_DEPENDENCIES_STEP,
                    install_build_environment_step=install_build_environment_step,
                    build_python_dependencies_step=build_python_dependencies_step,
                    build_openssl_step=build_openssl_step,
                    python_version=EMBEDDED_PYTHON_VERSION,
                    python_short_version=EMBEDDED_PYTHON_SHORT_VERSION,
                    python_install_prefix=PYTHON_INSTALL_PREFIX,
                    pip_version=EMBEDDED_PYTHON_PIP_VERSION,
                    run_in_remote_docker=run_in_remote_docker

                )

            build_python_with_openssl_1_step = create_python_step(
                build_openssl_step=build_openssl_1_step,
                openssl_major_version=1,
            )
            build_python_with_openssl_3_step = create_python_step(
                build_openssl_step=build_openssl_3_step,
                openssl_major_version=3
            )

            build_dev_requirements_step = build_dev_requirements.create_step(
                name_suffix=steps_name_suffix,
                install_build_environment_step=install_build_environment_step,
                build_python_dependencies_step=build_python_dependencies_step,
                build_openssl_step=build_openssl_1_step,
                build_python_step=build_python_with_openssl_1_step,
                rust_version=RUST_VERSION,
                python_install_prefix=PYTHON_INSTALL_PREFIX,
                run_in_remote_docker=run_in_remote_docker,
            )

            prepare_c_runtime_environment_with_python_step = prepare_c_runtime_environment_with_python.create_step(
                name_suffix=steps_name_suffix,
                install_build_environment_step=install_build_environment_step,
                build_openssl_step=build_openssl_1_step,
                build_python_step=build_python_with_openssl_1_step,
                build_dev_requirements_step=build_dev_requirements_step,
                python_install_prefix=PYTHON_INSTALL_PREFIX,
            )

            glibc_toolchain = DependencyToolchain(
                c_runtime=c_runtime,
                architecture=architecture,
                install_build_environment=install_build_environment_step,
                openssl_1=build_openssl_1_step,
                openssl_3=build_openssl_3_step,
                python_with_openssl_1=build_python_with_openssl_1_step,
                python_with_openssl_3=build_python_with_openssl_3_step,
                dev_requirements=build_dev_requirements_step,
                c_runtime_environment_with_python=prepare_c_runtime_environment_with_python_step
            )

            result_toolchains[c_runtime][architecture] = glibc_toolchain

    return result_toolchains


ALL_DEPENDENCY_TOOLCHAINS: Dict[CRuntime, Dict[Architecture, DependencyToolchain]] = create_all_toolchains()


GLIBC_X86_64_TOOLCHAIN = ALL_DEPENDENCY_TOOLCHAINS[CRuntime.GLIBC][Architecture.X86_64]

PREPARE_TOOLSET_STEP_GLIBC_X86_64 = prepare_toolset.create_step(
    name_suffix=f"{GLIBC_X86_64_TOOLCHAIN.c_runtime.value}-{GLIBC_X86_64_TOOLCHAIN.architecture.value}",
    base_image=DockerImageSpec(
        name=UBUNTU_22_04,
        platform=GLIBC_X86_64_TOOLCHAIN.architecture.as_docker_platform.value
    ),
    build_openssl_step=GLIBC_X86_64_TOOLCHAIN.openssl_3,
    build_python_step=GLIBC_X86_64_TOOLCHAIN.python_with_openssl_3,
    build_dev_requirements_step=GLIBC_X86_64_TOOLCHAIN.dev_requirements,
    python_install_prefix=PYTHON_INSTALL_PREFIX
>>>>>>> f6d12e0a
)


def create_build_dev_requirements_steps() -> Dict[Architecture, RunnerStep]:
    """
    Create steps that build all agent project requirements.
    """
    steps = {}
    for architecture in SUPPORTED_ARCHITECTURES:
        run_in_remote_docker = architecture != Architecture.X86_64

        if architecture == Architecture.X86_64:
            rust_target_platform = "x86_64-unknown-linux-gnu"
        elif architecture == Architecture.ARM64:
            rust_target_platform = "aarch64-unknown-linux-gnu"
        else:
            raise Exception(f"Unknown architecture '{architecture.value}'")

        build_dev_requirements_step = RunnerStep(
            name=f"build_dev_requirements_{architecture.value}",
            script_path=STEPS_SCRIPTS_DIR / "build_dev_requirements.sh",
            tracked_files_globs=[
                "dev-requirements-new.txt",
            ],
            base=INSTALL_BUILD_ENVIRONMENT_STEPS[architecture],
            dependency_steps={
                "BUILD_PYTHON_DEPENDENCIES": BUILD_PYTHON_DEPENDENCIES_STEPS[
                    architecture
                ],
                "BUILD_OPENSSL": BUILD_OPENSSL_1_1_1_STEPS[architecture],
                "BUILD_PYTHON": BUILD_PYTHON_WITH_OPENSSL_1_1_1_STEPS[architecture],
            },
            environment_variables={
                "RUST_VERSION": RUST_VERSION,
                "RUST_PLATFORM": rust_target_platform,
                "PYTHON_INSTALL_PREFIX": PYTHON_INSTALL_PREFIX,
            },
            run_in_remote_docker_if_available=run_in_remote_docker,
        )
        steps[architecture] = build_dev_requirements_step

    return steps


# Create steps that build and install all agent dev requirements.
BUILD_DEV_REQUIREMENTS_STEPS = create_build_dev_requirements_steps()


def create_build_agent_libs_venv_steps(
        requirements_file_content: str
) -> Dict[Architecture, RunnerStep]:
    """
    Function that creates steps that install agent requirement libraries.
    :return: Result steps dict mapped to architectures..
    """

    steps = {}
    for architecture in SUPPORTED_ARCHITECTURES:

        run_in_remote_docker = architecture != Architecture.X86_64

        build_agent_libs_step = RunnerStep(
            name=f"build_agent_libs_venv_{architecture.value}",
            script_path=STEPS_SCRIPTS_DIR / "build_agent_libs_venv.sh",
            tracked_files_globs=[
                "dev-requirements-new.txt",
            ],
            base=INSTALL_BUILD_ENVIRONMENT_STEPS[architecture],
            dependency_steps={
                "BUILD_OPENSSL": BUILD_OPENSSL_1_1_1_STEPS[architecture],
                "BUILD_PYTHON": BUILD_PYTHON_WITH_OPENSSL_1_1_1_STEPS[architecture],
                "BUILD_DEV_REQUIREMENTS": BUILD_DEV_REQUIREMENTS_STEPS[architecture],
            },
            environment_variables={
                "PYTHON_INSTALL_PREFIX": PYTHON_INSTALL_PREFIX,
                "SUBDIR_NAME": AGENT_SUBDIR_NAME,
                "REQUIREMENTS": requirements_file_content,
                "PIP_VERSION": EMBEDDED_PYTHON_PIP_VERSION,
            },
            run_in_remote_docker_if_available=run_in_remote_docker,
        )
        steps[architecture] = build_agent_libs_step

    return steps


def create_prepare_toolset_steps() -> Dict[Architecture, EnvironmentRunnerStep]:
    """
    Create steps that prepare environment with all needed tools.
    """
    steps = {}
    for architecture in SUPPORTED_ARCHITECTURES:
        base_image = DockerImageSpec(
            name="ubuntu:22.04", platform=architecture.as_docker_platform.value
        )

        prepare_toolset_step = EnvironmentRunnerStep(
            name=f"prepare_toolset_{architecture.value}",
            script_path=STEPS_SCRIPTS_DIR / "prepare_toolset.sh",
            base=base_image,
            dependency_steps={
                "BUILD_OPENSSL_1_1_1": BUILD_OPENSSL_1_1_1_STEPS[architecture],
                "BUILD_PYTHON_1_1_1": BUILD_PYTHON_WITH_OPENSSL_1_1_1_STEPS[
                    architecture
                ],
                "BUILD_OPENSSL_3": BUILD_OPENSSL_3_STEPS[architecture],
                "BUILD_PYTHON_3": BUILD_PYTHON_WITH_OPENSSL_3_STEPS[architecture],
                "BUILD_DEV_REQUIREMENTS": BUILD_DEV_REQUIREMENTS_STEPS[architecture],
            },
            environment_variables={
                "PYTHON_INSTALL_PREFIX": PYTHON_INSTALL_PREFIX,
                "FPM_VERSION": "1.14.2",
            },
        )

        steps[architecture] = prepare_toolset_step

    return steps


PREPARE_TOOLSET_STEPS = create_prepare_toolset_steps()


def create_prepare_python_environment_steps() -> Dict[
    Architecture, EnvironmentRunnerStep
]:
    """
    Create steps that prepare environment with all needed tools.
    """
    steps = {}
    for architecture in SUPPORTED_ARCHITECTURES:

        prepare_toolset_step = EnvironmentRunnerStep(
            name=f"prepare_python_environment_{architecture.value}",
            script_path=STEPS_SCRIPTS_DIR / "prepare_python_environment.sh",
            base=DockerImageSpec(
                name=SUPPORTED_ARCHITECTURES_TO_BUILD_ENVIRONMENTS[architecture].image,
                platform=architecture.as_docker_platform.value,
            ),
            dependency_steps={
                "BUILD_OPENSSL_1_1_1": BUILD_OPENSSL_1_1_1_STEPS[architecture],
                "BUILD_PYTHON_1_1_1": BUILD_PYTHON_WITH_OPENSSL_1_1_1_STEPS[
                    architecture
                ],
                "BUILD_OPENSSL_3": BUILD_OPENSSL_3_STEPS[architecture],
                "BUILD_PYTHON_3": BUILD_PYTHON_WITH_OPENSSL_3_STEPS[architecture],
                "BUILD_DEV_REQUIREMENTS": BUILD_DEV_REQUIREMENTS_STEPS[architecture],
            },
            environment_variables={
                "PYTHON_INSTALL_PREFIX": PYTHON_INSTALL_PREFIX,
            },
        )

        steps[architecture] = prepare_toolset_step

    return steps


PREPARE_PYTHON_ENVIRONMENT_STEPS = create_prepare_python_environment_steps()


def create_python_files(
        build_python_step_output: pl.Path,
        output: pl.Path,
        additional_ld_library_paths: str = None
):
    """
    Create Python interpreter files.
    :param build_python_step_output: Step that build Python.
    :param output: output directory with result files.
    :param additional_ld_library_paths:
    :return: Additional paths for the LD_LIBRARY_PATH variable that Python's executable script.
        can overrides during execution.
    """
    output.mkdir(parents=True)
    shutil.copytree(
        build_python_step_output,
        output,
        dirs_exist_ok=True,
        symlinks=True
    )

    # Rename main Python executable to be 'python3-original' and copy our wrapper script instead of it
    opt_dir = output / AGENT_OPT_DIR.relative_to("/")
    python_dir = opt_dir / "python3"
    python_bin_dir = python_dir / "bin"

    python_executable_full_name = python_bin_dir / f"python{EMBEDDED_PYTHON_SHORT_VERSION}"
    python_original_executable = python_bin_dir / "python3-original"
    python_executable_full_name.rename(python_original_executable)

    render_python_wrapper_executable(
        executable_path=AGENT_OPT_DIR / "python3/bin/python3-original",
        output_file=python_executable_full_name,
        additional_ld_library_paths=additional_ld_library_paths,
    )

    remove_python_unused_files(install_prefix=python_dir)


def render_python_wrapper_executable(
        executable_path: pl.Path,
        output_file: pl.Path,
        additional_ld_library_paths: str = None
):
    """
    Create Python's executable script by replacing placeholders from the template.
    :param executable_path: Python's original binary executable that this script has to execute.
    :param output_file: Path for the result.
    :param additional_ld_library_paths: Additional paths for the LD_LIBRARY_PATH variable that Python's executable
        can overrides during execution.
    :return:
    """
    template_path = FILES_DIR / "bin/python3_template.sh"

    content = template_path.read_text()

    content = content.replace(
        "%{{ REPLACE_PYTHON_EXECUTABLE }}", str(executable_path)
    )

    final_additional_ld_library_paths = f"{AGENT_OPT_DIR}/python3/lib"

    if additional_ld_library_paths:
        final_additional_ld_library_paths = f"{final_additional_ld_library_paths}:{additional_ld_library_paths}"

    content = content.replace(
        "%{{ REPLACE_ADDITIONAL_LD_LIBRARY_PATH }}", str(final_additional_ld_library_paths)
    )

    output_file.write_text(content)

    output_file.chmod(output_file.stat().st_mode | stat.S_IEXEC)


def remove_python_unused_files(
        install_prefix: pl.Path
):
    """
    Remove files from Python interpreter, that are not used in our packages.
    :param install_prefix: Install prefix of the Python.
    """
    bin_dir = install_prefix / "bin"
    stdlib_dir = install_prefix / "lib" / f"python{EMBEDDED_PYTHON_SHORT_VERSION}"
    # Remove other executables
    for _glob in ["pip*", "2to3*", "pydoc*", "idle*"]:
        for path in bin_dir.glob(_glob):
            path.unlink()

    # Remove some unneeded libraries
    shutil.rmtree(stdlib_dir / "ensurepip")
    shutil.rmtree(stdlib_dir / "unittest")
    shutil.rmtree(stdlib_dir / "turtledemo")
    shutil.rmtree(stdlib_dir / "tkinter")

    # These standard libraries are marked as deprecated and will be removed in future versions.
    # https://peps.python.org/pep-0594/
    # We do not wait for it and remove them now in order to reduce overall size.
    # When deprecated libs are removed, this code can be removed as well.

    if EMBEDDED_PYTHON_VERSION < "3.12":
        os.remove(stdlib_dir / "asynchat.py")
        os.remove(stdlib_dir / "smtpd.py")

        # TODO: Do not remove the asyncore library because it is a requirement for our pysnmp monitor.
        #  We have to update the pysnmp library before the asyncore is removed from Python.
        # os.remove(package_python_lib_dir / "asyncore.py")

    if EMBEDDED_PYTHON_VERSION < "3.13":
        lib_bindings_dir = stdlib_dir / "lib-dynload"

        os.remove(stdlib_dir / "aifc.py")
        list(lib_bindings_dir.glob("audioop.*.so"))[0].unlink()
        os.remove(stdlib_dir / "cgi.py")
        os.remove(stdlib_dir / "cgitb.py")
        os.remove(stdlib_dir / "chunk.py")
        os.remove(stdlib_dir / "crypt.py")
        os.remove(stdlib_dir / "imghdr.py")
        os.remove(stdlib_dir / "mailcap.py")
        os.remove(stdlib_dir / "nntplib.py")
        list(lib_bindings_dir.glob("nis.*.so"))[0].unlink()
        list(lib_bindings_dir.glob("ossaudiodev.*.so"))[0].unlink()
        os.remove(stdlib_dir / "pipes.py")
        os.remove(stdlib_dir / "sndhdr.py")
        list(lib_bindings_dir.glob("spwd.*.so"))[0].unlink()
        os.remove(stdlib_dir / "sunau.py")
        os.remove(stdlib_dir / "telnetlib.py")
        os.remove(stdlib_dir / "uu.py")
        os.remove(stdlib_dir / "xdrlib.py")


def create_agent_libs_venv_files(
    build_libs_venv_step_output: pl.Path,
    output: pl.Path
):
    """
    `Create files for venv with agent requirements.
    :param build_libs_venv_step_output: Step that builds venv.
    :param output: Path wit hresult venv files.
    """
    output.mkdir(parents=True)
    shutil.copytree(
        build_libs_venv_step_output / "venv",
        output,
        dirs_exist_ok=True,
        symlinks=True,
    )

    # Recreate Python executables in venv and delete everything except them, since they are not needed.
    venv_bin_dir = output / "bin"
    shutil.rmtree(venv_bin_dir)
    venv_bin_dir.mkdir()
    venv_bin_dir_original_executable = (
            venv_bin_dir / "python3-original"
    )
    venv_bin_dir_original_executable.symlink_to(
        AGENT_OPT_DIR / "python3/bin/python3-original"
    )

    venv_bin_python3_executable = venv_bin_dir / "python3"

    render_python_wrapper_executable(
        executable_path=pl.Path("/var/opt/scalyr-agent-2/venv/bin/python3-original"),
        output_file=venv_bin_python3_executable,
        additional_ld_library_paths=f"{AGENT_OPT_DIR}/lib/openssl/current/libs"
    )

    venv_bin_python_executable = venv_bin_dir / "python"
    venv_bin_python_executable.symlink_to("python3")

    venv_bin_python_full_executable = (
            venv_bin_dir / f"python{EMBEDDED_PYTHON_SHORT_VERSION}"
    )
    venv_bin_python_full_executable.symlink_to("python3")<|MERGE_RESOLUTION|>--- conflicted
+++ resolved
@@ -1,15 +1,14 @@
+import collections
+import enum
 import os
 import dataclasses
 import pathlib as pl
 import shutil
 import stat
-from typing import Dict
+from typing import Dict, Callable
 
 
 from agent_build_refactored.tools.constants import Architecture, DockerPlatform, SOURCE_ROOT
-<<<<<<< HEAD
-from agent_build_refactored.tools.runner import RunnerStep, EnvironmentRunnerStep, DockerImageSpec
-=======
 from agent_build_refactored.tools.runner import RunnerStep, EnvironmentRunnerStep, DockerImageSpec, Runner
 
 from agent_build_refactored.tools.dependabot_aware_docker_images import UBUNTU_22_04
@@ -23,21 +22,15 @@
     prepare_c_runtime_environment_with_python,
     prepare_toolset
 )
->>>>>>> f6d12e0a
 
 from agent_build_refactored.managed_packages.build_dependencies_versions import (
-    PYTHON_PACKAGE_SSL_1_1_1_VERSION,
+    PYTHON_PACKAGE_SSL_1_VERSION,
     PYTHON_PACKAGE_SSL_3_VERSION,
     EMBEDDED_PYTHON_VERSION,
     EMBEDDED_PYTHON_PIP_VERSION,
     RUST_VERSION,
 )
 
-<<<<<<< HEAD
-OPENSSL_VERSION_TYPE_1_1_1 = "1_1_1"
-OPENSSL_VERSION_TYPE_3 = "3"
-=======
->>>>>>> f6d12e0a
 
 # Name of the subdirectory of the agent packages.
 AGENT_SUBDIR_NAME = "scalyr-agent-2"
@@ -48,14 +41,6 @@
 EMBEDDED_PYTHON_SHORT_VERSION = ".".join(EMBEDDED_PYTHON_VERSION.split(".")[:2])
 
 
-<<<<<<< HEAD
-PYTHON_PACKAGE_SSL_VERSIONS = {
-    OPENSSL_VERSION_TYPE_1_1_1: PYTHON_PACKAGE_SSL_1_1_1_VERSION,
-    OPENSSL_VERSION_TYPE_3: PYTHON_PACKAGE_SSL_3_VERSION,
-}
-
-=======
->>>>>>> f6d12e0a
 PARENT_DIR = pl.Path(__file__).parent.absolute()
 STEPS_SCRIPTS_DIR = PARENT_DIR / "steps"
 FILES_DIR = PARENT_DIR / "files"
@@ -82,83 +67,32 @@
     Architecture.ARM64,
 ]
 
-SUPPORTED_ARCHITECTURES_TO_BUILD_ENVIRONMENTS = {
-    Architecture.X86_64: BUILD_ENV_CENTOS_6,
-    Architecture.ARM64: BUILD_ENV_CENTOS_7,
-}
-
-
-# Version of the  Python build dependencies.
-_PYTHON_BUILD_DEPENDENCIES_VERSIONS = {
-    "XZ_VERSION": "5.2.6",
-    "OPENSSL_1_1_1_VERSION": PYTHON_PACKAGE_SSL_VERSIONS[OPENSSL_VERSION_TYPE_1_1_1],
-    "OPENSSL_3_VERSION": PYTHON_PACKAGE_SSL_VERSIONS[OPENSSL_VERSION_TYPE_3],
-    "LIBFFI_VERSION": "3.4.2",
-    "UTIL_LINUX_VERSION": "2.38",
-    "NCURSES_VERSION": "6.3",
-    "LIBEDIT_VERSION_COMMIT": "0cdd83b3ebd069c1dee21d81d6bf716cae7bf5da",  # tag - "upstream/3.1-20221030"
-    "GDBM_VERSION": "1.23",
-    "ZLIB_VERSION": "1.2.13",
-    "BZIP_VERSION": "1.0.8",
-}
-
-# Step that downloads all Python dependencies.
-DOWNLOAD_PYTHON_DEPENDENCIES = RunnerStep(
-    name="download_build_dependencies",
-    script_path=STEPS_SCRIPTS_DIR / "download_build_dependencies/download_build_dependencies.sh",
-    tracked_files_globs=[
-        STEPS_SCRIPTS_DIR / "download_build_dependencies/gnu-keyring.gpg",
-        STEPS_SCRIPTS_DIR / "download_build_dependencies/gpgkey-5C1D1AA44BE649DE760A.gpg",
-    ],
-    base=DockerImageSpec(name="ubuntu:22.04", platform=DockerPlatform.AMD64.value),
-    environment_variables={
-        **_PYTHON_BUILD_DEPENDENCIES_VERSIONS,
-        "PYTHON_VERSION": EMBEDDED_PYTHON_VERSION,
-    },
-)
-
-
-def create_install_build_environment_steps() -> Dict[
-    Architecture, EnvironmentRunnerStep
-]:
-    """
-    Create steps that create build environment with gcc and other tools for python compilation.
-    """
-    steps = {}
-    for architecture in SUPPORTED_ARCHITECTURES:
-        run_in_remote_docker = architecture != Architecture.X86_64
-
-        build_env_info = SUPPORTED_ARCHITECTURES_TO_BUILD_ENVIRONMENTS[architecture]
-
-<<<<<<< HEAD
-        step = EnvironmentRunnerStep(
-            name=f"install_build_environment_{architecture.value}",
-            script_path=STEPS_SCRIPTS_DIR / f"install_build_environment/{build_env_info.script_name}",
-            base=DockerImageSpec(
-                name=build_env_info.image,
-                platform=architecture.as_docker_platform.value,
-            ),
-            run_in_remote_docker_if_available=run_in_remote_docker,
-        )
-        steps[architecture] = step
-=======
+_PYTHON_BUILD_DEPENDENCIES_VERSIONS = dict(
+    xz_version="5.2.6",
+    libffi_version="3.4.2",
+    util_linux_version="2.38",
+    ncurses_version="6.3",
+    libedit_version_commit="0cdd83b3ebd069c1dee21d81d6bf716cae7bf5da",  # tag - "upstream/3.1-20221030"
+    gdbm_version="1.23",
+    zlib_version="1.2.13",
+    bzip_version="1.0.8",
+    openssl_1_version=PYTHON_PACKAGE_SSL_1_VERSION,
+    openssl_3_version=PYTHON_PACKAGE_SSL_3_VERSION,
+)
+
+DOWNLOAD_PYTHON_DEPENDENCIES_STEP = download_build_dependencies.create_step(
+    **_PYTHON_BUILD_DEPENDENCIES_VERSIONS,
+    python_version=EMBEDDED_PYTHON_VERSION
+)
+
+
 class CRuntime(enum.Enum):
     """
     Set of constants that represent type of C language runtime such, for example  as glibc.
     """
     GLIBC = "glibc"
->>>>>>> f6d12e0a
-
-    return steps
-
-<<<<<<< HEAD
-
-# Steps that prepares build environment.
-INSTALL_BUILD_ENVIRONMENT_STEPS = create_install_build_environment_steps()
-
-
-def create_build_python_dependencies_steps() -> Dict[Architecture, RunnerStep]:
-=======
+
+
 @dataclasses.dataclass
 class DependencyToolchain:
     """
@@ -184,135 +118,34 @@
 
 
 def create_all_toolchains():
->>>>>>> f6d12e0a
-    """
-    This function creates step that builds Python dependencies.
-    """
-
-    steps = {}
-    for architecture in SUPPORTED_ARCHITECTURES:
-        run_in_remote_docker = architecture != Architecture.X86_64
-
-        step = RunnerStep(
-            name=f"build_python_dependencies_{architecture.value}",
-            script_path=STEPS_SCRIPTS_DIR / "build_python_dependencies.sh",
-            base=INSTALL_BUILD_ENVIRONMENT_STEPS[architecture],
-            dependency_steps={
-                "DOWNLOAD_BUILD_DEPENDENCIES": DOWNLOAD_PYTHON_DEPENDENCIES
-            },
-            environment_variables={
-                **_PYTHON_BUILD_DEPENDENCIES_VERSIONS,
-            },
-            run_in_remote_docker_if_available=run_in_remote_docker,
-        )
-        steps[architecture] = step
-
-    return steps
-
-
-# Steps that build Python dependencies.
-BUILD_PYTHON_DEPENDENCIES_STEPS = create_build_python_dependencies_steps()
-
-
-def create_build_openssl_steps(
-    openssl_version_type: str,
-) -> Dict[Architecture, RunnerStep]:
-    """
-    Create steps that build openssl library with given version.
-    :param openssl_version_type: type of the OpenSSL, eg. 1_1_1, or 3
-    :return:
-    """
-    steps = {}
-
-    if openssl_version_type == OPENSSL_VERSION_TYPE_3:
-        script_name = "build_openssl_3.sh"
-    else:
-        script_name = "build_openssl_1_1_1.sh"
-
-    for architecture in SUPPORTED_ARCHITECTURES:
-        run_in_remote_docker = architecture != Architecture.X86_64
-
-        step = RunnerStep(
-            name=f"build_openssl_{openssl_version_type}_{architecture.value}",
-            script_path=STEPS_SCRIPTS_DIR / "build_openssl" / script_name,
-            base=INSTALL_BUILD_ENVIRONMENT_STEPS[architecture],
-            dependency_steps={
-                "DOWNLOAD_BUILD_DEPENDENCIES": DOWNLOAD_PYTHON_DEPENDENCIES,
-            },
-            environment_variables={
-                "OPENSSL_VERSION": PYTHON_PACKAGE_SSL_VERSIONS[openssl_version_type],
-            },
-            run_in_remote_docker_if_available=run_in_remote_docker,
-        )
-        steps[architecture] = step
-
-    return steps
-
-
-# Steps that build OpenSSL Python dependency, 1.1.1 and 3 versions.
-BUILD_OPENSSL_1_1_1_STEPS = create_build_openssl_steps(
-    openssl_version_type=OPENSSL_VERSION_TYPE_1_1_1
-)
-BUILD_OPENSSL_3_STEPS = create_build_openssl_steps(
-    openssl_version_type=OPENSSL_VERSION_TYPE_3
-)
-
-
-def create_build_python_steps(
-    build_openssl_steps: Dict[Architecture, RunnerStep],
-    name_suffix: str,
-) -> Dict[Architecture, RunnerStep]:
-    """
-    Function that creates step instances that build Python interpreter.
-    :return: Result steps mapped to architectures..
-    """
-
-<<<<<<< HEAD
-    steps = {}
-
-    for architecture in SUPPORTED_ARCHITECTURES:
-        run_in_remote_docker = architecture != Architecture.X86_64
-
-        additional_options = ""
-
-        # TODO: find out why enabling LTO optimization of ARM ends with error.
-        # Disable it for now.
-        if architecture == Architecture.X86_64:
-            additional_options += "--with-lto"
-
-        build_python = RunnerStep(
-            name=f"build_python_{name_suffix}_{architecture.value}",
-            script_path=STEPS_SCRIPTS_DIR / "build_python.sh",
-            base=INSTALL_BUILD_ENVIRONMENT_STEPS[architecture],
-            dependency_steps={
-                "DOWNLOAD_BUILD_DEPENDENCIES": DOWNLOAD_PYTHON_DEPENDENCIES,
-                "BUILD_PYTHON_DEPENDENCIES": BUILD_PYTHON_DEPENDENCIES_STEPS[
-                    architecture
-                ],
-                "BUILD_OPENSSL": build_openssl_steps[architecture],
-            },
-            environment_variables={
-                "PYTHON_VERSION": EMBEDDED_PYTHON_VERSION,
-                "PYTHON_SHORT_VERSION": EMBEDDED_PYTHON_SHORT_VERSION,
-                "ADDITIONAL_OPTIONS": additional_options,
-                "INSTALL_PREFIX": PYTHON_INSTALL_PREFIX,
-                "PIP_VERSION": EMBEDDED_PYTHON_PIP_VERSION,
-            },
-            run_in_remote_docker_if_available=run_in_remote_docker,
-        )
-
-        steps[architecture] = build_python
-
-    return steps
-
-
-# Create steps that build Python interpreter with OpenSSl 1.1.1 and 3
-BUILD_PYTHON_WITH_OPENSSL_1_1_1_STEPS = create_build_python_steps(
-    build_openssl_steps=BUILD_OPENSSL_1_1_1_STEPS, name_suffix="1_1_1"
-)
-BUILD_PYTHON_WITH_OPENSSL_3_STEPS = create_build_python_steps(
-    build_openssl_steps=BUILD_OPENSSL_3_STEPS, name_suffix="3"
-=======
+    """
+    Create toolchains for all C runtimes and CPU architectures.
+    """
+    result_toolchains = collections.defaultdict(dict)
+
+    for c_runtime in CRuntime:
+        for architecture in SUPPORTED_ARCHITECTURES:
+
+            steps_name_suffix = f"{c_runtime.value}_{architecture.value}"
+
+            run_in_remote_docker = architecture != Architecture.X86_64
+
+            if architecture == Architecture.X86_64:
+                base_image_name = "centos:6"
+            else:
+                base_image_name = "centos:7"
+
+            base_image = DockerImageSpec(
+                name=base_image_name,
+                platform=architecture.as_docker_platform.value
+            )
+
+            install_build_environment_step = install_build_environment.create_step(
+                name_suffix=steps_name_suffix,
+                base_image=base_image,
+                run_in_remote_docker=run_in_remote_docker
+            )
+
             build_python_dependencies_step = build_python_dependencies.create_step(
                 name_suffix=steps_name_suffix,
                 install_build_environment_step=install_build_environment_step,
@@ -418,166 +251,30 @@
     build_python_step=GLIBC_X86_64_TOOLCHAIN.python_with_openssl_3,
     build_dev_requirements_step=GLIBC_X86_64_TOOLCHAIN.dev_requirements,
     python_install_prefix=PYTHON_INSTALL_PREFIX
->>>>>>> f6d12e0a
-)
-
-
-def create_build_dev_requirements_steps() -> Dict[Architecture, RunnerStep]:
-    """
-    Create steps that build all agent project requirements.
-    """
-    steps = {}
-    for architecture in SUPPORTED_ARCHITECTURES:
-        run_in_remote_docker = architecture != Architecture.X86_64
-
-        if architecture == Architecture.X86_64:
-            rust_target_platform = "x86_64-unknown-linux-gnu"
-        elif architecture == Architecture.ARM64:
-            rust_target_platform = "aarch64-unknown-linux-gnu"
-        else:
-            raise Exception(f"Unknown architecture '{architecture.value}'")
-
-        build_dev_requirements_step = RunnerStep(
-            name=f"build_dev_requirements_{architecture.value}",
-            script_path=STEPS_SCRIPTS_DIR / "build_dev_requirements.sh",
-            tracked_files_globs=[
-                "dev-requirements-new.txt",
-            ],
-            base=INSTALL_BUILD_ENVIRONMENT_STEPS[architecture],
-            dependency_steps={
-                "BUILD_PYTHON_DEPENDENCIES": BUILD_PYTHON_DEPENDENCIES_STEPS[
-                    architecture
-                ],
-                "BUILD_OPENSSL": BUILD_OPENSSL_1_1_1_STEPS[architecture],
-                "BUILD_PYTHON": BUILD_PYTHON_WITH_OPENSSL_1_1_1_STEPS[architecture],
-            },
-            environment_variables={
-                "RUST_VERSION": RUST_VERSION,
-                "RUST_PLATFORM": rust_target_platform,
-                "PYTHON_INSTALL_PREFIX": PYTHON_INSTALL_PREFIX,
-            },
-            run_in_remote_docker_if_available=run_in_remote_docker,
-        )
-        steps[architecture] = build_dev_requirements_step
-
-    return steps
-
-
-# Create steps that build and install all agent dev requirements.
-BUILD_DEV_REQUIREMENTS_STEPS = create_build_dev_requirements_steps()
-
-
-def create_build_agent_libs_venv_steps(
-        requirements_file_content: str
-) -> Dict[Architecture, RunnerStep]:
-    """
-    Function that creates steps that install agent requirement libraries.
-    :return: Result steps dict mapped to architectures..
-    """
-
-    steps = {}
-    for architecture in SUPPORTED_ARCHITECTURES:
-
-        run_in_remote_docker = architecture != Architecture.X86_64
-
-        build_agent_libs_step = RunnerStep(
-            name=f"build_agent_libs_venv_{architecture.value}",
-            script_path=STEPS_SCRIPTS_DIR / "build_agent_libs_venv.sh",
-            tracked_files_globs=[
-                "dev-requirements-new.txt",
-            ],
-            base=INSTALL_BUILD_ENVIRONMENT_STEPS[architecture],
-            dependency_steps={
-                "BUILD_OPENSSL": BUILD_OPENSSL_1_1_1_STEPS[architecture],
-                "BUILD_PYTHON": BUILD_PYTHON_WITH_OPENSSL_1_1_1_STEPS[architecture],
-                "BUILD_DEV_REQUIREMENTS": BUILD_DEV_REQUIREMENTS_STEPS[architecture],
-            },
-            environment_variables={
-                "PYTHON_INSTALL_PREFIX": PYTHON_INSTALL_PREFIX,
-                "SUBDIR_NAME": AGENT_SUBDIR_NAME,
-                "REQUIREMENTS": requirements_file_content,
-                "PIP_VERSION": EMBEDDED_PYTHON_PIP_VERSION,
-            },
-            run_in_remote_docker_if_available=run_in_remote_docker,
-        )
-        steps[architecture] = build_agent_libs_step
-
-    return steps
-
-
-def create_prepare_toolset_steps() -> Dict[Architecture, EnvironmentRunnerStep]:
-    """
-    Create steps that prepare environment with all needed tools.
-    """
-    steps = {}
-    for architecture in SUPPORTED_ARCHITECTURES:
-        base_image = DockerImageSpec(
-            name="ubuntu:22.04", platform=architecture.as_docker_platform.value
-        )
-
-        prepare_toolset_step = EnvironmentRunnerStep(
-            name=f"prepare_toolset_{architecture.value}",
-            script_path=STEPS_SCRIPTS_DIR / "prepare_toolset.sh",
-            base=base_image,
-            dependency_steps={
-                "BUILD_OPENSSL_1_1_1": BUILD_OPENSSL_1_1_1_STEPS[architecture],
-                "BUILD_PYTHON_1_1_1": BUILD_PYTHON_WITH_OPENSSL_1_1_1_STEPS[
-                    architecture
-                ],
-                "BUILD_OPENSSL_3": BUILD_OPENSSL_3_STEPS[architecture],
-                "BUILD_PYTHON_3": BUILD_PYTHON_WITH_OPENSSL_3_STEPS[architecture],
-                "BUILD_DEV_REQUIREMENTS": BUILD_DEV_REQUIREMENTS_STEPS[architecture],
-            },
-            environment_variables={
-                "PYTHON_INSTALL_PREFIX": PYTHON_INSTALL_PREFIX,
-                "FPM_VERSION": "1.14.2",
-            },
-        )
-
-        steps[architecture] = prepare_toolset_step
-
-    return steps
-
-
-PREPARE_TOOLSET_STEPS = create_prepare_toolset_steps()
-
-
-def create_prepare_python_environment_steps() -> Dict[
-    Architecture, EnvironmentRunnerStep
-]:
-    """
-    Create steps that prepare environment with all needed tools.
-    """
-    steps = {}
-    for architecture in SUPPORTED_ARCHITECTURES:
-
-        prepare_toolset_step = EnvironmentRunnerStep(
-            name=f"prepare_python_environment_{architecture.value}",
-            script_path=STEPS_SCRIPTS_DIR / "prepare_python_environment.sh",
-            base=DockerImageSpec(
-                name=SUPPORTED_ARCHITECTURES_TO_BUILD_ENVIRONMENTS[architecture].image,
-                platform=architecture.as_docker_platform.value,
-            ),
-            dependency_steps={
-                "BUILD_OPENSSL_1_1_1": BUILD_OPENSSL_1_1_1_STEPS[architecture],
-                "BUILD_PYTHON_1_1_1": BUILD_PYTHON_WITH_OPENSSL_1_1_1_STEPS[
-                    architecture
-                ],
-                "BUILD_OPENSSL_3": BUILD_OPENSSL_3_STEPS[architecture],
-                "BUILD_PYTHON_3": BUILD_PYTHON_WITH_OPENSSL_3_STEPS[architecture],
-                "BUILD_DEV_REQUIREMENTS": BUILD_DEV_REQUIREMENTS_STEPS[architecture],
-            },
-            environment_variables={
-                "PYTHON_INSTALL_PREFIX": PYTHON_INSTALL_PREFIX,
-            },
-        )
-
-        steps[architecture] = prepare_toolset_step
-
-    return steps
-
-
-PREPARE_PYTHON_ENVIRONMENT_STEPS = create_prepare_python_environment_steps()
+)
+
+
+def create_new_steps_for_all_toolchains(
+    create_step_fn: Callable[[DependencyToolchain], RunnerStep],
+):
+    """
+    Create new steps for each toolchain defined in this module.
+    :param create_step_fn: Callable that creates a step. It accepts DependencyToolchain
+        instance as argument. The resulting step will be based on this toolchain.
+    :return: Dict with new steps for each architecture for each C runtime.
+    """
+    result_steps = collections.defaultdict(dict)
+    for c_runtime, architectures in ALL_DEPENDENCY_TOOLCHAINS.items():
+        for architecture, toolchain in architectures.items():
+            step = create_step_fn(
+                toolchain
+            )
+            if step is None:
+                continue
+
+            result_steps[c_runtime][architecture] = step
+
+    return result_steps
 
 
 def create_python_files(
