name: "Init job matrices"
description: "This action accepts matrices for the jobs that are used in the agent-build workflow and excludes job that are must not be executed in mon-master runs."

inputs:
  images-to-build:
    description: "JSON-formatted matrix for images to build."
    required: true

  managed-packages-to-build:
    description: "JSON-formatted matrix for managed packages to build."
    required: true

  managed-packages-to-test:
    description: "JSON-formatted matrix for managed packages to test."
    required: true

  github_token:
    description: 'A Github token'
    required: true

outputs:
  pre_build_steps_matrix_json:
    description: "JSON-formatted job matrix for steps that has to be built in separate jobs."
    value: ${{ steps.get-job-matrices.outputs.pre_build_steps_matrix_json }}
  agent_image_build_matrix_json:
    description: "JSON-formatted job matrix to build images."
    value: ${{ steps.get-job-matrices.outputs.agent_image_build_matrix_json }}
  managed_packages_build_matrix_json:
    description: "JSON-formatted job matrix to build managed packages."
    value: ${{ steps.get-job-matrices.outputs.agent_managed_packages_build_matrix_json }}
  managed_packages_test_matrix_json:
    description: "JSON-formatted job matrix to build managed packages."
    value: ${{ steps.get-job-matrices.outputs.agent_managed_packages_test_matrix_json }}
  is_master_run:
    description: "Boolean flag that indicates (if true) that the workflow runs in master branch or in a pull request against it."
    value: ${{ steps.get-job-matrices.outputs.is_master_run }}
  to_publish:
    description: "Boolean flag that indicates (if true) that the build artifacts have to be published because the workflow runs in master branch or a 'production' tag."
    value: ${{ steps.get-job-matrices.outputs.to_publish }}
  is_production:
    description: "Boolean flag that indicates (if true) that the build artifacts have to be also published as a production artifacts."
    value: ${{ steps.get-job-matrices.outputs.is_production }}
  version:
    description: "Version that has to be assigned for build artifacts."
    value: ${{ steps.get-job-matrices.outputs.version }}

runs:
  using: "composite"
  steps:
    - name: Get job matrices.
      id: get-job-matrices
      shell: bash
      env:
        GITHUB_EVENT_NAME: ${{ github.event_name }}"
        GITHUB_BASE_REF: ${{ github.base_ref }}
        GITHUB_REF_TYPE: ${{ github.ref_type }}
        GITHUB_REF_NAME: ${{ github.ref_name }}
        GITHUB_TOKEN: ${{ inputs.github_token }}
<<<<<<< HEAD
=======
        DEFAULT_OS: ubuntu-20.04
        DEFAULT_PYTHON_VERSION: 3.8.13
>>>>>>> fefd6b40
      run: |
        set -e
        
        python3 agent_build_refactored/scripts/get_workflow_info.py > /tmp/workflow_info.json
        IS_MASTER_RUN="$(cat /tmp/workflow_info.json | jq -c '.is_master_run')"
        echo "is_master_run=${IS_MASTER_RUN}" >> $GITHUB_OUTPUT
        echo "to_publish=$(cat /tmp/workflow_info.json | jq -c '.to_publish')" >> $GITHUB_OUTPUT
        echo "is_production=$(cat /tmp/workflow_info.json | jq -c '.is_production')" >> $GITHUB_OUTPUT
        echo "version=$(cat /tmp/workflow_info.json | jq -c '.version')" >> $GITHUB_OUTPUT
        
        mkdir -p /tmp/matrices
        
        cat <<EOT | python3 agent_build_refactored/scripts/filter_matrix_jobs.py --is-master-run "${IS_MASTER_RUN}" > /tmp/matrices/agent_image_build_matrix.json
        ${{ inputs.images-to-build }}
        EOT
        echo "agent_image_build_matrix_json=$(cat /tmp/matrices/agent_image_build_matrix.json)" >> $GITHUB_OUTPUT
        
        cat <<EOT | python3 agent_build_refactored/scripts/filter_matrix_jobs.py --is-master-run "${IS_MASTER_RUN}" > /tmp/matrices/agent_managed_packages_build_matrix.json
        ${{ inputs.managed-packages-to-build }}
        EOT
        echo "agent_managed_packages_build_matrix_json=$(cat /tmp/matrices/agent_managed_packages_build_matrix.json)" >> $GITHUB_OUTPUT
        
        cat <<EOT | python3 agent_build_refactored/scripts/filter_matrix_jobs.py --is-master-run "${IS_MASTER_RUN}" > /tmp/matrices/agent_managed_packages_test_matrix.json
        ${{ inputs.managed-packages-to-test }}
        EOT
        echo "agent_managed_packages_test_matrix_json=$(cat /tmp/matrices/agent_managed_packages_test_matrix.json)" >> $GITHUB_OUTPUT
        
        echo "pre_build_steps_matrix_json=$(python3 agent_build_refactored/scripts/get_steps_to_prebuilt_matrix.py --matrices_path /tmp/matrices)" >> $GITHUB_OUTPUT
        
<<<<<<< HEAD
        python3 agent_build_refactored/scripts/get_github_actions_job_matrices.py \
          --images-build-matrix-json-file /tmp/images-build-matrix.json \
          --managed-packages-build-matrix-json-file /tmp/managed-packages-build-matrix.json \
          --managed-packages-test-matrix-json-file /tmp/managed-packages-test-matrix.json \
          > /tmp/final_matrices.json


        echo "pre_build_steps_matrix_json=$(cat /tmp/final_matrices.json | jq -c '.pre_build_steps_matrix')" >> $GITHUB_OUTPUT
        echo "agent_image_build_matrix_json=$(cat /tmp/final_matrices.json | jq -c '.agent_image_build_matrix')" >> $GITHUB_OUTPUT
        echo "agent_managed_packages_build_matrix_json=$(cat /tmp/final_matrices.json | jq -c '.agent_managed_packages_build_matrix')" >> $GITHUB_OUTPUT
        echo "agent_managed_packages_test_matrix_json=$(cat /tmp/final_matrices.json | jq -c '.agent_managed_packages_test_matrix')" >> $GITHUB_OUTPUT
        echo "is_master_run=$(cat /tmp/final_matrices.json | jq -c '.is_master_run')" >> $GITHUB_OUTPUT
        echo "to_publish=$(cat /tmp/final_matrices.json | jq -c '.to_publish')" >> $GITHUB_OUTPUT
        echo "is_production=$(cat /tmp/final_matrices.json | jq -c '.is_production')" >> $GITHUB_OUTPUT
        echo "version=$(cat /tmp/final_matrices.json | jq -c '.version')" >> $GITHUB_OUTPUT
=======
>>>>>>> fefd6b40

    - name: Print job matrices
      shell: bash
      run: |
        
        echo -n "Is master run: "
        echo '${{ steps.get-job-matrices.outputs.is_master_run }}' | jq --color-output
        
        echo -n "Is to publish: "
        echo '${{ steps.get-job-matrices.outputs.to_publish }}' | jq --color-output
        
        echo -n "Is production: "
        echo '${{ steps.get-job-matrices.outputs.is_production }}' | jq --color-output
        
        echo -n "Version: "
        echo '${{ steps.get-job-matrices.outputs.version }}' | jq --color-output

        echo "Image pre-build steps job matrix: "
        echo '${{ steps.get-job-matrices.outputs.pre_build_steps_matrix_json }}' | jq --color-output
        
        echo "Image build job matrix: "
        echo '${{ steps.get-job-matrices.outputs.agent_image_build_matrix_json }}' | jq --color-output
        
        echo "Managed packages build job matrix: "
        echo '${{ steps.get-job-matrices.outputs.agent_managed_packages_build_matrix_json }}' | jq --color-output
        
        echo "Managed packages test job matrix: "
        echo '${{ steps.get-job-matrices.outputs.agent_managed_packages_test_matrix_json }}' | jq --color-output<|MERGE_RESOLUTION|>--- conflicted
+++ resolved
@@ -56,11 +56,8 @@
         GITHUB_REF_TYPE: ${{ github.ref_type }}
         GITHUB_REF_NAME: ${{ github.ref_name }}
         GITHUB_TOKEN: ${{ inputs.github_token }}
-<<<<<<< HEAD
-=======
         DEFAULT_OS: ubuntu-20.04
         DEFAULT_PYTHON_VERSION: 3.8.13
->>>>>>> fefd6b40
       run: |
         set -e
         
@@ -90,24 +87,6 @@
         
         echo "pre_build_steps_matrix_json=$(python3 agent_build_refactored/scripts/get_steps_to_prebuilt_matrix.py --matrices_path /tmp/matrices)" >> $GITHUB_OUTPUT
         
-<<<<<<< HEAD
-        python3 agent_build_refactored/scripts/get_github_actions_job_matrices.py \
-          --images-build-matrix-json-file /tmp/images-build-matrix.json \
-          --managed-packages-build-matrix-json-file /tmp/managed-packages-build-matrix.json \
-          --managed-packages-test-matrix-json-file /tmp/managed-packages-test-matrix.json \
-          > /tmp/final_matrices.json
-
-
-        echo "pre_build_steps_matrix_json=$(cat /tmp/final_matrices.json | jq -c '.pre_build_steps_matrix')" >> $GITHUB_OUTPUT
-        echo "agent_image_build_matrix_json=$(cat /tmp/final_matrices.json | jq -c '.agent_image_build_matrix')" >> $GITHUB_OUTPUT
-        echo "agent_managed_packages_build_matrix_json=$(cat /tmp/final_matrices.json | jq -c '.agent_managed_packages_build_matrix')" >> $GITHUB_OUTPUT
-        echo "agent_managed_packages_test_matrix_json=$(cat /tmp/final_matrices.json | jq -c '.agent_managed_packages_test_matrix')" >> $GITHUB_OUTPUT
-        echo "is_master_run=$(cat /tmp/final_matrices.json | jq -c '.is_master_run')" >> $GITHUB_OUTPUT
-        echo "to_publish=$(cat /tmp/final_matrices.json | jq -c '.to_publish')" >> $GITHUB_OUTPUT
-        echo "is_production=$(cat /tmp/final_matrices.json | jq -c '.is_production')" >> $GITHUB_OUTPUT
-        echo "version=$(cat /tmp/final_matrices.json | jq -c '.version')" >> $GITHUB_OUTPUT
-=======
->>>>>>> fefd6b40
 
     - name: Print job matrices
       shell: bash
