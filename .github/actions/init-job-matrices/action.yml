--- conflicted
+++ resolved
@@ -56,11 +56,8 @@
         GITHUB_REF_TYPE: ${{ github.ref_type }}
         GITHUB_REF_NAME: ${{ github.ref_name }}
         GITHUB_TOKEN: ${{ inputs.github_token }}
-<<<<<<< HEAD
-=======
         DEFAULT_OS: ubuntu-20.04
         DEFAULT_PYTHON_VERSION: 3.8.13
->>>>>>> c43d42f4
       run: |
         set -e
         
