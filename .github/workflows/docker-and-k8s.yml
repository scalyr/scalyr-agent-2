name: Build Agent Images

on:
  workflow_call:
    inputs:
      image-type:
        description: "Name of the image build type (docker-json, docker-syslog, docker-api, k8s)."
        required: true
        type: string
      python-version:
        required: false
        type: string
        default: 3.8.10
      publish:
        description: "If true, then the result image will be published on master branch or any tag."
        type: boolean
        required: false
        default: false

    secrets:
      SCALYR_PROD_CLOUDTECH_TESTING_WRITE_TOKEN:
        required: true
      SCALYR_CLOUDTECH_TESTING_DEV_SCALYR_READ_API_KEY:
        required: true
      DOCKER_HUB_USERNAME:
        required: true
      DOCKER_HUB_PASSWORD:
        required: true

env:
  DOCKER_BUILDKIT: 1

jobs:
  # TODO move here tests from the CicleCi.

  test:
    runs-on: ubuntu-latest
    steps:
      - name: Checkout repository
        uses: actions/checkout@v2

      - name: Install python
        uses: actions/setup-python@v2
        with:
          python-version: ${{ inputs.python-version }}

      - name: Perform the deployment of the test environment
        uses: ./.github/actions/perform-deployment
        with:
          deployment-name: "test_environment"

      - name: Sanity check deployments logic by running internal tests
        run: |
          python3 -m pytest agent_build/tools/tests

      - name: Set up QEMU
        id: qemu
        uses: docker/setup-qemu-action@v1
        with:
          image: tonistiigi/binfmt:qemu-v6.1.0
          platforms: all

      - name: Set up Docker Buildx
        uses: docker/setup-buildx-action@v1
        with:
          driver-opts: network=host

      - name: Start minikube for the test of the kubernetes build
        if: inputs.image-type == 'k8s'
        shell: bash
        run: |
          minikube start

      - name: Get checksum of the base image files
        run: |
          python3 build_package_new.py "${{ inputs.image-type }}-buster" --files-checksum > image_files_checksum.txt

      - name: Check for the docker buildx cache.
        uses: actions/cache@v2
        with:
          path: ~/docker-test-image-build-cache
<<<<<<< HEAD
          key: agent-docker-image-buildx-cache-${{ inputs.image-type }}-buster-${{ hashFiles('image_files_checksum.txt') }}
=======
          key: agent-docker-test-image-buildx-cache-${{ inputs.image-type }}-${{ hashFiles('image_files_checksum.txt') }}
>>>>>>> 9e9458db

      - name: Run image test
        env:
            SCALYR_API_KEY: ${{ secrets.SCALYR_PROD_CLOUDTECH_TESTING_WRITE_TOKEN }}
        run: |

          mkdir -p ~/docker-test-image-build-cache
          # If cache exists, then it goes to the input of the build.
          mv ~/docker-test-image-build-cache ~/docker-test-image-build-cache-in
          # If cache does not exist, then create a new epty cache directory,
          # where a new build cache will be stored.
          mkdir -p ~/docker-test-image-build-cache

          python3 tests/package_tests/run_package_test.py package-test \
           "${{ inputs.image-type }}-buster_test" \
            --name-suffix "_${{ github.run_number }}${{ github.run_attempt }}" \
            --cache-from-dir ~/docker-test-image-build-cache-in \
            --cache-to-dir ~/docker-test-image-build-cache

  publish:
    needs: [test]
    name: Publish Docker Image
    if: ${{ inputs.publish == true && (github.ref == 'refs/heads/master' || github.ref_type == 'tag' || github.ref == 'refs/heads/docker_image_alpine') }}
    runs-on: ubuntu-latest

    strategy:
      fail-fast: false
      matrix:
        include:
          - image_distro_name: "buster"
            image_tag_suffix: ""
          - image_distro_name: "alpine"
            image_tag_suffix: "-alpine"

    steps:
      - name: Checkout repository
        uses: actions/checkout@v2

      - name: Set up QEMU
        id: qemu
        uses: docker/setup-qemu-action@v1
        with:
          image: tonistiigi/binfmt:qemu-v6.1.0
          platforms: all

      - name: Set up Docker Buildx
        uses: docker/setup-buildx-action@v1
        with:
          driver-opts: network=host

      - name: Log in to Docker Hub
        uses: docker/login-action@f054a8b539a109f9f41c372932f1ae047eff08c9
        with:
          username: ${{ secrets.DOCKER_HUB_USERNAME }}
          password: ${{ secrets.DOCKER_HUB_PASSWORD }}

      - name: Get checksum of the base image files
        run: |
          python3 build_package_new.py ${{ inputs.image-type }} --files-checksum > image_files_checksum.txt

      - name: Check for the docker buildx cache.
        uses: actions/cache@v2
        with:
          path: ~/docker-image-build-cache
          key: agent-docker-image-buildx-cache-${{ inputs.image-type }}-${{ hashFiles('image_files_checksum.txt') }}

      - name: Prepare build cache directories.
        run: |
          mkdir -p ~/docker-image-build-cache
          # If cache exists, then it goes to the input of the build.
          mv ~/docker-image-build-cache ~/docker-image-build-cache-in
          # If cache does not exist, then create a new empty cache directory,
          # where a new build cache will be stored.
          mkdir -p ~/docker-image-build-cache

      - name: Push image using the master branch commit SHA.
        if: ${{ github.ref == 'refs/heads/master' }}
        run: |
          # NOTE: --remove-image-name-prefix is needed in case Docker hub usename is not scalyr
          python3 build_package_new.py "${{ inputs.image-type }}-${{ matrix.image_distro_name }}" \
            --registry "${{ secrets.DOCKER_HUB_USERNAME }}" \
            --remove-image-name-prefix \
            --push \
<<<<<<< HEAD
            --tag "${{ github.sha }}${{ matrix.image_tag_suffix }}"
=======
            --tag ${{ github.sha }} \
            --cache-from-dir ~/docker-image-build-cache-in \
            --cache-to-dir ~/docker-image-build-cache

      - name: Push image using the tag.
        if: ${{ github.ref_type == 'tag' }}
        run: |
          tag_options=$(python3 scripts/cicd/verify_and_get_image_tag_to_publish.py ${{ github.ref_name }})

          python3 build_package_new.py ${{ inputs.image-type }} \
            --registry "${{ secrets.DOCKER_HUB_USERNAME }}" \
            --remove-image-name-prefix \
            --push \
            --cache-from-dir ~/docker-image-build-cache-in \
            --cache-to-dir ~/docker-image-build-cache \
            $tag_options
>>>>>>> 9e9458db
<|MERGE_RESOLUTION|>--- conflicted
+++ resolved
@@ -79,11 +79,7 @@
         uses: actions/cache@v2
         with:
           path: ~/docker-test-image-build-cache
-<<<<<<< HEAD
-          key: agent-docker-image-buildx-cache-${{ inputs.image-type }}-buster-${{ hashFiles('image_files_checksum.txt') }}
-=======
-          key: agent-docker-test-image-buildx-cache-${{ inputs.image-type }}-${{ hashFiles('image_files_checksum.txt') }}
->>>>>>> 9e9458db
+          key: agent-docker-test-image-buildx-cache-${{ inputs.image-type }}-buster-${{ hashFiles('image_files_checksum.txt') }}
 
       - name: Run image test
         env:
@@ -116,7 +112,7 @@
           - image_distro_name: "buster"
             image_tag_suffix: ""
           - image_distro_name: "alpine"
-            image_tag_suffix: "-alpine"
+            image_tag_suffix: "alpine"
 
     steps:
       - name: Checkout repository
@@ -167,17 +163,14 @@
             --registry "${{ secrets.DOCKER_HUB_USERNAME }}" \
             --remove-image-name-prefix \
             --push \
-<<<<<<< HEAD
-            --tag "${{ github.sha }}${{ matrix.image_tag_suffix }}"
-=======
-            --tag ${{ github.sha }} \
+            --tag "${{ github.sha }}-${{ matrix.image_tag_suffix }}" \
             --cache-from-dir ~/docker-image-build-cache-in \
             --cache-to-dir ~/docker-image-build-cache
 
       - name: Push image using the tag.
         if: ${{ github.ref_type == 'tag' }}
         run: |
-          tag_options=$(python3 scripts/cicd/verify_and_get_image_tag_to_publish.py ${{ github.ref_name }})
+          tag_options=$(python3 scripts/cicd/verify_and_get_image_tag_to_publish.py "${{ github.ref_name }})"
 
           python3 build_package_new.py ${{ inputs.image-type }} \
             --registry "${{ secrets.DOCKER_HUB_USERNAME }}" \
@@ -185,5 +178,4 @@
             --push \
             --cache-from-dir ~/docker-image-build-cache-in \
             --cache-to-dir ~/docker-image-build-cache \
-            $tag_options
->>>>>>> 9e9458db
+            ${tag_options}