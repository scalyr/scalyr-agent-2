# The main "setup" workflow, that calls other workflows.
name: Docker Images Build

on: [push]

# Agent Docker image tests
#
# To test this workflow with your branch, make the following changes:
#
# 1. In this workflow, change ``@master`` to ``@your_branch_name`` - e.g. ``@docker_image_alpine``

# 2. In this workflow, change docker hub secrets to utilize testing and not prod account so images
#    get pushed to testing account. Change ``_PROD_` in the secret name to ``_TEST``,
#    e.g. ``DOCKER_HUB_USERNAME_TEST_ACCOUNT`` ``DOCKER_HUB_PASSWORD_TEST_ACCOUNT``.
#    Images for test account will get pushed to https://hub.docker.com/r/test4scalyr/.
#
# 3. In the job 'publish-images' below, change 'refs/heads/improve-caching-test' in the job conditional to you current branch.:
#
# For example: https://github.com/scalyr/scalyr-agent-2/pull/804/commits/0eccf278623552b51d9289d75a47794e88f02862
jobs:
  test-images:
    runs-on: ubuntu-latest

    strategy:
      fail-fast: false
      matrix:
        # image-type: [ "docker-json", "docker-syslog", "docker-api", "k8s" ]
        image-type: [ "k8s" ]
        #image-distro-name: [ "debian", "alpine" ]
        image-distro-name: [ "debian" ]
        python-version: [ "3.8.12" ]

    env:
      DOCKER_BUILDKIT: 1
      # Set this variable to tell the agent build code that it runs in CI/CD and it needs to use caching.
      AGENT_BUILD_IN_CICD: "1"

    steps:
      - name: Checkout repository
        uses: actions/checkout@v2

      - name: Install python
        uses: actions/setup-python@v2
        with:
          python-version: ${{ matrix.python-version }}

      - name: Perform the deployment of the test environment
        uses: ./.github/actions/perform-deployment
        with:
          deployment-name: "test_environment"

      - name: Sanity check deployments logic by running internal tests
        run: |
          python3 -m pytest agent_build/tools/tests

      - name: Set up QEMU
        id: qemu
        uses: docker/setup-qemu-action@27d0a4f181a40b142cce983c5393082c365d1480 # v1.2.0
        with:
          image: tonistiigi/binfmt:qemu-v6.2.0
          platforms: all

      - name: Perform the build of the base docker image in the deployment.
        uses: ./.github/actions/perform-deployment
        with:
          deployment-name: ${{ matrix.image-type }}-${{ matrix.image-distro-name }}

      - name: Set up Docker Buildx
        uses: docker/setup-buildx-action@94ab11c41e45d028884a99163086648e898eed25 # v1.6.0
        with:
          driver-opts: network=host

      - name: Start minikube for the test of the kubernetes build
        if: matrix.image-type == 'k8s'
        shell: bash
        run: |
          minikube start

      - name: Run image test
        env:
          SCALYR_API_KEY: ${{ secrets.SCALYR_PROD_CLOUDTECH_TESTING_WRITE_TOKEN }}
        run: |

          python3 tests/package_tests/run_package_test.py package-test \
           "${{ matrix.image-type }}-${{ matrix.image-distro-name }}_test" \
            --name-suffix "_${{ github.run_number }}${{ github.run_attempt }}" \

      - name: Notify Slack on Failure
        # NOTE: github.ref is set to pr ref (and not branch name, e.g. refs/pull/28/merge) for pull
        # requests and that's why we need this special conditional and check for github.head_ref in
        # case of PRs
        if: ${{ failure() && (github.ref == 'refs/heads/master' || github.head_ref == 'master') }}
        uses: act10ns/slack@e4e71685b9b239384b0f676a63c32367f59c2522 # v1.2.2
        env:
          SLACK_WEBHOOK_URL: ${{ secrets.SLACK_WEBHOOK_URL }}
        with:
          status: ${{ job.status }}
          steps: ${{ toJson(steps) }}
          channel: '#cloud-tech'

  publish-images:
<<<<<<< HEAD
    if: ${{ github.ref == 'refs/heads/master' || github.ref_type == 'tag' || github.ref == 'refs/heads/k8s_additional_logging' }}
    needs:
      - test-images

    uses: scalyr/scalyr-agent-2/.github/workflows/publish-docker-images.yml@k8s_additional_logging
=======
    if: ${{ github.ref == 'refs/heads/master' || github.ref_type == 'tag' || github.ref == 'refs/heads/k8s_checkpoints_ephemeral_files_fix' }}
    needs:
      - test-images

    uses: scalyr/scalyr-agent-2/.github/workflows/publish-docker-images.yml@k8s_checkpoints_ephemeral_files_fix
>>>>>>> 3b2804a2
    secrets:
      SCALYR_PROD_CLOUDTECH_TESTING_WRITE_TOKEN: ${{ secrets.SCALYR_PROD_CLOUDTECH_TESTING_WRITE_TOKEN }}
      SCALYR_CLOUDTECH_TESTING_DEV_SCALYR_READ_API_KEY: ${{ secrets.SCALYR_CLOUDTECH_TESTING_DEV_SCALYR_READ_API_KEY }}
      DOCKER_HUB_USERNAME: ${{ secrets.DOCKER_HUB_USERNAME_TEST_ACCOUNT }}
      DOCKER_HUB_PASSWORD: ${{ secrets.DOCKER_HUB_PASSWORD_TEST_ACCOUNT }}<|MERGE_RESOLUTION|>--- conflicted
+++ resolved
@@ -99,19 +99,10 @@
           channel: '#cloud-tech'
 
   publish-images:
-<<<<<<< HEAD
-    if: ${{ github.ref == 'refs/heads/master' || github.ref_type == 'tag' || github.ref == 'refs/heads/k8s_additional_logging' }}
+    if: ${{ github.ref == 'refs/heads/master' || github.ref_type == 'tag' || github.ref == 'refs/heads/pr_842_and_843' }}
     needs:
       - test-images
-
-    uses: scalyr/scalyr-agent-2/.github/workflows/publish-docker-images.yml@k8s_additional_logging
-=======
-    if: ${{ github.ref == 'refs/heads/master' || github.ref_type == 'tag' || github.ref == 'refs/heads/k8s_checkpoints_ephemeral_files_fix' }}
-    needs:
-      - test-images
-
-    uses: scalyr/scalyr-agent-2/.github/workflows/publish-docker-images.yml@k8s_checkpoints_ephemeral_files_fix
->>>>>>> 3b2804a2
+    uses: scalyr/scalyr-agent-2/.github/workflows/publish-docker-images.yml@pr_842_and_843
     secrets:
       SCALYR_PROD_CLOUDTECH_TESTING_WRITE_TOKEN: ${{ secrets.SCALYR_PROD_CLOUDTECH_TESTING_WRITE_TOKEN }}
       SCALYR_CLOUDTECH_TESTING_DEV_SCALYR_READ_API_KEY: ${{ secrets.SCALYR_CLOUDTECH_TESTING_DEV_SCALYR_READ_API_KEY }}
