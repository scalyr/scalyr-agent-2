name: Agent Build Refactored

on:
  push:
  pull_request:
    types: [ opened ]
    branches:
      - 'master'
  schedule:
    - cron: '0 4 * * *'

permissions:
  contents: read

env:
  DOCKER_BUILDKIT: 1
  # Set this variable to tell the agent build code that it runs in CI/CD and it needs to use caching.
  AGENT_BUILD_IN_CICD: "1"

# This job skips another workflows with identical content and also generates strategy matrices for all further jobs.
# Since we can do a "master" run (on push and PR to a master branch) and "non-master" run, it generates matrices with different
#  size according to that information.
jobs:
  pre_job:
    runs-on: ubuntu-20.04
    outputs:
      is_master_run: ${{ steps.init-matrices.outputs.is_master_run }}
      to_publish: ${{ steps.init-matrices.outputs.to_publish }}
      is_production: ${{ steps.init-matrices.outputs.is_production }}
      version: ${{ steps.init-matrices.outputs.version }}
      # The following outputs will be used by the other jobs below as their strategy matrices.
      pre_build_steps_matrix_json: ${{ steps.init-matrices.outputs.pre_build_steps_matrix_json }}
      agent_image_build_matrix_json: ${{ steps.init-matrices.outputs.agent_image_build_matrix_json }}
      managed_packages_build_matrix_json: ${{ steps.init-matrices.outputs.managed_packages_build_matrix_json }}
      managed_packages_test_matrix_json: ${{ steps.init-matrices.outputs.managed_packages_test_matrix_json }}



    steps:
      - name: Checkout repository
        uses: actions/checkout@v3

      - name: Install python
        uses: actions/setup-python@v4
        with:
          python-version: "3.8.13"

      - name: Init job matrices
        uses: ./.github/actions/init-job-matrices
        id: init-matrices
        with:
          github_token: ${{ secrets.GITHUB_TOKEN }}

          # In this action we define all our job matrices. It filters out jobs that must not be executed if
          # workflow run is not from the 'master' branch or from PR to the 'master' branch.
          # Jobs that has to be in a non-master workflow run has to have a '"master_run_only": false' field.
          # In the 'non-master' runs we only build debian-based images.
          images-to-build: |
            [
              { "name": "docker-json-debian", "master_run_only": false },
              { "name": "docker-syslog-debian", "master_run_only": false },
              { "name": "docker-api-debian", "master_run_only": false },
              { "name": "k8s-debian", "master_run_only": false },
              { "name": "docker-json-alpine", "master_run_only": true },
              { "name": "docker-syslog-alpine", "master_run_only": true },
              { "name": "docker-api-alpine", "master_run_only": true },
              { "name": "k8s-alpine", "master_run_only": true }
            ]

          managed-packages-to-build: |
            [
              { "name": "deb-amd64", "master_run_only": false },
              { "name": "rpm-x86_64", "master_run_only": false }
            ]

          managed-packages-to-test: |
            [
              { "name": "deb-amd64",  "distro-name": "ubuntu2204",    "remote-machine-type": "ec2",    "master_run_only": true },
              { "name": "deb-amd64",  "distro-name": "ubuntu2004",    "remote-machine-type": "ec2",    "master_run_only": true },
              { "name": "deb-amd64",  "distro-name": "ubuntu1804",    "remote-machine-type": "ec2",    "master_run_only": true },
              { "name": "deb-amd64",  "distro-name": "ubuntu1604",    "remote-machine-type": "ec2",    "master_run_only": true },
              { "name": "deb-amd64",  "distro-name": "ubuntu1404",    "remote-machine-type": "docker", "master_run_only": true },
              { "name": "deb-amd64",  "distro-name": "debian10",      "remote-machine-type": "ec2",    "master_run_only": false },
              { "name": "deb-amd64",  "distro-name": "debian11",      "remote-machine-type": "docker", "master_run_only": false },
              { "name": "rpm-x86_64", "distro-name": "centos8",       "remote-machine-type": "docker", "master_run_only": true },
              { "name": "rpm-x86_64", "distro-name": "centos7",       "remote-machine-type": "ec2",    "master_run_only": true },
              { "name": "rpm-x86_64", "distro-name": "centos6",       "remote-machine-type": "docker", "master_run_only": true },
              { "name": "rpm-x86_64", "distro-name": "amazonlinux2",  "remote-machine-type": "ec2",    "master_run_only": true }
            ]

  # This job pre-executes and caches Runner steps that has to be executed in a separate job.
  # For example, we build platform-specific base docker images in a separate jobs to reduce overall build time, because
  # some of base images are built with using QEMU.
  pre-build-cached-step:
    name: ${{ matrix.name }}
    needs:
      - pre_job

    runs-on: ${{ matrix.os }}
    strategy:
      # This job receives its matrix from the 'pre_job' job. The matrix itself is created by the .github/actions/init-job-matrices action.
      # The matrix, for now, consists only from the 'include' part with following fields:
      #   "name": Name of the build job. (Not used in actiual build process, but just gives meaningful name to the job).
      #   "step-runner-fqdn": Fully qualified name of the builder class that has to run the cached step.
      #   "python-version": Version of python to setup on this runner. (NOTE: version of python used in images may differ, and it specified in the source code.)
      #   "os": Runner OS.
      matrix: ${{ fromJSON(needs.pre_job.outputs.pre_build_steps_matrix_json) }}

    steps:
      - name: Checkout repository
        uses: actions/checkout@v3

      - name: Set up Docker Buildx
        uses: docker/setup-buildx-action@8c0edbc76e98fa90f69d9a2c020dcb50019dc325 # v2.0.0
        with:
          driver-opts: network=host

      - name: Set up QEMU
        id: qemu
        uses: docker/setup-qemu-action@e81a89b1732b9c48d79cd809d8d81d79c4647a18 # v2
        with:
          image: tonistiigi/binfmt:qemu-v6.2.0
          platforms: all

      - name: Run cached step
        uses: ./.github/actions/execute-runner
        with:
          runner-fqdn: ${{ matrix.step-runner-fqdn }}


  build-images:
    name: Build image '${{ matrix.name }}'
    needs:
      - pre_job
      - pre-build-cached-step
    runs-on: ${{ matrix.os }}

    strategy:
      # This job receives its matrix from the 'pre_job' job. The matrix itself is created by the .github/actions/init-job-matrices action.
      # The matrix, for now, consists only from the 'include' part with following fields:
      #   "name": name of the builder that builds the target images.
      #   "master_run_only": If 'true' then it this package will be included only in a "master" workflow run.
      #
      #  The default values of these fields are generated by the .github/actions/init-job-matrices action, but they can be overwritten.
      #   "builder-fqdn": Fully qualified name of the builder to find its cached steps.
      #   "python-version": Version of python to set up on this runner. (NOTE: version of python used in images may differ, and it specified in the source code.)
      #   "os": Runner OS.
      matrix: ${{ fromJSON(needs.pre_job.outputs.agent_image_build_matrix_json) }}

    steps:
      - name: Checkout repository
        uses: actions/checkout@v3
        with:
          fetch-depth: '0'

      - name: Install python
        uses: actions/setup-python@v4
        with:
          python-version: ${{ matrix.python-version }}

      - name: Set up QEMU
        id: qemu
        uses: docker/setup-qemu-action@e81a89b1732b9c48d79cd809d8d81d79c4647a18 # v2
        with:
          image: tonistiigi/binfmt:qemu-v6.2.0
          platforms: all

      - name: Set up Docker Buildx
        uses: docker/setup-buildx-action@8c0edbc76e98fa90f69d9a2c020dcb50019dc325 # v2.0.0
        with:
          driver-opts: network=host

      - name: Prepare everything that is needed by image builder '${{ matrix.name }}'
        uses: ./.github/actions/execute-runner
        with:
          runner-fqdn: ${{ matrix.builder-fqdn }}

      - name: Build image with builder '${{ matrix.name }}'
        run: |
          python3 build_package_new_refactored.py ${{ matrix.name }} \
            build --output-registry-dir /tmp/result

      - name: Save registry data root with result images as artifact
        uses: actions/upload-artifact@v3
        with:
          name: ${{ matrix.name }}-registry
          path: /tmp/result
          retention-days: 1

  build-managed-packages:
    name: Build managed package ${{ matrix.name }}
    needs:
      - pre_job
    runs-on: ${{ matrix.os }}

    strategy:
      # This job receives its matrix from the 'pre_job' job. The matrix itself is created by the .github/actions/init-job-matrices action.
      # The matrix, for now, consists only from the 'include' part with following fields:
      #   "name": name of the builder that builds the target package.
      #   "master_run_only": If 'true' then it this package will be included only in a "master" workflow run.
      #
      #  The default values of these fields are generated by the .github/actions/init-job-matrices action, but they can be overwritten.
      #   "builder-fqdn": Fully qualified name of the builder to find its cached steps.
      #   "python-version": Version of python to set up on this runner.
      #   "os": Runner OS.
      matrix: ${{ fromJSON(needs.pre_job.outputs.managed_packages_build_matrix_json) }}
    steps:
      - name: Checkout repository
        uses: actions/checkout@v3

      - name: Install python
        uses: actions/setup-python@v4
        with:
          python-version: ${{ matrix.python-version }}

      - name: Set up Docker Buildx
        uses: docker/setup-buildx-action@8c0edbc76e98fa90f69d9a2c020dcb50019dc325 # v2.0.0
        with:
          driver-opts: network=host

      - name: Prepare environment.
        uses: ./.github/actions/execute-runner
        with:
          runner-fqdn: "agent_build_refactored.__init__.BuildTestEnvironment"


      - name: Prepare everything that is needed by builder '${{ matrix.name }}'
        uses: ./.github/actions/execute-runner
        with:
          runner-fqdn: ${{ matrix.builder-fqdn }}

      # Before we build needed packages, we check if the target repo already contains dependency
      # 'scalyr-agent-python3' and 'scalyr-agent-libs' packages. If there are such packages, then we reuse them
      # instead of building.
      #
      # First get last version package file names from repository.
      - name: Get last packages names from repo for the '${{ matrix.name }}'
        id: get_last_packages_names
        run: |
            set -e
            
            LAST_REPO_PYTHON_PACKAGE_NAME=$(
              python3 build_package_new_refactored.py ${{ matrix.name }} \
              find_last_repo_package \
              --user-name "${{ secrets.PACKAGE_CLOUD_USER }}" \
              --repo-name "${{ secrets.PACKAGE_CLOUD_INTERNAL_REPO }}" \
              --token ${{ secrets.PACKAGE_CLOUD_TOKEN }} \
              --package-name "scalyr-agent-python3"
            )
            
            LAST_REPO_AGENT_LIBS_PACKAGE_NAME=$(
              python3 build_package_new_refactored.py ${{ matrix.name }} \
              find_last_repo_package \
              --user-name "${{ secrets.PACKAGE_CLOUD_USER }}" \
              --repo-name "${{ secrets.PACKAGE_CLOUD_INTERNAL_REPO }}" \
              --token ${{ secrets.PACKAGE_CLOUD_TOKEN }} \
              --package-name "scalyr-agent-libs"
            )
          
            echo "last_repo_python_package_name=${LAST_REPO_PYTHON_PACKAGE_NAME}" >> $GITHUB_OUTPUT
            echo "last_repo_agent_libs_package_name=${LAST_REPO_AGENT_LIBS_PACKAGE_NAME}" >> $GITHUB_OUTPUT

      # Look for python package in cache, so we don't have to download it every time from the Packagecloud.
      - name: Cache last repo Python package.
        if: steps.get_last_packages_names.outputs.last_repo_python_package_name
        id: cache_python
        uses: actions/cache@v3
        with:
          path: /tmp/python-package
          key: python-package-${{ steps.get_last_packages_names.outputs.last_repo_python_package_name }}-${{ matrix.name }}-v1

      # Look for agent-libs package in cache, so we don't have to download it every time from the Packagecloud.
      - name: Cache last repo agent libs package.
        if: steps.get_last_packages_names.outputs.last_repo_agent_libs_package_name
        id: cache_agent_libs
        uses: actions/cache@v3
        with:
          path: /tmp/agent-libs-package
          key: agent-libs-package-${{ steps.get_last_packages_names.outputs.last_repo_agent_libs_package_name }}-${{ matrix.name }}-v1

      # If python package is not in cache, then we have to download it from the Packagecloud.
      - name: Download or use cached python package
        # if: steps.get_last_packages_names.outputs.last_repo_python_package_name && steps.cache_python.outputs.cache-hit != 'true'
        id: download_python
        run: |
            set -e 
            if [ -n "${{ steps.get_last_packages_names.outputs.last_repo_python_package_name }}" ] && [ "${{ steps.cache_python.outputs.cache-hit }}" != "true" ]; then
              LAST_REPO_PYTHON_PACKAGE_PATH=$(
                python3 build_package_new_refactored.py ${{ matrix.name }} \
                download_package \
                --user-name "${{ secrets.PACKAGE_CLOUD_USER }}" \
                --repo-name "${{ secrets.PACKAGE_CLOUD_INTERNAL_REPO }}" \
                --token ${{ secrets.PACKAGE_CLOUD_TOKEN }} \
                --package-filename "${{ steps.get_last_packages_names.outputs.last_repo_python_package_name }}" \
                --output-dir /tmp/python-package
              )
              echo "::notice::Re-using downloaded python package from the Packagecloud."
            elif [ -n "${{ steps.get_last_packages_names.outputs.last_repo_python_package_name }}" ]; then
              LAST_REPO_PYTHON_PACKAGE_PATH="/tmp/python-package/${{ steps.get_last_packages_names.outputs.last_repo_python_package_name }}"
              echo "::notice::Re-using python package from cache."
            else
              echo "::notice::No python packages to reuse."
            fi
              
            
            echo "last_repo_python_package_path=${LAST_REPO_PYTHON_PACKAGE_PATH}" >> $GITHUB_OUTPUT

      # If agent-lib package is not in cache, then we have to download it from the Packagecloud.
      - name: Download or use cached agent libs package
        #if: steps.get_last_packages_names.outputs.last_repo_agent_libs_package_name && steps.cache_agent_libs.outputs.cache-hit != 'true'
        id: download_agent_libs
        run: |
            set -e
            if [ -n "${{ steps.get_last_packages_names.outputs.last_repo_agent_libs_package_name }}" ] && [ "${{ steps.cache_agent_libs.outputs.cache-hit }}" != "true" ]; then
              LAST_REPO_AGENT_LIBS_PACKAGE_PATH=$(
                python3 build_package_new_refactored.py ${{ matrix.name }} \
                download_package \
                --user-name "${{ secrets.PACKAGE_CLOUD_USER }}" \
                --repo-name "${{ secrets.PACKAGE_CLOUD_INTERNAL_REPO }}" \
                --token ${{ secrets.PACKAGE_CLOUD_TOKEN }} \
                --package-filename "${{ steps.get_last_packages_names.outputs.last_repo_agent_libs_package_name }}" \
                --output-dir /tmp/agent-libs-package
              )
              echo "::notice::Re-using downloaded agent-libs package from the Packagecloud."
            elif [ -n "${{ steps.get_last_packages_names.outputs.last_repo_agent_libs_package_name }}" ]; then
              LAST_REPO_AGENT_LIBS_PACKAGE_PATH="/tmp/agent-libs-package/${{ steps.get_last_packages_names.outputs.last_repo_agent_libs_package_name }}"
              echo "::notice::Re-using agent-libs package from cache."
            else
              echo "::notice::No agent-libs packages to reuse."
            fi
          
            echo "last_repo_agent_libs_package_path=${LAST_REPO_AGENT_LIBS_PACKAGE_PATH}" >> $GITHUB_OUTPUT

      # Finally build the packages. We also specify already pre-downloaded dependency 'python' and 'agent-libs' packages
      # to reuse them instead of building if they are not changed.
      - name: Build managed package with builder '${{ matrix.name }}'
        run: |
            
            echo "Changing build version to ${{ needs.pre_job.outputs.version }}"
            echo "${{ needs.pre_job.outputs.version }}" > VERSION
          
            echo "${{ steps.download_python.outputs.last_repo_python_package_path }}"
            echo "${{ steps.download_agent_libs.outputs.last_repo_agent_libs_package_path }}"
            python3 build_package_new_refactored.py ${{ matrix.name }} \
              build \
              --last-repo-python-package-file "${{ steps.download_python.outputs.last_repo_python_package_path }}" \
              --last-repo-agent-libs-package-file "${{ steps.download_agent_libs.outputs.last_repo_agent_libs_package_path }}"
          

      - name: Save packages as artifact
        uses: actions/upload-artifact@v3
        with:
          name: ${{ matrix.name }}-packages
          path: build
          retention-days: 1

  test_managed_packages:
    name: Test package on ${{ matrix.distro-name }}-${{ matrix.remote-machine-type }}, ${{ matrix.name }}
    needs:
      - pre_job
      - build-managed-packages

    runs-on: ${{ matrix.os }}
    strategy:
      fail-fast: false
      # This job receives its matrix from the 'pre_job' job. The matrix itself is created by the .github/actions/init-job-matrices action.
      # The matrix, for now, consists only from the 'include' part with following fields:
      #   "name": name of the builder that builds the target packages.
      #   "master_run_only": If 'true' then it this package will be included only in a "master" workflow run.
      #
      #  The default values of these fields are generated by the .github/actions/init-job-matrices action, but they can be overwritten.
      #   "builder-fqdn": Fully qualified name of the builder to find its cached steps.
      #   "python-version": Version of python to set up on this runner.
      #   "os": Runner OS.
      matrix: ${{ fromJSON(needs.pre_job.outputs.managed_packages_test_matrix_json) }}
    steps:
      - name: Checkout repository
        uses: actions/checkout@v3

      - name: Install python
        uses: actions/setup-python@v4
        with:
          python-version: ${{ matrix.python-version }}

      - name: Set up Docker Buildx
        uses: docker/setup-buildx-action@8c0edbc76e98fa90f69d9a2c020dcb50019dc325 # v2.0.0
        with:
          driver-opts: network=host


      - name: Prepare environment.
        uses: ./.github/actions/execute-runner
        with:
          runner-fqdn: "agent_build_refactored.__init__.BuildTestEnvironment"

      - name: Download built packages.
        uses: actions/download-artifact@v3
        with:
          name: ${{ matrix.name }}-packages
          path: /tmp/packages

      - name: Prepare everything that is needed by builder '${{ matrix.name }}'
        uses: ./.github/actions/execute-runner
        with:
          runner-fqdn: ${{ matrix.builder-fqdn }}

      - name: Test '${{ matrix.name }}' packages
        run: |
          
          echo "Changing build version to ${{ needs.pre_job.outputs.version }}"
          echo "${{ needs.pre_job.outputs.version }}" > VERSION
          
          echo "${{ secrets.AWS_DEV_US_EAST_1_KEYPAIR_NAME }}" > /tmp/private_key.pem
          chmod 600 /tmp/private_key.pem
          
          python3 -m pytest tests/end_to_end_tests/managed_packages_tests \
            -s \
            --builder-name ${{ matrix.name }} \
            --distro-name ${{ matrix.distro-name }} \
            --remote-machine-type ${{ matrix.remote-machine-type }} \
            --packages-source-type dir \
            --packages-source /tmp/packages \
            --scalyr-api-key ${{ secrets.SCALYR_API_KEY }} \
            --scalyr-api-read-key ${{ secrets.SCALYR_READ_API_KEY }} \
            --test-session-suffix ${{ github.run_id }}-${{ github.run_number }}-${{ github.run_attempt }} \
            --aws-access-key "${{ secrets.SCALYR_CLOUDTECH_TESTING_DEV_AWS_ACCESS_KEY }}" \
            --aws-secret-key "${{ secrets.SCALYR_CLOUDTECH_TESTING_DEV_AWS_ACCESS_SECRET }}" \
            --aws-private-key-path "/tmp/private_key.pem" \
            --aws-private-key-name "arthur-dev3"  \
            --aws-region "us-east-1" \
            --aws-security-group "github-actions-remote-access" \
            --aws-security-groups-prefix-list-id "${{ secrets.AWS_SECURITY_GROUPS_NAMED_PREFIX_ID }}"


  publish-managed-packages:
    name: Publish managed package ${{ matrix.name }}
    if: needs.pre_job.outputs.to_publish == 'true'
    needs:
      - pre_job
      - build-managed-packages
      - test_managed_packages
      #- pre-build-cached-step
    runs-on: ${{ matrix.os }}

    strategy:
      # This job receives its matrix from the 'pre_job' job. The matrix itself is created by the .github/actions/init-job-matrices action.
      # The matrix, for now, consists only from the 'include' part with following fields:
      #   "name": name of the builder that builds the target packages.
      #   "master_run_only": If 'true' then it this package will be included only in a "master" workflow run.
      #
      #  The default values of these fields are generated by the .github/actions/init-job-matrices action, but they can be overwritten.
      #   "builder-fqdn": Fully qualified name of the builder to find its cached steps.
      #   "python-version": Version of python to set up on this runner.
      #   "os": Runner OS.
      matrix: ${{ fromJSON(needs.pre_job.outputs.managed_packages_build_matrix_json) }}
    steps:
      - name: Checkout repository
        uses: actions/checkout@v3

      - name: Install python
        uses: actions/setup-python@v4
        with:
          python-version: ${{ matrix.python-version }}

      - name: Download built packages.
        uses: actions/download-artifact@v3
        with:
          name: ${{ matrix.name }}-packages
          path: /tmp/packages

      - name: Prepare everything that is needed by builder '${{ matrix.name }}'
        uses: ./.github/actions/execute-runner
        with:
          runner-fqdn: ${{ matrix.builder-fqdn }}

      - name: Publish '${{ matrix.name }}' dev packages
        run: |
          python3 build_package_new_refactored.py ${{ matrix.name }} \
            publish \
            --user-name "${{ secrets.PACKAGE_CLOUD_USER }}" \
<<<<<<< HEAD
            --repo-name "${{ secrets.PACKAGE_CLOUD_INTERNAL_REPO }}" \
=======
            --repo-name DataSetAgentInternal \
>>>>>>> c43d42f4
            --token ${{ secrets.PACKAGE_CLOUD_TOKEN }} \
            --packages-dir /tmp/packages

      - name: Publish '${{ matrix.name }}' production packages
        if: needs.pre_job.outputs.is_production == 'true'
        run: |
          python3 build_package_new_refactored.py ${{ matrix.name }} \
            publish \
            --user-name "${{ secrets.PACKAGE_CLOUD_USER }}" \
            --repo-name DataSetAgent \
            --token ${{ secrets.PACKAGE_CLOUD_TOKEN }} \
            --packages-dir /tmp/packages
          

  clean-ec2-tests-objects:
    name: Remove ec2 test workflow prefix list entries
    if: ${{ always() }}
    needs:
      - pre_job
      - test_managed_packages
    runs-on: ubuntu-20.04
    steps:
      - name: Checkout repository
        uses: actions/checkout@v3

      - name: Install python
        uses: actions/setup-python@v4
        with:
          python-version: "3.8.13"

      - name: Prepare environment.
        uses: ./.github/actions/execute-runner
        with:
          runner-fqdn: "agent_build_refactored.__init__.BuildTestEnvironment"

      - name: Cleanup old prefix lists for ec2 test security group.
        run: |
          python3 tests/end_to_end_tests/run_in_remote_machine/cleanup_test_ec2_objects.py \
            --access-key "${{ secrets.SCALYR_CLOUDTECH_TESTING_DEV_AWS_ACCESS_KEY }}" \
            --secret-key "${{ secrets.SCALYR_CLOUDTECH_TESTING_DEV_AWS_ACCESS_SECRET }}" \
            --prefix-list-id "${{ secrets.AWS_SECURITY_GROUPS_NAMED_PREFIX_ID }}" \
            --region "us-east-1" \
            --workflow-id ${{ github.run_id }}-${{ github.run_number }}-${{ github.run_attempt }}<|MERGE_RESOLUTION|>--- conflicted
+++ resolved
@@ -473,20 +473,16 @@
         with:
           runner-fqdn: ${{ matrix.builder-fqdn }}
 
-      - name: Publish '${{ matrix.name }}' dev packages
+      - name: Publish '${{ matrix.name }}' to dev packages
         run: |
           python3 build_package_new_refactored.py ${{ matrix.name }} \
             publish \
             --user-name "${{ secrets.PACKAGE_CLOUD_USER }}" \
-<<<<<<< HEAD
-            --repo-name "${{ secrets.PACKAGE_CLOUD_INTERNAL_REPO }}" \
-=======
             --repo-name DataSetAgentInternal \
->>>>>>> c43d42f4
             --token ${{ secrets.PACKAGE_CLOUD_TOKEN }} \
             --packages-dir /tmp/packages
 
-      - name: Publish '${{ matrix.name }}' production packages
+      - name: Publish '${{ matrix.name }}' to production packages
         if: needs.pre_job.outputs.is_production == 'true'
         run: |
           python3 build_package_new_refactored.py ${{ matrix.name }} \
