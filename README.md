# scalyr-agent-2

[![CircleCI](https://circleci.com/gh/scalyr/scalyr-agent-2.svg?style=svg)](https://circleci.com/gh/scalyr/scalyr-agent-2) 
[![codecov](https://codecov.io/gh/scalyr/scalyr-agent-2/branch/master/graph/badge.svg)](https://codecov.io/gh/scalyr/scalyr-agent-2)

This repository holds the source code for the Scalyr Agent, a daemon that collects logs and metrics from
customer machines and transmits them to Scalyr.

For more information on the Scalyr Agent, please visit https://www.scalyr.com/help/scalyr-agent.

To learn more about Scalyr, visit https://www.scalyr.com.

## Features

The Scalyr Agent is designed to be lightweight, easy to install, and safe to run on production systems.
Key features:

  * Pure Python implementation, supporting Python versions 2.4 and up
  * Lightweight (typically 15 MB RAM, 2% CPU or less)
  * Easy-to-use troubleshooting features
  * Modular configuration files
  * Extensibility using monitor plugins

## Developing

From this repository, you can create your own RPM and Debian packages containing customized versions of
the Scalyr Agent. For instance, you can bundle additional monitoring plugins to collect specialized data
from your servers.

We also welcome submissions from the community.

<<<<<<< HEAD
### Local Development Environment, Tests and Lint Checks

This repository utilizes ``tox`` Python project for running various lint checks and tests.

For it to work, you need to have ``tox`` Python package installed on the system or inside the virtual
environment which you use for the development.

```bash
pip install tox
```

In addition to that, you also need to have Python version available which is used for a particular
tox target. By default Python 2.7 is used for the unit tests and Python 3.6 for all the lint checks.

To run all the checks you can simply run tox command:

```bash
tox
```

In addition to that, you can also run a specific target or a set of targets using ``-e`` flag. For example:

```bash
# run all the lint targets
tox -elint
# run flake8 and mypy tox target
tox -eflake8,mypy
# run py2.7-unit-tests tox target
tox -epy2.7-unit-tests
# run coverage tox target
tox -ecoverage
```

### Monitor Plugins
=======
For information on the agent architecture and code abstractions, please refer to the
[architecture.md](docs/architecture.md) document.

## Monitor plugins
>>>>>>> 26a291f6

Monitor plugins are one of the key features for Scalyr Agent 2.  These plugins can be used to augment the
functionality of Scalyr Agent 2 beyond just copying logs and metrics.  For example, there are monitor plugins
that will fetch page content at a given URL and then log portions of the returned content.  Another plugin allows
you to execute a shell command periodically and then log the output.  Essentially, plugs can be used to implement
any periodic monitoring task you have.

We encourage users to create their own plugins to cover features they desire.  In the near future, we will be
publishing documentation that describes how to implement your own monitor.  And, if you feel your monitor would
be useful to other Scalyr customers, we encourage you to submit it to monitor collection in the `monitors/contrib`
directory.

To learn how to develop plugins, please see the
[instructions for creating a monitor plugin](docs/CREATING_MONITORS.md).

### Building Packages

You can use the `build_packages.py` script to build your own RPM or Debian packages.  This is often desirable
if your company has its own yum or apt repositories, or you have modified the Scalyr Agent 2 code to suit
some particular need.  (Of course, if you are finding you need to modify the Scalyr Agent 2 code, we encourage you
to submit your changes back to the main repository).

You must have the following installed on your machine to create packages:

  * fpm, see https://github.com/jordansissel/fpm/
  * rpmbuild (for building RPMs)
  * gnutar / gtar (for building Debian packages)

We strongly suggest you use the same platform that you intend to install the agent on to build the packages.
This is because tools like `rpmbuild` and `gtar` are more available on the platforms that use those respective
packaging systems.

To build the RPM package, execute the following command in the root directory of this repository

    python build_package.py rpm

To build the Debian package, execute the following command in the root directory of this repository

    python build_package.py deb

### Code Formatting

This project uses the [Black](http://black.readthedocs.io) code autoformatting tool with default settings.

[Pre-commit](https://pre-commit.com) is used to automatically run checks including Black formatting
prior to a git commit.

To use pre-commit:
- Use one of the [Installation Methods](https://pre-commit.com/#install) from the documentation
- Install the hooks with `pre-commit install`
- To manually execute the pre-commit hooks (including black), run `pre-commit run --all-files`

### Pre-commit and Black Configuration

- `.pre-commit-config.yaml` configures the scripts run by pre-commit
- `pyproject.toml` configures the Black settings including folder exclusions for `third_party`

To update the Pre-commit hooks including black, run `pre-commit autoupdate`.
This will update `.pre-commit-config.yaml` and will need to be committed to the repository.

## Contributing

In the future, we will be pushing guidelines on how to contribute to this repository.  For now, please just
feel free to submit pull requests to the `master` branch and we will work with you.

## Copyright, License, and Contributors Agreement

Copyright 2014-2020 Scalyr, Inc.

Licensed under the Apache License, Version 2.0 (the "License"); you may not use this work except in
compliance with the License. You may obtain a copy of the License in the [LICENSE](LICENSE.txt) file, or at:

[http://www.apache.org/licenses/LICENSE-2.0](http://www.apache.org/licenses/LICENSE-2.0)

By contributing you agree that these contributions are your own (or approved by your employer) and you
grant a full, complete, irrevocable copyright license to all users and developers of the project,
present and future, pursuant to the license of the project.<|MERGE_RESOLUTION|>--- conflicted
+++ resolved
@@ -29,7 +29,9 @@
 
 We also welcome submissions from the community.
 
-<<<<<<< HEAD
+For information on the agent architecture and code abstractions, please refer to the
+[architecture.md](docs/architecture.md) document.
+
 ### Local Development Environment, Tests and Lint Checks
 
 This repository utilizes ``tox`` Python project for running various lint checks and tests.
@@ -64,12 +66,6 @@
 ```
 
 ### Monitor Plugins
-=======
-For information on the agent architecture and code abstractions, please refer to the
-[architecture.md](docs/architecture.md) document.
-
-## Monitor plugins
->>>>>>> 26a291f6
 
 Monitor plugins are one of the key features for Scalyr Agent 2.  These plugins can be used to augment the
 functionality of Scalyr Agent 2 beyond just copying logs and metrics.  For example, there are monitor plugins
