--- conflicted
+++ resolved
@@ -185,24 +185,6 @@
     """Returns the agent version number, read from the VERSION file.
     """
 
-<<<<<<< HEAD
-    if __is_frozen__:
-        version_file_name = "VERSION.txt"
-    else:
-        version_file_name = "VERSION"
-
-    # This file can be either in the package root or the install root (if you examine the cases
-    # from above).  So, just check both locations.
-
-    in_install = os.path.join(get_install_root(), version_file_name)
-    in_package = os.path.join(get_package_root(), version_file_name)
-
-    if os.path.isfile(in_package):
-        version_path = in_package
-    elif os.path.isfile(in_install):
-        version_path = in_install
-    else:
-=======
     file_names = ["VERSION"]
 
     if __is_frozen__:
@@ -219,7 +201,6 @@
                 if os.path.isfile(path):
                     return path
 
->>>>>>> 156f44c4
         raise Exception("Could not locate VERSION file!")
 
     version_path = find_path()
