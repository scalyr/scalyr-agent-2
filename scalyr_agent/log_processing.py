--- conflicted
+++ resolved
@@ -53,12 +53,8 @@
 
 from scalyr_agent.scalyr_client import Event
 
-<<<<<<< HEAD
 # 2->TODO use io library
-from cStringIO import StringIO
-=======
 from io import BytesIO
->>>>>>> 41cbdf87
 from os import listdir
 from os.path import isfile, join
 
@@ -1000,12 +996,8 @@
         @param current_time: If not None, the value to use for the current_time.  Used for testing purposes.
         @type current_time: float or None
         """
-<<<<<<< HEAD
         # 2->TODO change to BytesIO
-        new_buffer = StringIO()
-=======
         new_buffer = BytesIO()
->>>>>>> 41cbdf87
         new_buffer_content_index = []
 
         # What position we need to read from the files.
@@ -1873,15 +1865,10 @@
                 lines_read += 1
 
                 if self.__num_redaction_and_sampling_rules > 0:
-<<<<<<< HEAD
-                    # 2->TODO: decode bytes string from UTF-8 for redaction and sampling
-                    sample_result = self.__sampler.process_line(line_object.line)
-=======
-                    # decode bytes string from UTF-8
+                    # 2->TODO: decode bytes string from UTF-8
                     decoded_line = line_object.line.decode("utf-8", "replace")
                     sample_result = self.__sampler.process_line(decoded_line)
 
->>>>>>> 41cbdf87
                     if sample_result is None:
                         lines_dropped_by_sampling += 1
                         bytes_dropped_by_sampling += line_len
@@ -1890,17 +1877,12 @@
                     (decoded_line, redacted) = self.__redacter.process_line(
                         decoded_line
                     )
-<<<<<<< HEAD
-                    line_len = len(line_object.line)
-                    # 2->TODO: encode line back
-=======
 
                     line_len = len(decoded_line)
 
-                    # encode line back.
+                    # 2->TODO: encode line back.
                     line_object.line = decoded_line.encode("utf-8")
 
->>>>>>> 41cbdf87
                 else:
                     sample_result = 1.0
                     redacted = False
@@ -2507,12 +2489,8 @@
                     redaction_rule.replacement_text,
                     line,
                 )
-<<<<<<< HEAD
         # [start of 2->TODO]
         #  I think this can not happen when it is guarantied that the input is unicode.
-=======
-        # 2->TODO: This can not happen when it is guarantied that the input is unicode.
->>>>>>> 41cbdf87
         except UnicodeDecodeError:
             # if our line contained non-ascii characters and our redaction_rules
             # are unicode, then the previous replace will fail.
@@ -2537,20 +2515,9 @@
         if matches > 0:
             # if our result is a unicode string, lets convert it back to utf-8
             # to avoid any conflicts
-<<<<<<< HEAD
             # [start of 2->TODO]
             #  As redaction and sampling now only expect unicode, this can be removed.
-            if type(result) == six.text_type:
-                result = result.encode("utf-8")
             # [end of 2->TOD0]
-=======
-
-            # 2->TODO: as redaction and sampling now ony expect unicode, this can be removed.
-            # if type(result) == six.text_type:
-            #     result = result.encode("utf-8")
-            # [end of 2->TOD0]
-
->>>>>>> 41cbdf87
             self.total_redactions += 1
             redaction_rule.total_lines += 1
             redaction_rule.total_redactions += matches
