--- conflicted
+++ resolved
@@ -482,11 +482,7 @@
         x.serialize(output_buffer)
 
         self.assertEquals(
-<<<<<<< HEAD
-            b'{thread:"foo", log:"foo", attrs:{message:`s\x00\x00\x00\nmy_message,sample_rate:0.5},ts:"42",si:"1",sn:2,sd:3}',
-=======
-            '{thread:"foo", log:"foo", attrs:{"parser":"bar",message:`s\x00\x00\x00\nmy_message,sample_rate:0.5},ts:"42",si:"1",sn:2,sd:3}',
->>>>>>> 0f253845
+            b'{thread:"foo", log:"foo", attrs:{"parser":"bar",message:`s\x00\x00\x00\nmy_message,sample_rate:0.5},ts:"42",si:"1",sn:2,sd:3}',
             output_buffer.getvalue(),
         )
 
@@ -513,11 +509,7 @@
         x.serialize(output_buffer)
 
         self.assertEquals(
-<<<<<<< HEAD
-            b'{thread:"foo", log:"foo", attrs:{message:`s\x00\x00\x00\nmy_message},sd:3,ts:"42"}',
-=======
-            '{thread:"foo", log:"foo", attrs:{"parser":"bar",message:`s\x00\x00\x00\nmy_message},sd:3,ts:"42"}',
->>>>>>> 0f253845
+            b'{thread:"foo", log:"foo", attrs:{"parser":"bar",message:`s\x00\x00\x00\nmy_message},sd:3,ts:"42"}',
             output_buffer.getvalue(),
         )
 
@@ -531,11 +523,7 @@
         x.serialize(output_buffer)
 
         self.assertEquals(
-<<<<<<< HEAD
-            b'{thread:"foo", log:"foo", attrs:{message:`s\x00\x00\x00\nmy_message},sd:3}',
-=======
-            '{thread:"foo", log:"foo", attrs:{"parser":"bar",message:`s\x00\x00\x00\nmy_message},sd:3}',
->>>>>>> 0f253845
+            b'{thread:"foo", log:"foo", attrs:{"parser":"bar",message:`s\x00\x00\x00\nmy_message},sd:3}',
             output_buffer.getvalue(),
         )
 
@@ -548,11 +536,7 @@
         x.serialize(output_buffer)
 
         self.assertEquals(
-<<<<<<< HEAD
-            b'{thread:"foo", log:"foo", attrs:{message:`s\x00\x00\x00\nmy_message},ts:"42"}',
-=======
-            '{thread:"foo", log:"foo", attrs:{"parser":"bar",message:`s\x00\x00\x00\nmy_message},ts:"42"}',
->>>>>>> 0f253845
+            b'{thread:"foo", log:"foo", attrs:{"parser":"bar",message:`s\x00\x00\x00\nmy_message},ts:"42"}',
             output_buffer.getvalue(),
         )
 
@@ -565,11 +549,7 @@
         x.serialize(output_buffer)
 
         self.assertEquals(
-<<<<<<< HEAD
-            b'{thread:"foo", log:"foo", attrs:{message:`s\x00\x00\x00\nmy_message,sample_rate:0.5}}',
-=======
-            '{thread:"foo", log:"foo", attrs:{"parser":"bar",message:`s\x00\x00\x00\nmy_message,sample_rate:0.5}}',
->>>>>>> 0f253845
+            b'{thread:"foo", log:"foo", attrs:{"parser":"bar",message:`s\x00\x00\x00\nmy_message,sample_rate:0.5}}',
             output_buffer.getvalue(),
         )
 
@@ -582,11 +562,7 @@
         x.serialize(output_buffer)
 
         self.assertEquals(
-<<<<<<< HEAD
-            b'{thread:"foo", log:"foo", attrs:{message:`s\x00\x00\x00\nmy_message},si:"hi"}',
-=======
-            '{thread:"foo", log:"foo", attrs:{"parser":"bar",message:`s\x00\x00\x00\nmy_message},si:"hi"}',
->>>>>>> 0f253845
+            b'{thread:"foo", log:"foo", attrs:{"parser":"bar",message:`s\x00\x00\x00\nmy_message},si:"hi"}',
             output_buffer.getvalue(),
         )
 
@@ -599,11 +575,7 @@
         x.serialize(output_buffer)
 
         self.assertEquals(
-<<<<<<< HEAD
-            b'{thread:"foo", log:"foo", attrs:{message:`s\x00\x00\x00\nmy_message},sn:5}',
-=======
-            '{thread:"foo", log:"foo", attrs:{"parser":"bar",message:`s\x00\x00\x00\nmy_message},sn:5}',
->>>>>>> 0f253845
+            b'{thread:"foo", log:"foo", attrs:{"parser":"bar",message:`s\x00\x00\x00\nmy_message},sn:5}',
             output_buffer.getvalue(),
         )
 
@@ -631,11 +603,7 @@
         x.serialize(output_buffer)
 
         self.assertEquals(
-<<<<<<< HEAD
-            b'{attrs:{message:`s\x00\x00\x00\nmy_message,sample_rate:0.5},ts:"42",si:"1",sn:2,sd:3}',
-=======
-            '{attrs:{"parser":"bar",message:`s\x00\x00\x00\nmy_message,sample_rate:0.5},ts:"42",si:"1",sn:2,sd:3}',
->>>>>>> 0f253845
+            b'{attrs:{"parser":"bar",message:`s\x00\x00\x00\nmy_message,sample_rate:0.5},ts:"42",si:"1",sn:2,sd:3}',
             output_buffer.getvalue(),
         )
 
@@ -670,11 +638,7 @@
         x.serialize(output_buffer)
 
         self.assertEquals(
-<<<<<<< HEAD
-            b'{thread:"foo", log:"foo", attrs:{message:`s\x00\x00\x00\nmy_message,sample_rate:0.5},ts:"42",si:"1",sn:2,sd:3}',
-=======
-            '{thread:"foo", log:"foo", attrs:{"parser":"bar",message:`s\x00\x00\x00\nmy_message,sample_rate:0.5},ts:"42",si:"1",sn:2,sd:3}',
->>>>>>> 0f253845
+            b'{thread:"foo", log:"foo", attrs:{"parser":"bar",message:`s\x00\x00\x00\nmy_message,sample_rate:0.5},ts:"42",si:"1",sn:2,sd:3}',
             output_buffer.getvalue(),
         )
 
@@ -694,11 +658,7 @@
         x.serialize(output_buffer)
 
         self.assertEquals(
-<<<<<<< HEAD
-            b'{thread:"foo", log:"foo", attrs:{message:`s\x00\x00\x00\nmy_message,sample_rate:0.5},ts:"42",si:"1",sn:2,sd:3}',
-=======
-            '{thread:"foo", log:"foo", attrs:{"trigger_update":"yes",message:`s\x00\x00\x00\nmy_message,sample_rate:0.5},ts:"42",si:"1",sn:2,sd:3}',
->>>>>>> 0f253845
+            b'{thread:"foo", log:"foo", attrs:{"trigger_update":"yes",message:`s\x00\x00\x00\nmy_message,sample_rate:0.5},ts:"42",si:"1",sn:2,sd:3}',
             output_buffer.getvalue(),
         )
 
