--- conflicted
+++ resolved
@@ -2416,7 +2416,6 @@
         self.assertEqual(0, len(new_processors))
         self._close_processors(new_processors)
 
-<<<<<<< HEAD
     def test_find_matches_with_exclude(self):
         config = self._create_log_config(self.__path_one, exclude=[self.__path_one])
         self.append_file(self.__path_one, "First line\n")
@@ -2488,8 +2487,6 @@
         self.assertEquals(1, len(status.log_processors_status))
 
 
-=======
->>>>>>> 8726d6c2
     def _close_processors(self, processors):
         for x in processors:
             x.close()
@@ -2508,7 +2505,6 @@
         file_handle.close()
 
     def _create_log_config(
-<<<<<<< HEAD
             self, path, ignore_stale_files=False, staleness_threshold_secs=None, exclude=None,
             redaction_rules=None, sampling_rules=None
     ):
@@ -2516,22 +2512,12 @@
         exclude = exclude or []
         sampling_rules = sampling_rules or []
         return dict(
-            path=path, attributes=dict(), lineGroupers=[], redaction_rules=redaction_rules,
-            sampling_rules=sampling_rules, exclude=exclude or [], ignore_stale_files=ignore_stale_files,
-            staleness_threshold_secs=staleness_threshold_secs
-=======
-        self, path, ignore_stale_files=False, staleness_threshold_secs=None
-    ):
-        return dict(
             path=path,
             attributes=dict(),
             lineGroupers=[],
-            redaction_rules=[],
-            sampling_rules=[],
-            exclude=[],
-            ignore_stale_files=ignore_stale_files,
+            redaction_rules=redaction_rules,
+            sampling_rules=sampling_rules, exclude=exclude or [], ignore_stale_files=ignore_stale_files,
             staleness_threshold_secs=staleness_threshold_secs,
->>>>>>> 8726d6c2
         )
 
 
