# Copyright 2014 Scalyr Inc.
#
# Licensed under the Apache License, Version 2.0 (the "License");
# you may not use this file except in compliance with the License.
# You may obtain a copy of the License at
#
#   http://www.apache.org/licenses/LICENSE-2.0
#
# Unless required by applicable law or agreed to in writing, software
# distributed under the License is distributed on an "AS IS" BASIS,
# WITHOUT WARRANTIES OR CONDITIONS OF ANY KIND, either express or implied.
# See the License for the specific language governing permissions and
# limitations under the License.
# ------------------------------------------------------------------------
#
# author: Steven Czerwinski <czerwin@scalyr.com>
from __future__ import absolute_import
from __future__ import unicode_literals

import time
import six
from six import unichr
from six.moves import range

__author__ = "czerwin@scalyr.com"

import atexit
import os
import shutil
import tempfile
import unittest
import sys

import scalyr_agent.util as scalyr_util

from scalyr_agent.scalyr_client import EventSequencer
from scalyr_agent.line_matcher import LineMatcher
from scalyr_agent.log_processing import (
    LogFileIterator,
    LogLineSampler,
    LogLineRedacter,
    LogFileProcessor,
    LogMatcher,
)
from scalyr_agent.log_processing import FileSystem
from scalyr_agent.log_processing import _parse_cri_log as parse_cri_log
from scalyr_agent.json_lib import JsonObject
from scalyr_agent.json_lib import JsonArray
from scalyr_agent.util import md5_hexdigest
from scalyr_agent.configuration import Configuration, BadConfiguration
from scalyr_agent.platform_controller import DefaultPaths

from scalyr_agent.test_base import ScalyrTestCase


class TestCRILogParsing(ScalyrTestCase):
    def test_invalid_line(self):
        line = "sdflkjasdlfkjweirjlasdfj"
        ts, stream, tags, msg = parse_cri_log(line)
        self.assertIsNone(ts)
        self.assertIsNone(stream)
        self.assertIsNone(tags)
        self.assertIsNone(msg)

    def test_invalid_timestamp(self):
        line = "sdflkjasdlfk jweirjlasdfj"
        ts, stream, tags, msg = parse_cri_log(line)
        self.assertIsNone(ts)
        self.assertIsNone(stream)
        self.assertIsNone(tags)
        self.assertIsNone(msg)

    def test_missing_stream(self):
        line = "2019-04-08T15:18:20.56064743Z "
        ts, stream, tags, msg = parse_cri_log(line)
        self.assertIsNone(ts)
        self.assertIsNone(stream)
        self.assertIsNone(tags)
        self.assertIsNone(msg)

    def test_invalid_stream(self):
        line = "2019-04-08T15:18:20.56064743Z foobar"
        ts, stream, tags, msg = parse_cri_log(line)
        self.assertIsNone(ts)
        self.assertIsNone(stream)
        self.assertIsNone(tags)
        self.assertIsNone(msg)

    def test_missing_tags(self):
        line = "2019-04-08T15:18:20.56064743Z stdout "
        ts, stream, tags, msg = parse_cri_log(line)
        self.assertIsNone(ts)
        self.assertIsNone(stream)
        self.assertIsNone(tags)
        self.assertIsNone(msg)

    def test_multi_tags(self):
        line = "2019-04-08T15:18:20.56064743Z stdout P:B:D message"
        ts, stream, tags, msg = parse_cri_log(line)
        self.assertEquals(1554736700560647430, ts)
        self.assertEquals("stdout", stream)
        self.assertEquals("P:B:D", tags)
        self.assertEquals("message", msg)

    def test_missing_log(self):
        line = "2019-04-08T15:18:20.56064743Z stdout P "
        ts, stream, tags, msg = parse_cri_log(line)
        self.assertEquals(1554736700560647430, ts)
        self.assertEquals("stdout", stream)
        self.assertEquals("P", tags)
        self.assertEquals("", msg)

    def test_valid_line_stdout(self):
        line = "2019-04-08T15:18:20.56064743Z stdout P message"
        ts, stream, tags, msg = parse_cri_log(line)
        self.assertEquals(1554736700560647430, ts)
        self.assertEquals("stdout", stream)
        self.assertEquals("P", tags)
        self.assertEquals("message", msg)

    def test_valid_line_stderr(self):
        line = "2019-04-08T15:18:20.56064743Z stderr P message"
        ts, stream, tags, msg = parse_cri_log(line)
        self.assertEquals(1554736700560647430, ts)
        self.assertEquals("stderr", stream)
        self.assertEquals("P", tags)
        self.assertEquals("message", msg)

    def test_valid_line_single(self):
        line = "2019-04-08T15:18:20.56064743Z stdout F message"
        ts, stream, tags, msg = parse_cri_log(line)
        self.assertEquals(1554736700560647430, ts)
        self.assertEquals("stdout", stream)
        self.assertEquals("F", tags)
        self.assertEquals("message", msg)

    def test_valid_line_partial(self):
        line = "2019-04-08T15:18:20.56064743Z stdout P message"
        ts, stream, tags, msg = parse_cri_log(line)
        self.assertEquals(1554736700560647430, ts)
        self.assertEquals("stdout", stream)
        self.assertEquals("P", tags)
        self.assertEquals("message", msg)


class TestLogFileIterator(ScalyrTestCase):
    def setUp(self):
        super(TestLogFileIterator, self).setUp()
        self.__tempdir = tempfile.mkdtemp()
        self.__file_system = FileSystem()
        self.__path = os.path.join(self.__tempdir, "text.txt")
        self.__fake_time = 10

        self.write_file(self.__path, "")

        log_config = {"path": self.__path}
        log_config = DEFAULT_CONFIG.parse_log_config(log_config)

        self.log_file = LogFileIterator(
            self.__path, DEFAULT_CONFIG, log_config, file_system=self.__file_system
        )
        self.log_file.set_parameters(max_line_length=5, page_size=20)
        self.scan_for_new_bytes()

    def tearDown(self):
        self.log_file.close()
        shutil.rmtree(self.__tempdir)

    def readline(self, time_advance=10):
        self.__fake_time += time_advance

        return self.log_file.readline(current_time=self.__fake_time)

    def mark(self, position, time_advance=10):
        self.__fake_time += time_advance
        self.log_file.mark(position, current_time=self.__fake_time)

    def scan_for_new_bytes(self, time_advance=10):
        self.__fake_time += time_advance
        self.log_file.scan_for_new_bytes(current_time=self.__fake_time)

    def test_initial_scan(self):
        self.append_file(self.__path, "L1\n", "L2\n")
        self.log_file.scan_for_new_bytes()

        result = self.readline()

        self.assertEquals(result.line, "L1\n")

    def test_continue_through_matcher(self):

        log_config = {
            "path": self.__path,
            "lineGroupers": JsonArray(DEFAULT_CONTINUE_THROUGH),
        }
        log_config = DEFAULT_CONFIG.parse_log_config(log_config)
        matcher = LineMatcher.create_line_matchers(log_config, 100, 60)
        self.log_file.set_line_matcher(matcher)
        self.log_file.set_parameters(100, 100)

        expected = "--multi\n--continue\n--some more\n"
        expected_next = "the end\n"
        self.append_file(self.__path, expected, expected_next)
        self.log_file.scan_for_new_bytes()

        self.assertEquals(expected, self.readline().line)
        self.assertEquals(expected_next, self.readline().line)

    def test_continue_past_matcher(self):
        log_config = {
            "path": self.__path,
            "lineGroupers": JsonArray(DEFAULT_CONTINUE_PAST),
        }
        log_config = DEFAULT_CONFIG.parse_log_config(log_config)
        matcher = LineMatcher.create_line_matchers(log_config, 100, 60)
        self.log_file.set_line_matcher(matcher)
        self.log_file.set_parameters(100, 100)

        expected = "--multi\\\n--continue\\\n--some more\n"
        expected_next = "the end\n"
        self.append_file(self.__path, expected, expected_next)
        self.log_file.scan_for_new_bytes()

        self.assertEquals(expected, self.readline().line)
        self.assertEquals(expected_next, self.readline().line)

    def test_halt_before_matcher(self):
        log_config = {
            "path": self.__path,
            "lineGroupers": JsonArray(DEFAULT_HALT_BEFORE),
        }
        log_config = DEFAULT_CONFIG.parse_log_config(log_config)
        matcher = LineMatcher.create_line_matchers(log_config, 100, 60)
        self.log_file.set_line_matcher(matcher)
        self.log_file.set_parameters(100, 100)

        expected = "--begin\n--continue\n"
        expected_next = "the end\n"
        self.append_file(self.__path, expected, "--end\n", expected_next)
        self.log_file.scan_for_new_bytes()

        self.assertEquals(expected, self.readline().line)
        self.assertEquals("--end\n", self.readline().line)
        self.assertEquals(expected_next, self.readline().line)

    def test_halt_with_matcher(self):
        log_config = {"path": self.__path, "lineGroupers": JsonArray(DEFAULT_HALT_WITH)}
        log_config = DEFAULT_CONFIG.parse_log_config(log_config)
        matcher = LineMatcher.create_line_matchers(log_config, 100, 60)
        self.log_file.set_line_matcher(matcher)
        self.log_file.set_parameters(100, 100)

        expected = "--start\n--continue\n--stop\n"
        expected_next = "the end\n"
        self.append_file(self.__path, expected, expected_next)
        self.log_file.scan_for_new_bytes()

        self.assertEquals(expected, self.readline().line)
        self.assertEquals(expected_next, self.readline().line)

    def test_multiple_line_groupers(self):
        log_config = {
            "path": self.__path,
            "lineGroupers": JsonArray(
                DEFAULT_CONTINUE_THROUGH,
                DEFAULT_CONTINUE_PAST,
                DEFAULT_HALT_BEFORE,
                DEFAULT_HALT_WITH,
            ),
        }
        log_config = DEFAULT_CONFIG.parse_log_config(log_config)
        matcher = LineMatcher.create_line_matchers(log_config, 100, 60)
        self.log_file.set_line_matcher(matcher)
        self.log_file.set_parameters(200, 200)
        expected = [
            "--multi\n--continue\n--some more\n",
            "single line\n",
            "multi\\\n--continue\\\n--some more\n",
            "single line\n",
            "--begin\n--continue\n",
            "--end\n",
            "--start\n--continue\n--stop\n",
            "the end\n",
        ]

        self.append_file(self.__path, "".join(expected))
        self.log_file.scan_for_new_bytes()

        for line in expected:
            self.assertEquals(line, self.readline().line)

    def test_multiple_line_grouper_options(self):
        log_config = {
            "path": self.__path,
            "lineGroupers": JsonArray(
                JsonObject(
                    {
                        "start": "^--multi",
                        "continueThrough": "^--",
                        "continuePast": "\n",
                    }
                )
            ),
        }
        self.assertRaises(BadConfiguration, DEFAULT_CONFIG.parse_log_config, log_config)

    def test_insufficient_line_grouper_options(self):
        log_config = {
            "path": self.__path,
            "lineGroupers": JsonArray(JsonObject({"start": "^--multi"})),
        }
        self.assertRaises(BadConfiguration, DEFAULT_CONFIG.parse_log_config, log_config)

    def test_multiple_scans(self):
        self.append_file(
            self.__path, "L001\n", "L002\n", "L003\n", "L004\n", "L005\n", "L006\n"
        )
        self.log_file.scan_for_new_bytes()

        self.assertEquals(self.readline().line, "L001\n")
        self.assertEquals(self.log_file.page_reads, 1)
        self.assertEquals(self.readline().line, "L002\n")
        self.assertEquals(self.readline().line, "L003\n")
        self.assertEquals(self.readline().line, "L004\n")
        self.assertEquals(self.readline().line, "L005\n")
        self.assertEquals(self.readline().line, "L006\n")
        self.assertEquals(self.log_file.page_reads, 2)

    def test_no_more_content(self):
        self.append_file(self.__path, "L001\n", "L002\n")
        self.log_file.scan_for_new_bytes()

        self.assertEquals(self.readline().line, "L001\n")
        self.assertEquals(self.readline().line, "L002\n")
        self.assertEquals(self.readline().line, "")

    def test_more_bytes_added(self):
        self.append_file(self.__path, "L001\n", "L002\n")
        self.log_file.scan_for_new_bytes()

        self.assertEquals(self.readline().line, "L001\n")
        self.assertEquals(self.readline().line, "L002\n")
        self.assertEquals(self.readline().line, "")

        self.append_file(self.__path, "L03\n", "L04\n")
        _, first_sequence_number = self.log_file.get_sequence()

        self.scan_for_new_bytes()

        self.assertEquals(self.readline().line, "L03\n")
        self.assertEquals(self.readline().line, "L04\n")
        self.assertEquals(self.readline().line, "")

        _, second_sequence_number = self.log_file.get_sequence()
        self.assertTrue(second_sequence_number > first_sequence_number)

    def test_deleted_file(self):
        # Since it cannot keep file handles open when they are deleted, win32 cannot handle this case:
        if sys.platform == "win32":
            return

        _, first_sequence_number = self.log_file.get_sequence()

        self.append_file(self.__path, "L001\n", "L002\n")
        self.delete_file(self.__path)

        self.scan_for_new_bytes()

        self.assertEquals(self.readline().line, "L001\n")
        self.assertEquals(self.readline().line, "L002\n")
        self.assertEquals(self.readline().line, "")
        self.assertFalse(self.log_file.at_end)

        _, second_sequence_number = self.log_file.get_sequence()
        self.assertTrue(second_sequence_number > first_sequence_number)

        self.scan_for_new_bytes(time_advance=60 * 11)
        self.assertTrue(self.log_file.at_end)

    def test_losing_read_access(self):
        # Since it cannot keep file handles open when their permissions are changed, win32 cannot handle this case:
        if sys.platform == "win32":
            return

        self.append_file(self.__path, "L001\n", "L002\n")
        restore_access = self.remove_read_access()
        os.chmod(self.__tempdir, 0)
        self.scan_for_new_bytes()

        self.assertEquals(self.readline().line, "L001\n")
        self.assertEquals(self.readline().line, "L002\n")
        self.assertEquals(self.readline().line, "")
        self.assertFalse(self.log_file.at_end)

        self.scan_for_new_bytes(time_advance=60 * 11)
        self.assertTrue(self.log_file.at_end)
        restore_access()

    def test_rotated_file_with_truncation(self):
        self.append_file(self.__path, "L001\n", "L002\n")
        self.log_file.scan_for_new_bytes()

        self.assertEquals(self.readline().line, "L001\n")
        self.assertEquals(self.readline().line, "L002\n")
        self.assertEquals(self.readline().line, "")

        _, first_sequence_number = self.log_file.get_sequence()

        self.truncate_file(self.__path)
        self.append_file(self.__path, "L003\n")
        self.scan_for_new_bytes()

        self.assertEquals(self.readline().line, "L003\n")
        self.assertEquals(self.readline().line, "")

        _, second_sequence_number = self.log_file.get_sequence()
        self.assertTrue(second_sequence_number > first_sequence_number)

    def test_rotating_log_file_with_move(self):
        # Since it cannot keep file handles open when they are deleted/moved, win32 cannot handle this case:
        if sys.platform == "win32":
            return

        self.append_file(self.__path, "L001\n")
        self.log_file.scan_for_new_bytes()

        self.assertEquals(self.readline().line, "L001\n")
        self.assertEquals(self.readline().line, "")

        _, first_sequence_number = self.log_file.get_sequence()

        self.append_file(self.__path, "L002\n", "L003\n")
        self.move_file(self.__path, self.__path + ".1")
        self.write_file(self.__path, "L004\n", "L005\n")
        self.scan_for_new_bytes()

        self.assertEquals(self.readline().line, "L002\n")

        _, second_sequence_number = self.log_file.get_sequence()
        self.assertTrue(second_sequence_number > first_sequence_number)

        _, first_sequence_number = self.log_file.get_sequence()
        self.assertEquals(self.readline().line, "L003\n")
        _, second_sequence_number = self.log_file.get_sequence()
        self.assertTrue(second_sequence_number > first_sequence_number)

        _, first_sequence_number = self.log_file.get_sequence()
        self.assertEquals(self.readline().line, "L004\n")
        _, second_sequence_number = self.log_file.get_sequence()
        self.assertTrue(second_sequence_number > first_sequence_number)

        self.assertEquals(self.readline().line, "L005\n")
        self.assertEquals(self.readline().line, "")

        self.mark(self.log_file.tell())
        self.assertEquals(self.log_file.get_open_files_count(), 1)

    def test_rotated_file_with_truncation_and_deletion(self):
        # This tests an old bug that caused us problems in production.  Basically, it tests
        # what happens if you truncate a file while you were in the middle of reading it, with
        # new content after it.
        self.append_file(
            self.__path,
            "L001\n",
            "L002\n",
            "L003\n",
            "L004\n",
            "L005\n",
            "L006\n",
            "L007\n",
            "L008\n",
        )
        self.scan_for_new_bytes()

        self.assertEquals(self.readline().line, "L001\n")
        self.assertEquals(self.readline().line, "L002\n")

        self.truncate_file(self.__path)
        self.delete_file(self.__path)
        self.write_file(self.__path, "L009\n", "L010\n", "L011\n", "L012\n")
        self.scan_for_new_bytes()

        self.assertEquals(self.readline().line, "L003\n")
        self.assertEquals(self.readline().line, "L004\n")
        self.assertEquals(self.readline().line, "L009\n")
        self.assertEquals(self.readline().line, "L010\n")
        self.assertEquals(self.readline().line, "L011\n")
        self.assertEquals(self.readline().line, "L012\n")
        self.assertEquals(self.readline().line, "")

    def test_holes_in_file(self):
        # Since it cannot keep file handles open when they are moved/deleted, win32 cannot handle this case:
        if sys.platform == "win32":
            return

        # This is a more general case of the rotated_file_with_truncation_and_deletion.
        # It essentially creates holes in the virtual file that the __fill_buffer code most correctly
        # deal with.
        # We do this by rotating the log file 3 times.
        # The names of where we rotate the log file to.
        first_portion = os.path.join(self.__tempdir, "first.txt")
        second_portion = os.path.join(self.__tempdir, "second.txt")
        third_portion = os.path.join(self.__tempdir, "third.txt")

        # First rotate.  We need the scan_for_new_bytes to make sure the LogFileIterator notices this file and
        # remembers its file handle.
        self.append_file(self.__path, "L001\n", "L002\n")
        self.scan_for_new_bytes()
        self.move_file(self.__path, first_portion)

        self.write_file(self.__path, "L003\n", "L004\n")
        self.scan_for_new_bytes()
        self.move_file(self.__path, second_portion)

        self.write_file(self.__path, "L005\n", "L006\n")
        self.scan_for_new_bytes()
        self.move_file(self.__path, third_portion)

        self.write_file(self.__path, "L007\n")

        self.scan_for_new_bytes()
        original_position = self.log_file.tell()

        # Read through massively rotated file and verify all of the parts are there.
        self.assertEquals(self.readline().line, "L001\n")

        self.assertEquals(self.readline().line, "L002\n")
        self.assertEquals(self.readline().line, "L003\n")
        _, first_sequence_number = self.log_file.get_sequence()

        self.assertEquals(self.readline().line, "L004\n")
        self.assertEquals(self.readline().line, "L005\n")
        hole_position = self.log_file.tell()
        self.assertEquals(self.readline().line, "L006\n")
        self.assertEquals(self.readline().line, "L007\n")
        self.assertEquals(self.readline().line, "")

        # Now we go back to the begin and read it over again, but this time, remove a few of the portions
        # by truncating them.  In particular, we remove the first_portion to test what happens when we seek to
        # an invalid byte offset.  Also, remove_third_portion to test that we correctly jump offset even after
        # a good chunk of data.
        self.truncate_file(first_portion)
        self.truncate_file(third_portion)

        self.log_file.seek(original_position)

        self.assertEquals(self.readline().line, "L003\n")
        _, second_sequence_number = self.log_file.get_sequence()
        self.assertTrue(second_sequence_number == first_sequence_number)

        self.assertEquals(self.readline().line, "L004\n")
        self.assertEquals(self.readline().line, "L007\n")
        self.assertEquals(self.readline().line, "")

        # We should also have the same number of bytes that should have been returned for the entire file.
        self.assertEquals(
            self.log_file.bytes_between_positions(
                original_position, self.log_file.tell()
            ),
            35,
        )

        # The buffer should hold L003 to L007.  We next test that if we try to seek to a position that should
        # already be in the buffer but isn't because it is a hole, we get the next line.  Also verify that we
        # did really test this case by making sure no new pages were read into cache.
        page_reads = self.log_file.page_reads

        self.log_file.seek(hole_position)
        self.assertEquals(self.readline().line, "L007\n")
        self.assertEquals(self.readline().line, "")

        self.assertEquals(self.log_file.page_reads, page_reads)

    def test_partial_line(self):
        self.append_file(self.__path, "L001")
        self.assertEquals(self.readline(time_advance=1).line, "")

        self.scan_for_new_bytes(time_advance=1)
        self.assertEquals(self.readline(time_advance=1).line, "")

        self.scan_for_new_bytes(time_advance=4)
        self.assertEquals(self.readline().line, "L001")

    def test_set_position_with_valid_mark(self):
        self.append_file(self.__path, "L001\n", "L002\n")
        self.log_file.scan_for_new_bytes()

        position = self.log_file.tell()
        self.assertEquals(self.readline().line, "L001\n")
        self.assertEquals(self.readline().line, "L002\n")
        _, first_sequence_number = self.log_file.get_sequence()

        self.log_file.seek(position)
        self.assertEquals(self.readline().line, "L001\n")
        self.assertEquals(self.readline().line, "L002\n")
        _, second_sequence_number = self.log_file.get_sequence()
        self.assertTrue(second_sequence_number == first_sequence_number)

    def test_reuse_position_object_with_tell(self):
        self.append_file(self.__path, "L001\n", "L002\n")
        self.log_file.scan_for_new_bytes()

        position = self.log_file.tell()
        original = position
        self.assertEquals(self.readline().line, "L001\n")
        position = self.log_file.tell(dest=position)
        self.assertIs(original, position)
        self.assertEquals(self.readline().line, "L002\n")

        self.log_file.seek(position)
        self.assertEquals(self.readline().line, "L002\n")

    def test_mark_does_not_move_position(self):
        self.append_file(self.__path, "L001\n", "L002\n", "L003\n")
        self.log_file.scan_for_new_bytes()

        self.assertEquals(self.readline().line, "L001\n")
        self.assertEquals(self.readline().line, "L002\n")
        position = self.log_file.tell()
        self.mark(self.log_file.tell())

        self.assertEquals(self.readline().line, "L003\n")

        self.log_file.seek(position)
        self.assertEquals(self.readline().line, "L003\n")

    def test_set_invalid_position_after_mark(self):
        self.append_file(self.__path, "L001\n", "L002\n")
        self.log_file.scan_for_new_bytes()
        position = self.log_file.tell()

        self.assertEquals(self.readline().line, "L001\n")

        self.mark(self.log_file.tell())

        self.assertEquals(self.readline().line, "L002\n")

        self.assertRaises(Exception, self.log_file.seek, position)

    def test_checkpoint(self):
        self.append_file(self.__path, "L001\n", "L002\n", "L003\n", "L004\n")
        self.log_file.scan_for_new_bytes()

        self.assertEquals(self.readline().line, "L001\n")
        self.mark(self.log_file.tell())
        self.assertEquals(self.readline().line, "L002\n")

        saved_checkpoint = self.log_file.get_mark_checkpoint()

        self.assertTrue("sequence_id" in saved_checkpoint)
        self.assertTrue("sequence_number" in saved_checkpoint)

        log_config = {"path": self.__path}
        log_config = DEFAULT_CONFIG.parse_log_config(log_config)
        self.log_file = LogFileIterator(
            self.__path,
            DEFAULT_CONFIG,
            log_config,
            file_system=self.__file_system,
            checkpoint=saved_checkpoint,
        )
        self.log_file.set_parameters(max_line_length=5, page_size=20)

        self.scan_for_new_bytes()
        self.assertEquals(self.readline().line, "L002\n")
        self.assertEquals(self.readline().line, "L003\n")
        self.assertEquals(self.readline().line, "L004\n")

    def test_initial_checkpoint(self):
        self.write_file(self.__path, "L001\n", "L002\n", "L003\n", "L004\n")

        log_config = {"path": self.__path}
        log_config = DEFAULT_CONFIG.parse_log_config(log_config)
        self.log_file = LogFileIterator(
            self.__path,
            DEFAULT_CONFIG,
            log_config,
            file_system=self.__file_system,
            checkpoint=LogFileIterator.create_checkpoint(10),
        )
        self.log_file.set_parameters(max_line_length=5, page_size=20)

        self.scan_for_new_bytes()
        self.assertEquals(self.readline().line, "L003\n")
        self.assertEquals(self.readline().line, "L004\n")

    def test_exceeding_maximum_line_length(self):
        self.append_file(self.__path, "L00001\n", "L002\n")
        self.log_file.scan_for_new_bytes()
        self.assertEquals(self.readline().line, "L0000")
        self.assertEquals(self.readline().line, "1\n")
        self.assertEquals(self.readline().line, "L002\n")

    def test_availabe_bytes(self):
        self.append_file(self.__path, "L001\n", "L002\n", "L003\n", "L004\n")

        self.scan_for_new_bytes()
        self.assertEquals(self.log_file.available, 20)
        self.assertEquals(self.readline().line, "L001\n")
        self.assertEquals(self.log_file.available, 15)
        self.assertEquals(self.readline().line, "L002\n")
        self.assertEquals(self.readline().line, "L003\n")
        self.assertEquals(self.readline().line, "L004\n")
        self.assertEquals(self.log_file.available, 0)

    def test_skip_to_end(self):
        self.append_file(
            self.__path, "L001\n", "L002\n", "L003\n", "L004\n", "L005\n", "L006\n"
        )
        self.scan_for_new_bytes()
        _, first_sequence_number = self.log_file.get_sequence()
        self.assertEquals(self.log_file.available, 30)

        self.assertEquals(self.log_file.advance_to_end(), 30)
        _, second_sequence_number = self.log_file.get_sequence()
        self.assertEqual(30, second_sequence_number)

        self.append_file(self.__path, "L007\n", "L008\n")
        self.log_file.scan_for_new_bytes()

        self.assertEquals(self.readline().line, "L007\n")
        self.assertEquals(self.readline().line, "L008\n")

    def test_skip_to_end_with_buffer(self):
        self.append_file(self.__path, "L001\n", "L002\n", "L003\n")
        self.scan_for_new_bytes()
        self.assertEquals(self.log_file.available, 15)

        self.assertEquals(self.log_file.advance_to_end(), 15)

        self.append_file(self.__path, "L004\n", "L005\n")
        self.log_file.scan_for_new_bytes()

        self.assertEquals(self.readline().line, "L004\n")
        self.assertEquals(self.readline().line, "L005\n")

    def test_move_position_after_skip_to_end(self):
        self.append_file(self.__path, "L001\n", "L002\n", "L003\n")
        self.scan_for_new_bytes()
        position = self.log_file.tell()

        self.assertEquals(self.log_file.available, 15)

        self.assertEquals(self.log_file.advance_to_end(), 15)

        self.append_file(self.__path, "L004\n", "L005\n")
        self.log_file.scan_for_new_bytes()

        self.assertEquals(self.readline().line, "L004\n")
        self.assertEquals(self.readline().line, "L005\n")

        self.log_file.seek(position)
        self.assertEquals(self.readline().line, "L001\n")

    def test_bytes_between_positions(self):
        self.append_file(self.__path, "L001\n", "L002\n", "L003\n", "L004\n")
        self.log_file.scan_for_new_bytes()
        pos1 = self.log_file.tell()
        self.assertEquals(self.readline().line, "L001\n")
        self.assertEquals(self.readline().line, "L002\n")
        pos2 = self.log_file.tell()

        self.assertEquals(self.log_file.bytes_between_positions(pos1, pos2), 10)

    def test_scan_for_new_bytes(self):
        self.append_file(self.__path, "L001\n", "L002\n", "L003\n", "L004\n")
        self.log_file.scan_for_new_bytes()
        self.assertEquals(self.log_file.available, 20)
        self.append_file(self.__path, "L005\n", "L006\n")
        self.log_file.scan_for_new_bytes()
        self.assertEquals(self.log_file.available, 30)

        self.move_file(self.__path, self.__path + ".1")
        self.write_file(self.__path, "L007\n", "L008\n")
        self.log_file.scan_for_new_bytes()
        self.assertEquals(self.log_file.available, 40)

    def test_prepare_for_inactivity_closes_old_file_handles(self):
        self.append_file(self.__path, "some lines of text\n")

        open_count = self.log_file.get_open_files_count()
        self.assertEquals(1, open_count)

        modification_time = os.path.getmtime(self.__path)
        modification_time -= DEFAULT_CONFIG.close_old_files_duration_in_seconds + 100
        os.utime(self.__path, (modification_time, modification_time))

        self.log_file.scan_for_new_bytes()
        self.log_file.prepare_for_inactivity()

        open_count = self.log_file.get_open_files_count()
        self.assertEquals(0, open_count)

    def test_last_modification_time(self):
        known_time = time.time()
        os.utime(self.__path, (known_time, known_time))
        self.log_file.scan_for_new_bytes()
        # The numbers might not be perfect because some file systems do not return a mod time with fractional secs.
        self.assertTrue(abs(known_time - self.log_file.last_modification_time) < 1)

    def write_file(self, path, *lines):
        contents = "".join(lines)
        file_handle = open(path, "wb")
        file_handle.write(contents)
        file_handle.close()

    def append_file(self, path, *lines):
        contents = "".join(lines)
        file_handle = open(path, "ab")
        file_handle.write(contents)
        file_handle.close()

    def delete_file(self, path):
        self.log_file.prepare_for_inactivity()
        os.remove(path)

    def move_file(self, original_path, new_path):
        self.log_file.prepare_for_inactivity()
        os.rename(original_path, new_path)

    def remove_read_access(self):
        # To simulate losing access to the log file, we just disable access to the whole directory.
        # This is a bit of a cheap hack, but just wanted to make sure this test case is covered.
        self.log_file.prepare_for_inactivity()
        os.chmod(self.__tempdir, 0)

        def restore_callback():
            # we just put back all permissions to restore.
            os.chmod(self.__tempdir, 0o777)

        return restore_callback

    def truncate_file(self, path):
        file_handle = open(path, "w")
        file_handle.truncate(0)
        file_handle.close()


class TestLogLineRedactor(ScalyrTestCase):
    def _run_case(self, redactor, line, expected_line, expected_redaction):
        (result_line, redacted) = redactor.process_line(line)
        self.assertEquals(result_line, expected_line)
        self.assertEquals(redacted, expected_redaction)

    def test_basic_redaction(self):
        redactor = LogLineRedacter("/var/fake_log")
        redactor.add_redaction_rule("password", "fake")

        self._run_case(redactor, "auth=password", "auth=fake", True)
        self._run_case(redactor, "another line password", "another line fake", True)
        self._run_case(redactor, "do not touch", "do not touch", False)

    def test_multiple_redactions_in_line(self):
        redactor = LogLineRedacter("/var/fake_log")
        redactor.add_redaction_rule("password", "fake")

        self._run_case(
            redactor, "auth=password foo=password", "auth=fake foo=fake", True
        )

    def test_regular_expression_redaction(self):
        redactor = LogLineRedacter("/var/fake_log")
        redactor.add_redaction_rule("password=.*", "password=fake")

        self._run_case(
            redactor,
            "login attempt password=czerwin",
            "login attempt password=fake",
            True,
        )

    def test_regular_expression_with_capture_group(self):
        redactor = LogLineRedacter("/var/fake_log")
        redactor.add_redaction_rule("secret(.*)=.*", "secret\\1=fake")

        self._run_case(
            redactor, "foo secretoption=czerwin", "foo secretoption=fake", True
        )

    def test_unicode_redactions(self):
        redacter = LogLineRedacter("/var/fake_log")
        # redaction rules are created as unicode, to cause conflict with a utf-8 string
        redacter.add_redaction_rule(u"(.*)", u"bb\\1bb")

        # build the utf8 string
        utf8_string = unichr(8230)
        expected = "bb" + utf8_string + "bb"

        # go go go
        self._run_case(redacter, utf8_string, expected, True)

    def test_multiple_redactions2(self):
        redactor = LogLineRedacter("/var/fake_log")
        redactor.add_redaction_rule("secret(.*)=.*", "secret\\1=fake")

        self._run_case(
            redactor,
            "foo password=steve secretoption=czerwin",
            "foo password=steve secretoption=fake",
            True,
        )
        self._run_case(
            redactor,
            "foo password=steve secretoption=czerwin",
            "foo password=steve secretoption=fake",
            True,
        )

    def test_customer_case(self):
        redactor = LogLineRedacter("/var/fake_log")
        redactor.add_redaction_rule(
            "(access_token|ccNumber|ccSecurityCode|ccExpirationMonth|ccExpirationYear|pwdField|passwordConfirm|"
            "challengeAnswer|code|taxVat|password[0-9]?|pwd|newpwd[0-9]?Field|currentField|security_answer[0-9]|"
            "tinnumber)=[^&]*",
            "",
        )

        self._run_case(
            redactor,
            '[11/May/2012:16:20:54 -0400] "GET /api2/profiles/api_contractor?'
            'access_token=E|foo&catId=10179&mode=basic HTTP/1.1" 200 2045',
            '[11/May/2012:16:20:54 -0400] "GET /api2/profiles/api_contractor?'
            '&catId=10179&mode=basic HTTP/1.1" 200 2045',
            True,
        )

        self._run_case(
            redactor,
            '[11/May/2012:16:20:54 -0400] "GET /api2/profiles/api_contractor?'
            'access_token=E|foo&newpwd5Field=10179&mode=basic HTTP/1.1" 200 2045',
            '[11/May/2012:16:20:54 -0400] "GET /api2/profiles/api_contractor?&&mode=basic'
            ' HTTP/1.1" 200 2045',
            True,
        )

    def test_basic_redaction_hash_no_salt(self):
        redactor = LogLineRedacter("/var/fake_log")
        redactor.add_redaction_rule("(password)", "\\H1")

        self._run_case(
            redactor, "auth=password", "auth=%s" % (md5_hexdigest("password")), True
        )
        self._run_case(
            redactor,
            "another line password",
            "another line %s" % (md5_hexdigest("password")),
            True,
        )

    def test_basic_redaction_hash_with_salt(self):
        redactor = LogLineRedacter("/var/fake_log")
        redactor.add_redaction_rule("(password)", "\\H1", hash_salt="himalayan-salt")

        self._run_case(
            redactor,
            "auth=password",
            "auth=%s" % (md5_hexdigest("password" + "himalayan-salt")),
            True,
        )
        self._run_case(
            redactor,
            "another line password",
            "another line %s" % (md5_hexdigest("password" + "himalayan-salt")),
            True,
        )

    def test_multiple_redactions_in_line_with_hash(self):
        redactor = LogLineRedacter("/var/fake_log")
        redactor.add_redaction_rule("(password)", "\\H1")

        self._run_case(
            redactor,
            "auth=password foo=password",
            "auth=%s foo=%s" % (md5_hexdigest("password"), md5_hexdigest("password")),
            True,
        )

    def test_multiple_redactions_in_line_with_hash_with_unicode(self):
        redactor = LogLineRedacter("/var/fake_log")
        redactor.add_redaction_rule(u"(password)", u"\\H1")

        self._run_case(
            redactor,
<<<<<<< HEAD
            unichr(8230) + "auth=password foo=password",
            unichr(8230) + "auth=%s foo=%s" % (
                md5_hexdigest("password"), md5_hexdigest("password")
            ),
            True
=======
            unichr(8230).encode("utf-8") + "auth=password foo=password",
            unichr(8230).encode("utf-8")
            + "auth=%s foo=%s" % (md5_hexdigest("password"), md5_hexdigest("password")),
            True,
>>>>>>> fee5172e
        )

    def test_single_regular_expression_redaction_with_hash(self):
        redactor = LogLineRedacter("/var/fake_log")
        redactor.add_redaction_rule("secret(.*)=([a-z]+).*", "secret\\1=\\H2")
        self._run_case(
            redactor,
            "sometext.... secretoption=czerwin",
            "sometext.... secretoption=%s" % (md5_hexdigest("czerwin")),
            True,
        )

    def test_single_regular_expression_redaction_with_multiple_hashes(self):
        redactor = LogLineRedacter("/var/fake_log")
        redactor.add_redaction_rule(
            "secret(.*)=([a-z]+) ([a-z]+) ([a-z]+)", "secret\\1=\\H2 \\H3 \\H4"
        )
        self._run_case(
            redactor,
            "sometext.... secretoption=czerwin abc def",
            "sometext.... secretoption=%s %s %s"
            % (md5_hexdigest("czerwin"), md5_hexdigest("abc"), md5_hexdigest("def")),
            True,
        )

    def test_single_regular_expression_redaction_with_multiple_hashes_including_h1(
        self,
    ):
        redactor = LogLineRedacter("/var/fake_log")
        redactor.add_redaction_rule(
            "([a-z]+)=([a-z]+) ([a-z]+) ([a-z]+)", "\\H1=\\H2 \\H3 \\H4"
        )
        self._run_case(
            redactor,
            "sometext.... xxx=yyy abc def",
            "sometext.... %s=%s %s %s"
            % (
                md5_hexdigest("xxx"),
                md5_hexdigest("yyy"),
                md5_hexdigest("abc"),
                md5_hexdigest("def"),
            ),
            True,
        )

    def test_multiple_regular_expression_redaction_with_hash_single_group(self):
        redactor = LogLineRedacter("/var/fake_log")
        redactor.add_redaction_rule("secret(.*?)=([a-z]+\s?)", "secret\\1=\\H2")
        self._run_case(
            redactor,
            "sometext.... secretoption=czerwin ,moretextsecretbar=xxx ,andsecret123=saurabh",
            "sometext.... secretoption=%s,moretextsecretbar=%s,andsecret123=%s"
            % (
                md5_hexdigest("czerwin "),
                md5_hexdigest("xxx "),
                md5_hexdigest("saurabh"),
            ),
            True,
        )

    def test_multiple_regular_expression_redaction_with_hash_single_group_order_flipped(
        self,
    ):
        redactor = LogLineRedacter("/var/fake_log")
        redactor.add_redaction_rule("secret(.*?)=([a-z]+\s?)", "secret\\2=\\H1")
        self._run_case(
            redactor,
            "sometext.... secretoption=czerwin ,andsecret123=saurabh",
            "sometext.... secretczerwin =%s,andsecretsaurabh=%s"
            % (md5_hexdigest("option"), md5_hexdigest("123"),),
            True,
        )

    def test_multiple_regular_expression_redaction_with_hash_multiple_groups(self):
        redactor = LogLineRedacter("/var/fake_log")
        redactor.add_redaction_rule(
            "secret_([\w]+)=([\w]+)__([\w]+)", "secret_\\H1=\\H2__\\H3"
        )
        self._run_case(
            redactor,
            "sometext.... secret_a1=a2__a3 , secret_b1=b2__b3 , secret_c1=c2__c3",
            "sometext.... secret_%s=%s__%s , secret_%s=%s__%s , secret_%s=%s__%s"
            % (
                md5_hexdigest("a1"),
                md5_hexdigest("a2"),
                md5_hexdigest("a3"),
                md5_hexdigest("b1"),
                md5_hexdigest("b2"),
                md5_hexdigest("b3"),
                md5_hexdigest("c1"),
                md5_hexdigest("c2"),
                md5_hexdigest("c3"),
            ),
            True,
        )

    def test_multiple_regular_expression_AGENT_140(self):

        lead_text = "2019-05-14 17:54:41 192.168.1.45 GET /main/Service/MyKastleAjaxService.svc/js - 443 "
        trail_text = " 178.211.3.102 Mozilla/5.0+(Windows+NT+10.0;+Win64;+x64)+AppleWebKit/537.36+(KHTML,+like+Gecko)+Chrome/52.0.2743.116+Safari/537.36+Edge/15.15063 304 0 0 277 1192 93"
        redactor = LogLineRedacter("/var/fake_log")
        lead_text = ""
        trail_text = ""
        redactor.add_redaction_rule(
            "([\w\.]+)@([\w\.]+)\.([\w]{2,4})", "\\H1 \\H2 \\H3"
        )
        self._run_case(
            redactor,
            lead_text + "xxx.yyy@aaa.bbb.com" + trail_text,
            lead_text
            + "%s %s %s"
            % (md5_hexdigest("xxx.yyy"), md5_hexdigest("aaa.bbb"), md5_hexdigest("com"))
            + trail_text,
            True,
        )

    def test_single_regular_expression_redaction_with_hash_no_indicator(self):
        redactor = LogLineRedacter("/var/fake_log")
        redactor.add_redaction_rule("secret(.*)=([a-z]+).*", "secret\\1=\\2")
        self._run_case(
            redactor,
            "sometext.... secretoption=czerwin",
            "sometext.... secretoption=czerwin",
            True,
        )

    def test_basic_group_non_hash_case(self):
        redactor = LogLineRedacter("/var/fake_log")
        redactor.add_redaction_rule("userInfo=([^ ]+) [^ ]+", "userInfo=\\1")
        self._run_case(
            redactor, "userInfo=saurabh abcd1234 ", "userInfo=saurabh ", True
        )

    def test_basic_group_hash_case(self):
        redactor = LogLineRedacter("/var/fake_log")
        redactor.add_redaction_rule("userInfo=([^ ]+) [^ ]+", "userInfo=\\H1")
        self._run_case(
            redactor,
            "userInfo=saurabh abcd1234",
            "userInfo=%s" % (md5_hexdigest("saurabh")),
            True,
        )


class TestLogLineSampler(ScalyrTestCase):
    class TestableLogLineSampler(LogLineSampler):
        """
        A subclass of LogLineSampler that allows us to fix the generated random numbers to help with testing.
        """

        def __init__(self):
            super(TestLogLineSampler.TestableLogLineSampler, self).__init__("/fakefile")
            self.__pending_numbers = []

        def _get_next_random(self):
            if len(self.__pending_numbers) > 0:
                return self.__pending_numbers.pop(0)
            else:
                return 0

        def insert_next_number(self, random_number):
            self.__pending_numbers.append(random_number)

    def setUp(self):
        super(TestLogLineSampler, self).setUp()
        self.sampler = TestLogLineSampler.TestableLogLineSampler()

    def test_no_sampling_rules(self):
        sampler = self.sampler

        self.assertEquals(sampler.process_line("One line\n"), 1.0)

    def test_all_pass_rule(self):
        sampler = self.sampler
        sampler.add_rule("INFO", 1.0)

        self.assertEquals(sampler.process_line("INFO Here is a line\n"), 1.0)

    def test_no_pass_rule(self):
        sampler = self.sampler
        sampler.add_rule("INFO", 0.0)

        self.assertTrue(sampler.process_line("INFO Here is a line\n") is None)

    def test_multiple_rules(self):
        sampler = self.sampler
        sampler.add_rule("ERROR", 1.0)
        sampler.add_rule("INFO", 0.0)

        self.assertTrue(sampler.process_line("INFO Here is a line\n") is None)
        self.assertEquals(sampler.process_line("Error Another\n"), 1.0)
        self.assertEquals(sampler.process_line("One more\n"), 1.0)

    def test_rule_with_sampling(self):
        sampler = self.sampler

        sampler.add_rule("INFO", 0.2)
        sampler.insert_next_number(0.4)
        sampler.insert_next_number(0.1)

        self.assertTrue(sampler.process_line("INFO Another\n") is None)
        self.assertEquals(sampler.process_line("INFO Here is a line\n"), 0.2)


class TestLogFileProcessor(ScalyrTestCase):
    def setUp(self):
        super(TestLogFileProcessor, self).setUp()
        self.__tempdir = tempfile.mkdtemp()
        self.__file_system = FileSystem()
        self.__path = os.path.join(self.__tempdir, "text.txt")
        self.__fake_time = 10
        self.log_processor = self._create_processor()

    def tearDown(self):
        shutil.rmtree(self.__tempdir)

    def _create_processor(self, close_when_staleness_exceeds=None):
        # Create the processor to test.  We have it do one scan of an empty
        # file so that when we next append lines to it, it will notice it.
        # For now, we create one that does not have any log attributes and only
        # counts the bytes of events messages as the cost.
        self.write_file(self.__path, "")
        log_config = {"path": self.__path}
        log_config = DEFAULT_CONFIG.parse_log_config(log_config)
        log_processor = LogFileProcessor(
            self.__path,
            DEFAULT_CONFIG,
            log_config,
            file_system=self.__file_system,
            log_attributes={},
            close_when_staleness_exceeds=close_when_staleness_exceeds,
        )
        (completion_callback, buffer_full) = log_processor.perform_processing(
            TestLogFileProcessor.TestAddEventsRequest(), current_time=self.__fake_time
        )
        self.assertFalse(completion_callback(LogFileProcessor.SUCCESS))
        return log_processor

    def test_basic_usage(self):
        log_processor = self.log_processor
        self.append_file(self.__path, "First line\nSecond line\n")

        events = TestLogFileProcessor.TestAddEventsRequest()
        (completion_callback, buffer_full) = log_processor.perform_processing(
            events, current_time=self.__fake_time
        )

        self.assertEquals(len(events.threads), 1)

        status = log_processor.generate_status()
        self.assertEquals(23, status.total_bytes_pending)
        self.assertEquals(0, status.total_bytes_copied)

        self.assertFalse(completion_callback(LogFileProcessor.SUCCESS))
        self.assertEquals(2, events.total_events())
        self.assertEquals(events.get_message(0), "First line\n")
        self.assertEquals(events.get_message(1), "Second line\n")

        status = log_processor.generate_status()
        self.assertEquals(0, status.total_bytes_pending)
        self.assertEquals(23, status.total_bytes_copied)

        # Add some more text to make sure it appears.
        self.append_file(self.__path, "Third line\n")

        log_processor.scan_for_new_bytes(current_time=self.__fake_time)

        events = TestLogFileProcessor.TestAddEventsRequest()
        (completion_callback, buffer_full) = log_processor.perform_processing(
            events, current_time=self.__fake_time
        )

        status = log_processor.generate_status()
        self.assertEquals(11, status.total_bytes_pending)
        self.assertEquals(23, status.total_bytes_copied)

        self.assertFalse(completion_callback(LogFileProcessor.SUCCESS))
        self.assertEquals(events.get_message(0), "Third line\n")

        status = log_processor.generate_status()
        self.assertEquals(0, status.total_bytes_pending)
        self.assertEquals(34, status.total_bytes_copied)

    def test_negative_skipped_bytes_when_add_event_fails(self):

        message = "a string of 20bytes\nanother string with more than 20 bytes\n"
        self.append_file(self.__path, message)

        status = self.log_processor.generate_status()
        self.assertEqual(0, status.total_bytes_skipped)

        events = TestLogFileProcessor.TestAddEventsRequest(limit=1)
        (completion_callback, buffer_full) = self.log_processor.perform_processing(
            events, current_time=self.__fake_time
        )
        completion_callback(LogFileProcessor.SUCCESS)
        self.assertEquals(1, events.total_events())

        status = self.log_processor.generate_status()
        self.assertEqual(0, status.total_bytes_skipped)

    def test_negative_skipped_bytes_when_add_thread_fails(self):

        message = "a string of 20bytes\nanother string with more than 20 bytes\n"
        self.append_file(self.__path, message)

        status = self.log_processor.generate_status()
        self.assertEqual(0, status.total_bytes_skipped)

        events = TestLogFileProcessor.TestAddEventsRequest(thread_limit=0)
        (completion_callback, buffer_full) = self.log_processor.perform_processing(
            events, current_time=self.__fake_time
        )
        completion_callback(LogFileProcessor.SUCCESS)
        self.assertEquals(0, events.total_events())

        status = self.log_processor.generate_status()
        self.assertEqual(0, status.total_bytes_skipped)

    def test_max_log_offset_size_within_max_log_offset_size_no_checkpoint(self):
        # with no checkpoint, the LogFileProcessor should use max_log_offset_size
        # as the maximum readback distance.  This test checks we log messages
        # within that size
        extra = {"max_log_offset_size": 20, "max_existing_log_offset_size": 10}

        config = _create_configuration(extra)

        log_config = {"path": self.__path}
        self._set_new_log_processor(config, log_config, None)
        self.log_processor.set_max_log_offset_size(20)

        expected = "a string of 20bytes\n"
        self.append_file(self.__path, expected)

        events = TestLogFileProcessor.TestAddEventsRequest()
        (completion_callback, buffer_full) = self.log_processor.perform_processing(
            events, current_time=self.__fake_time
        )

        self.assertEquals(1, events.total_events())
        self.assertEquals(expected, events.get_message(0))

    def test_max_log_offset_size_over_max_log_offset_size_no_checkpoint(self):
        # with no checkpoint, the LogFileProcessor should use max_log_offset_size
        # as the maximum readback distance. This test checks we skip to the end of
        # the file if the max_log_offset_size is exceeded
        extra = {"max_log_offset_size": 20, "max_existing_log_offset_size": 30}
        config = _create_configuration(extra)

        log_config = {"path": self.__path}
        self._set_new_log_processor(config, log_config)
        self.log_processor.set_max_log_offset_size(20)

        expected = "a string of 21 bytes\n"
        self.append_file(self.__path, expected)

        events = TestLogFileProcessor.TestAddEventsRequest()
        (completion_callback, buffer_full) = self.log_processor.perform_processing(
            events, current_time=self.__fake_time
        )

        self.assertEquals(0, events.total_events())

    def test_max_log_offset_size_within_max_log_offset_size_no_pending_files(self):
        # If a checkpoint doesn't contain any pending files, then we haven't seen
        # this file before and, the LogFileProcessor should use max_log_offset_size
        # as the maximum readback distance.  This test checks we log messages
        # within that size
        extra = {"max_log_offset_size": 20, "max_existing_log_offset_size": 10}

        config = _create_configuration(extra)

        log_config = {"path": self.__path}

        checkpoint = {"initial_position": 0}

        self._set_new_log_processor(config, log_config, checkpoint)
        self.log_processor.set_max_log_offset_size(20)

        expected = "a string of 20bytes\n"
        self.append_file(self.__path, expected)

        events = TestLogFileProcessor.TestAddEventsRequest()
        (completion_callback, buffer_full) = self.log_processor.perform_processing(
            events, current_time=self.__fake_time
        )

        self.assertEquals(1, events.total_events())
        self.assertEquals(expected, events.get_message(0))

    def test_max_log_offset_size_over_max_log_offset_size_no_pending_files(self):
        # If a checkpoint doesn't contain any pending files, then we haven't seen
        # this file before and, the LogFileProcessor should use max_log_offset_size
        # as the maximum readback distance.  This test checks we skip to the end
        # of the file if max_log_offset_size is exceeded
        extra = {"max_log_offset_size": 20, "max_existing_log_offset_size": 30}
        config = _create_configuration(extra)

        log_config = {"path": self.__path}
        checkpoint = {"initial_position": 0}
        self._set_new_log_processor(config, log_config, checkpoint)
        self.log_processor.set_max_log_offset_size(20)

        expected = "a string of 21 bytes\n"
        self.append_file(self.__path, expected)

        events = TestLogFileProcessor.TestAddEventsRequest()
        (completion_callback, buffer_full) = self.log_processor.perform_processing(
            events, current_time=self.__fake_time
        )

        self.assertEquals(0, events.total_events())

    def test_parse_as_json_does_cause_incorrect_bytes_skipped_count(self):

        config = _create_configuration()
        log_config = {"path": self.__path, "parse_lines_as_json": True}
        self._set_new_log_processor(config, log_config, None)

        json = '{ "abc": "def", "log": "this is a log message" }\n'
        self.append_file(self.__path, json)

        status = self.log_processor.generate_status()
        self.assertEqual(0, status.total_bytes_skipped)

        events = TestLogFileProcessor.TestAddEventsRequest()
        (completion_callback, buffer_full) = self.log_processor.perform_processing(
            events, current_time=self.__fake_time
        )
        self.assertEquals(1, events.total_events())

        completion_callback(LogFileProcessor.SUCCESS)
        status = self.log_processor.generate_status()
        self.assertEqual(0, status.total_bytes_skipped)

    def test_max_existing_log_offset_size_within_max_log_offset_size(self):
        # If a checkpoint contains pending files, then we have seen
        # this file before and, the LogFileProcessor should use max_existing_log_offset_size
        # as the maximum readback distance.  This test checks we log messages within
        # that size
        self.append_file(self.__path, "some random bytes\n")
        events = TestLogFileProcessor.TestAddEventsRequest()
        (completion_callback, buffer_full) = self.log_processor.perform_processing(
            events, current_time=self.__fake_time
        )
        self.assertEquals(1, events.total_events())

        checkpoint = self.log_processor.get_checkpoint()

        extra = {
            "max_log_offset_size": 10,  # set to low value so test will fail if this is used
            "max_existing_log_offset_size": 20,
        }
        config = _create_configuration(extra)

        log_config = {"path": self.__path}

        self._set_new_log_processor(config, log_config, checkpoint)

        expected = "a string of 20bytes\n"
        self.append_file(self.__path, expected)
        self.log_processor.scan_for_new_bytes()

        events = TestLogFileProcessor.TestAddEventsRequest()
        (completion_callback, buffer_full) = self.log_processor.perform_processing(
            events, current_time=self.__fake_time
        )

        self.assertEquals(1, events.total_events())
        self.assertEquals(expected, events.get_message(0))

    def test_max_existing_log_offset_size_over_max_existing_log_offset_size(self):
        # If a checkpoint contains pending files, then we have seen
        # this file before and, the LogFileProcessor should use max_existing_log_offset_size
        # as the maximum readback distance.  This test checks we skip to the end
        # of the file if max_log_offset_size is exceeded
        self.append_file(self.__path, "some random bytes\n")
        self.log_processor.scan_for_new_bytes()
        events = TestLogFileProcessor.TestAddEventsRequest()
        (completion_callback, buffer_full) = self.log_processor.perform_processing(
            events, current_time=self.__fake_time
        )
        self.assertEquals(1, events.total_events())

        checkpoint = self.log_processor.get_checkpoint()

        extra = {
            "max_log_offset_size": 100,  # set to high value to test will fail if this is used
            "max_existing_log_offset_size": 20,
        }
        config = _create_configuration(extra)

        log_config = {"path": self.__path}

        self._set_new_log_processor(config, log_config, checkpoint)

        expected = "a string of 21 bytes\n"
        self.append_file(self.__path, expected)
        self.log_processor.scan_for_new_bytes()

        events = TestLogFileProcessor.TestAddEventsRequest()
        (completion_callback, buffer_full) = self.log_processor.perform_processing(
            events, current_time=self.__fake_time
        )

        self.assertEquals(0, events.total_events())

    def test_max_log_offset_size_set_to_max_existing_log_offset_size_after_perform_processing(
        self,
    ):
        extra = {"max_log_offset_size": 20, "max_existing_log_offset_size": 30}

        config = _create_configuration(extra)

        log_config = {"path": self.__path}
        self._set_new_log_processor(config, log_config, checkpoint=None)
        self.log_processor.set_max_log_offset_size(20)

        expected = "a string of 20bytes\n"
        self.append_file(self.__path, expected)

        self.log_processor.set_max_log_offset_size(extra["max_log_offset_size"])
        events = TestLogFileProcessor.TestAddEventsRequest()
        (completion_callback, buffer_full) = self.log_processor.perform_processing(
            events, current_time=self.__fake_time
        )

        self.assertEquals(1, events.total_events())
        self.assertEquals(expected, events.get_message(0))

        expected = "a string of almost 30 bytes\n"
        self.append_file(self.__path, expected)
        self.log_processor.scan_for_new_bytes()

        events = TestLogFileProcessor.TestAddEventsRequest()
        (completion_callback, buffer_full) = self.log_processor.perform_processing(
            events, current_time=self.__fake_time
        )

        self.assertEquals(1, events.total_events())
        self.assertEquals(expected, events.get_message(0))

    def test_fail_and_retry(self):
        log_processor = self.log_processor
        self.append_file(self.__path, "First line\nSecond line\n")

        events = TestLogFileProcessor.TestAddEventsRequest()
        (completion_callback, buffer_full) = log_processor.perform_processing(
            events, current_time=self.__fake_time
        )

        self.assertEquals(2, events.total_events())
        self.assertEquals(events.get_message(0), "First line\n")
        self.assertEquals(events.get_message(1), "Second line\n")

        self.assertFalse(completion_callback(LogFileProcessor.FAIL_AND_RETRY))

        events = TestLogFileProcessor.TestAddEventsRequest()
        (completion_callback, buffer_full) = log_processor.perform_processing(
            events, current_time=self.__fake_time
        )

        self.assertFalse(completion_callback(LogFileProcessor.SUCCESS))
        self.assertEquals(2, events.total_events())
        self.assertEquals(events.get_message(0), "First line\n")
        self.assertEquals(events.get_message(1), "Second line\n")

    def test_fail_and_drop(self):
        log_processor = self.log_processor
        self.append_file(self.__path, "First line\nSecond line\n")

        events = TestLogFileProcessor.TestAddEventsRequest()
        (completion_callback, buffer_full) = log_processor.perform_processing(
            events, current_time=self.__fake_time
        )

        self.assertEquals(2, events.total_events())
        self.assertEquals(events.get_message(0), "First line\n")
        self.assertEquals(events.get_message(1), "Second line\n")

        self.assertFalse(completion_callback(LogFileProcessor.FAIL_AND_DROP))

        # Add some more text to make sure it appears.
        self.append_file(self.__path, "Third line\n")

        events = TestLogFileProcessor.TestAddEventsRequest()
        (completion_callback, buffer_full) = log_processor.perform_processing(
            events, current_time=self.__fake_time
        )

        self.assertFalse(completion_callback(LogFileProcessor.SUCCESS))
        self.assertEquals(1, events.total_events())
        self.assertEquals(events.get_message(0), "Third line\n")

    def _set_new_log_processor(self, config, log_config, checkpoint=None):
        # create a new log processer and do an initial scan, because we need a line grouper
        log_config = config.parse_log_config(log_config)
        self.log_processor = LogFileProcessor(
            self.__path,
            config,
            log_config,
            file_system=self.__file_system,
            log_attributes={},
            checkpoint=checkpoint,
        )
        self.write_file(self.__path, "")
        (completion_callback, buffer_full) = self.log_processor.perform_processing(
            TestLogFileProcessor.TestAddEventsRequest(), current_time=self.__fake_time
        )
        self.assertFalse(completion_callback(LogFileProcessor.SUCCESS))

    def test_grouping_rules(self):
        log_config = {
            "path": self.__path,
            "lineGroupers": JsonArray(DEFAULT_CONTINUE_THROUGH),
        }
        self._set_new_log_processor(DEFAULT_CONFIG, log_config)
        expected = "--multi\n--continue\n--some more\n"
        last_line = "the end\n"

        self.append_file(self.__path, expected + last_line)

        events = TestLogFileProcessor.TestAddEventsRequest()
        (completion_callback, buffer_full) = self.log_processor.perform_processing(
            events, current_time=self.__fake_time
        )

        self.assertFalse(completion_callback(LogFileProcessor.SUCCESS))
        self.assertEquals(expected, events.get_message(0))

    def test_random_coin_flip_sampling_rules(self):

        log_processor = self.log_processor
        self.log_processor.add_sampler("ERROR", 1)
        self.log_processor.add_sampler("INFO", 0.5)

        # 10 ERROR and 10 INFO lines.
        log_content = "\n".join(["ERROR_%i\nINFO_%i" % (i, i) for i in range(10)])

        self.append_file(self.__path, log_content)

        log_processor.scan_for_new_bytes()

        events = TestLogFileProcessor.TestAddEventsRequest()
        (completion_callback, buffer_full) = log_processor.perform_processing(
            events, current_time=self.__fake_time
        )

        self.assertFalse(completion_callback(LogFileProcessor.SUCCESS))

        self.assertEquals(10, len(events.events))

        status = self.log_processor.generate_status()

        # dropped 'INFO' lines count must be between [0, 10]
        self.assertTrue(0 <= status.total_lines_dropped_by_sampling <= 10)

    def test_grouping_and_sampling_rules(self):
        log_config = {
            "path": self.__path,
            "lineGroupers": JsonArray(DEFAULT_CONTINUE_THROUGH),
        }
        self._set_new_log_processor(DEFAULT_CONFIG, log_config)
        expected = "--multi\n--continue\n--some more\n"
        last_line = "the end\n"

        # pass any line that has continue and drop any other lines
        self.log_processor.add_sampler("continue", 1)
        self.log_processor.add_sampler(".*", 0)

        self.append_file(self.__path, expected + last_line)

        events = TestLogFileProcessor.TestAddEventsRequest()
        (completion_callback, buffer_full) = self.log_processor.perform_processing(
            events, current_time=self.__fake_time
        )

        self.assertFalse(completion_callback(LogFileProcessor.SUCCESS))
        self.assertEquals(expected, events.get_message(0))

    def test_sampling_rule(self):
        log_processor = self.log_processor
        log_processor.add_sampler("INFO", 0)
        log_processor.add_sampler("ERROR", 1)

        self.append_file(self.__path, "INFO First line\nERROR Second line\n")

        events = TestLogFileProcessor.TestAddEventsRequest()
        (completion_callback, buffer_full) = log_processor.perform_processing(
            events, current_time=self.__fake_time
        )

        self.assertFalse(completion_callback(LogFileProcessor.SUCCESS))
        self.assertEquals(events.get_message(0), "ERROR Second line\n")

    def test_redaction_rule(self):
        log_processor = self.log_processor
        log_processor.add_redacter("password=[^&]+", "password=foo")

        self.append_file(self.__path, "GET /foo&password=FakePassword&start=true\n")

        events = TestLogFileProcessor.TestAddEventsRequest()
        (completion_callback, buffer_full) = log_processor.perform_processing(
            events, current_time=self.__fake_time
        )

        self.assertFalse(completion_callback(LogFileProcessor.SUCCESS))
        self.assertEquals(events.get_message(0), "GET /foo&password=foo&start=true\n")

    def test_hashed_redaction_in_middle_of_line(self):
        # Testing for #AGENT-83 indicated that redaction rules with hashing was truncating
        # lines after the end of the final hash.  This is an explicit test to catch that
        # problem
        log_processor = self.log_processor
        log_processor.add_redacter('"([A-F0-9]{32})(\\.app1.)"', '"*****\\H2"')

        line_base = '127.0.0.1 - - [15/Apr/2019:16:30:42 -0700] "GET /10/ HTTP/1.1" 200 113020 "-" "Mozilla/5.0 (Macintosh; Intel Mac OS X 10_10_4) AppleWebKit/537.36 (KHTML, like Gecko) Chrome/73.0.3683.86 Safari/537.36" D=63388 R=app1b/- '

        line_unredacted = (
            line_base + '"0123456789ABCDEF0123456789ABCDEF.app1b" something extra\n'
        )
        line_expected = (
            line_base + '"*****9e174c63530b55ef27fcbfdbdde9c403" something extra\n'
        )
        self.append_file(self.__path, line_unredacted)

        events = TestLogFileProcessor.TestAddEventsRequest()
        (completion_callback, buffer_full) = log_processor.perform_processing(
            events, current_time=self.__fake_time
        )

        self.assertEquals(1, events.total_events())
        self.assertEquals(line_expected, events.get_message(0))

    def test_hashed_redaction_with_non_redacted_lines(self):
        # Test for when a redaction rule with hashing is used, to make sure that
        # lines that don't match the hash are still returned.  See #AGENT-83
        log_processor = self.log_processor
        log_processor.add_redacter('"([A-F0-9]{32})(\\.app1.)"', '"*****\\H2"')

        line_base = '127.0.0.1 - - [15/Apr/2019:16:30:42 -0700] "GET /10/ HTTP/1.1" 200 113020 "-" "Mozilla/5.0 (Macintosh; Intel Mac OS X 10_10_4) AppleWebKit/537.36 (KHTML, like Gecko) Chrome/73.0.3683.86 Safari/537.36" D=63388 R=app1b/- '

        line_unredacted = line_base + '"0123456789ABCDEF0123456789ABCDEF.app1b"\n'
        line_expected = line_base + '"*****9e174c63530b55ef27fcbfdbdde9c403"\n'
        self.append_file(self.__path, "ello\n", line_unredacted)

        events = TestLogFileProcessor.TestAddEventsRequest()
        (completion_callback, buffer_full) = log_processor.perform_processing(
            events, current_time=self.__fake_time
        )

        self.assertEquals(2, events.total_events())
        self.assertEquals("ello\n", events.get_message(0))
        self.assertEquals(line_expected, events.get_message(1))

    def test_redacting_utf8(self):

        # build this manually following a similar process to the main agent, because this will create
        # redaction rules that are unicode strings
        path = self.__path
        extra = {
            "logs": [
                {
                    "path": path,
                    "redaction_rules": [
                        {"match_expression": "aa(.*)aa", "replacement": "bb\\1bb"}
                    ],
                }
            ]
        }

        config = _create_configuration(extra)
        log_config = {}
        for entry in config.log_configs:
            if entry["path"] == path:
                log_config = entry.copy()

        log_config = config.parse_log_config(log_config)
        log_processor = LogFileProcessor(
            path, config, log_config, file_system=self.__file_system
        )
        for rule in log_config["redaction_rules"]:
            log_processor.add_redacter(rule["match_expression"], rule["replacement"])
        log_processor.perform_processing(
            TestLogFileProcessor.TestAddEventsRequest(), current_time=self.__fake_time
        )

        # create a utf8 string that will cause conflict when matched/replaced against a unicode string
        utf8_string = (u"aa" + unichr(8230) + u"aa").encode("utf-8")
        self.append_file(self.__path, utf8_string + b"\n")

        # read the log
        events = TestLogFileProcessor.TestAddEventsRequest()
        (completion_callback, buffer_full) = log_processor.perform_processing(
            events, current_time=self.__fake_time
        )

        # make sure everything is good
        expected = ("bb" + unichr(8230) + "bb\n").encode("utf-8")
        self.assertFalse(completion_callback(LogFileProcessor.SUCCESS))
        self.assertEquals(events.get_message(0), expected)

    def test_signals_deletion(self):
        log_processor = self.log_processor

        # Delete the file.
        os.remove(self.__path)

        # We won't signal that the file processor should be deleted until 10 mins have passed.
        events = TestLogFileProcessor.TestAddEventsRequest()
        (completion_callback, buffer_full) = log_processor.perform_processing(
            events, current_time=self.__fake_time
        )

        self.assertFalse(completion_callback(LogFileProcessor.SUCCESS))
        self.assertEquals(0, events.total_events())

        self.__fake_time += 9 * 60
        (completion_callback, buffer_full) = log_processor.perform_processing(
            events, current_time=self.__fake_time
        )

        self.assertFalse(completion_callback(LogFileProcessor.SUCCESS))

        self.__fake_time += 62
        (completion_callback, buffer_full) = log_processor.perform_processing(
            events, current_time=self.__fake_time
        )

        self.assertTrue(completion_callback(LogFileProcessor.SUCCESS))

    def test_signals_deletion_due_to_staleness(self):
        log_processor = self._create_processor(close_when_staleness_exceeds=300)

        # Have to manually set the modification time to the fake time so we are comparing apples to apples.
        os.utime(self.__path, (self.__fake_time, self.__fake_time))

        # The processor won't signal it is ready to be removed until 5 mins have passed.
        events = TestLogFileProcessor.TestAddEventsRequest()
        (completion_callback, buffer_full) = log_processor.perform_processing(
            events, current_time=self.__fake_time
        )

        self.assertFalse(completion_callback(LogFileProcessor.SUCCESS))
        self.assertEquals(0, events.total_events())

        self.__fake_time += 4 * 60
        (completion_callback, buffer_full) = log_processor.perform_processing(
            events, current_time=self.__fake_time
        )

        self.assertFalse(completion_callback(LogFileProcessor.SUCCESS))

        self.__fake_time += 62
        (completion_callback, buffer_full) = log_processor.perform_processing(
            events, current_time=self.__fake_time
        )

        self.assertTrue(completion_callback(LogFileProcessor.SUCCESS))

    def test_log_attributes(self):
        attribs = {"host": "scalyr-1"}
        vals = {"path": self.__path, "attributes": JsonObject(attribs)}
        log_config = DEFAULT_CONFIG.parse_log_config(vals)
        log_processor = LogFileProcessor(
            self.__path,
            DEFAULT_CONFIG,
            log_config,
            file_system=self.__file_system,
            log_attributes=attribs,
        )
        log_processor.perform_processing(
            TestLogFileProcessor.TestAddEventsRequest(), current_time=self.__fake_time
        )

        self.append_file(self.__path, "First line\nSecond line\n")

        events = TestLogFileProcessor.TestAddEventsRequest()
        (completion_callback, buffer_full) = log_processor.perform_processing(
            events, current_time=self.__fake_time
        )

        self.assertFalse(completion_callback(LogFileProcessor.SUCCESS))
        self.assertEquals(events.total_events(), 2)
        self.assertEquals("scalyr-1", events.events[0].attrs["host"])
        self.assertEquals("scalyr-1", events.events[1].attrs["host"])

    def test_unique_id(self):
        first_thread_id = LogFileProcessor.generate_unique_id()
        self.assertTrue(first_thread_id.startswith("log_"))
        sequence = int(first_thread_id[4:])
        self.assertTrue(sequence > 0)
        self.assertEquals(first_thread_id, "log_%d" % sequence)
        self.assertEquals(
            LogFileProcessor.generate_unique_id(), "log_%d" % (sequence + 1)
        )

    def test_thread_id_fails_to_be_added(self):
        log_processor = self.log_processor
        self.append_file(self.__path, "First line\nSecond line\n")

        # Make sure if adding the thread id in fails, then unread the lines and reset everything to normal.
        # We can see if it is normal by making sure the lines are read in the next successful call.
        events = TestLogFileProcessor.TestAddEventsRequest(thread_limit=0)
        (completion_callback, buffer_full) = log_processor.perform_processing(
            events, current_time=self.__fake_time
        )

        self.assertFalse(completion_callback(LogFileProcessor.SUCCESS))
        self.assertEquals(0, events.total_events())
        self.assertEquals(len(events.threads), 0)

        # Now have a succuessful call and make sure we get the lines.
        events = TestLogFileProcessor.TestAddEventsRequest()
        (completion_callback, buffer_full) = log_processor.perform_processing(
            events, current_time=self.__fake_time
        )

        self.assertFalse(completion_callback(LogFileProcessor.SUCCESS))
        self.assertEquals(2, events.total_events())
        self.assertEquals(events.get_message(0), "First line\n")
        self.assertEquals(events.get_message(1), "Second line\n")
        self.assertEquals(len(events.threads), 1)

    def test_sequence_id_and_number(self):
        log_processor = self.log_processor
        self.append_file(self.__path, "First line\n")

        events = TestLogFileProcessor.TestAddEventsRequest()

        (completion_callback, buffer_full) = log_processor.perform_processing(
            events, current_time=self.__fake_time
        )

        self.assertEquals(1, events.total_events())
        first_sid, first_sn, sd = events.get_sequence(0)

        self.assertTrue(first_sid != None)
        self.assertTrue(first_sn != None)
        self.assertEquals(None, sd)

    def test_sequence_delta(self):
        log_processor = self.log_processor
        second_line = "second line\n"
        expected_delta = len(second_line)
        self.append_file(self.__path, "First line\n")
        self.append_file(self.__path, second_line)

        events = TestLogFileProcessor.TestAddEventsRequest()

        (completion_callback, buffer_full) = log_processor.perform_processing(
            events, current_time=self.__fake_time
        )

        self.assertEquals(2, events.total_events())
        first_sid, first_sn, sd = events.get_sequence(0)

        second_sid, second_sn, sd = events.get_sequence(1)
        self.assertEquals(None, second_sid)
        self.assertEquals(None, second_sn)
        self.assertEquals(expected_delta, sd)

    def test_sequence_reset(self):
        config = _create_configuration({"max_sequence_number": 20})

        log_config = {"path": self.__path}
        log_config = config.parse_log_config(log_config)

        log_processor = LogFileProcessor(
            self.__path,
            config,
            log_config,
            file_system=self.__file_system,
            log_attributes={},
        )
        self.write_file(self.__path, "")
        (completion_callback, buffer_full) = log_processor.perform_processing(
            TestLogFileProcessor.TestAddEventsRequest(), current_time=self.__fake_time
        )
        self.assertFalse(completion_callback(LogFileProcessor.SUCCESS))

        first_line = "the first line\n"
        second_line = "second line\n"

        self.append_file(self.__path, first_line)
        self.append_file(self.__path, second_line)
        events = TestLogFileProcessor.TestAddEventsRequest()
        (completion_callback, buffer_full) = log_processor.perform_processing(
            events, current_time=self.__fake_time
        )
        self.assertFalse(completion_callback(LogFileProcessor.SUCCESS))

        self.assertEquals(2, events.total_events())

        first_sid, _, _ = events.get_sequence(0)

        third_line = "third line\n"
        self.append_file(self.__path, third_line)

        log_processor.scan_for_new_bytes(current_time=self.__fake_time)

        events = TestLogFileProcessor.TestAddEventsRequest()
        (completion_callback, buffer_full) = log_processor.perform_processing(
            events, current_time=self.__fake_time
        )
        self.assertFalse(completion_callback(LogFileProcessor.SUCCESS))

        self.assertEquals(1, events.total_events())

        third_sid, third_sn, third_sd = events.get_sequence(0)

        self.assertNotEqual(first_sid, third_sid)
        self.assertNotEqual(None, third_sid)
        self.assertNotEqual(None, third_sn)
        self.assertEqual(None, third_sd)

    def test_sequence_id_is_string(self):
        # test if UUID is a string, to make sure it can be handled by json
        log_processor = self.log_processor
        self.append_file(self.__path, "First line\n")

        events = TestLogFileProcessor.TestAddEventsRequest()

        (completion_callback, buffer_full) = log_processor.perform_processing(
            events, current_time=self.__fake_time
        )

        self.assertEquals(1, events.total_events())
        first_sid, _, _ = events.get_sequence(0)
        self.assertTrue(isinstance(first_sid, six.string_types))

    def test_closed_not_closed(self):
        log_processor = self.log_processor
        self.append_file(self.__path, "First line\n")
        events = TestLogFileProcessor.TestAddEventsRequest()
        (completion_callback, buffer_full) = log_processor.perform_processing(
            events, current_time=self.__fake_time
        )
        completion_callback(LogFileProcessor.SUCCESS)
        status = log_processor.generate_status()

        self.assertFalse(log_processor.is_closed())

    def test_is_closed_bytes_pending(self):
        log_processor = self.log_processor
        log_processor.close_at_eof()
        self.append_file(self.__path, "First line\n")
        events = TestLogFileProcessor.TestAddEventsRequest()
        (completion_callback, buffer_full) = log_processor.perform_processing(
            events, current_time=self.__fake_time
        )
        completion_callback(LogFileProcessor.SUCCESS)
        (completion_callback, buffer_full) = log_processor.perform_processing(
            events, current_time=self.__fake_time
        )
        self.append_file(self.__path, "Second line\n")
        log_processor.scan_for_new_bytes()
        completion_callback(LogFileProcessor.SUCCESS)
        status = log_processor.generate_status()

        self.assertFalse(log_processor.is_closed())

    def test_is_closed_bytes_read_non_zero(self):
        log_processor = self.log_processor
        log_processor.close_at_eof()
        self.append_file(self.__path, "First line\n")
        events = TestLogFileProcessor.TestAddEventsRequest()
        (completion_callback, buffer_full) = log_processor.perform_processing(
            events, current_time=self.__fake_time
        )
        completion_callback(LogFileProcessor.SUCCESS)
        status = log_processor.generate_status()

        self.assertFalse(log_processor.is_closed())

    def test_is_closed_yes(self):
        log_processor = self.log_processor
        log_processor.close_at_eof()
        self.append_file(self.__path, "First line\n")
        events = TestLogFileProcessor.TestAddEventsRequest()
        (completion_callback, buffer_full) = log_processor.perform_processing(
            events, current_time=self.__fake_time
        )
        completion_callback(LogFileProcessor.SUCCESS)
        (completion_callback, buffer_full) = log_processor.perform_processing(
            events, current_time=self.__fake_time
        )
        completion_callback(LogFileProcessor.SUCCESS)
        status = log_processor.generate_status()

        self.assertTrue(log_processor.is_closed())

    def write_file(self, path, *lines):
        contents = "".join(lines)
        file_handle = open(path, "wb")
        file_handle.write(contents)
        file_handle.close()

    def append_file(self, path, *lines):
        contents = b"".join(lines)
        file_handle = open(path, "ab")
        file_handle.write(contents)
        file_handle.close()

    class TestAddEventsRequest(object):
        def __init__(self, limit=10, thread_limit=10):
            self.events = []
            self.__limit = limit
            self.__thread_limit = thread_limit
            self.threads = {}
            self.logs = {}
            self.__event_sequencer = EventSequencer()

        def add_event(
            self, event, timestamp=None, sequence_id=None, sequence_number=None
        ):
            if len(self.events) < self.__limit:
                self.__event_sequencer.add_sequence_fields(
                    event, sequence_id, sequence_number
                )
                self.events.append(event)
                return True
            else:
                return False

        def position(self):
            return [len(self.events), dict(self.threads)]

        def set_position(self, position):
            self.events = self.events[0 : position[0]]
            self.threads = position[1]

        def add_thread(self, thread_id, thread_name):
            if self.__thread_limit == len(self.threads):
                return False
            self.threads[thread_id] = thread_name
            return True

        def add_log_and_thread(self, thread_id, thread_name, log_attr):
            if self.__thread_limit == len(self.threads):
                return False
            self.threads[thread_id] = thread_name
            self.logs[thread_id] = log_attr
            return True

        def get_message(self, index):
            """Returns the message field from an events object."""
            return self.events[index].message

        def get_sequence(self, index):
            return (
                self.events[index].sequence_id,
                self.events[index].sequence_number,
                self.events[index].sequence_number_delta,
            )

        def total_events(self):
            return len(self.events)

        def increment_timing_data(self, **key_values):
            pass


class TestLogMatcher(ScalyrTestCase):
    def setUp(self):
        super(TestLogMatcher, self).setUp()
        self.__config = _create_configuration()

        self.__tempdir = tempfile.mkdtemp()

        # Create directories for recursive ** globbing
        self.__directory_aa = os.path.join(self.__tempdir, "recursive", "a", "a")
        self.__directory_ab = os.path.join(self.__tempdir, "recursive", "a", "b")
        os.makedirs(self.__directory_aa)
        os.makedirs(self.__directory_ab)

        self.__file_system = FileSystem()
        self.__path_one = os.path.join(self.__tempdir, "text.txt")
        self.__path_two = os.path.join(self.__tempdir, "text_two.txt")
        self.__path_three = os.path.join(self.__directory_aa, "aa.txt")
        self.__path_four = os.path.join(self.__directory_ab, "ab.txt")

        self.__glob_one = os.path.join(self.__tempdir, "*.txt")
        self.__glob_two = os.path.join(self.__tempdir, "*two.txt")
        self.__glob_recursive = os.path.join(self.__tempdir, "recursive/**/*")

        self._create_file(self.__path_one)
        self._create_file(self.__path_two)
        self._create_file(self.__path_three)
        self._create_file(self.__path_four)

        self.__fake_time = 10

    def tearDown(self):
        shutil.rmtree(self.__tempdir)

    def test_matches_glob(self):
        matcher = LogMatcher(self.__config, self._create_log_config(self.__glob_one))
        processors = matcher.find_matches(dict(), dict())
        self.assertEquals(len(processors), 2)

        self._close_processors(processors)

    def test_matches_restricted_glob(self):
        matcher = LogMatcher(self.__config, self._create_log_config(self.__glob_two))
        processors = matcher.find_matches(dict(), dict())
        self.assertEquals(len(processors), 1)

        self._close_processors(processors)

    def test_matches_recursive_glob(self):
        # Recursive "**" glob patterns are only supported on Python 2.6 and above.
        if sys.version_info >= (2, 6):
            matcher = LogMatcher(
                self.__config, self._create_log_config(self.__glob_recursive)
            )
            processors = matcher.find_matches(dict(), dict())
            self.assertEquals(len(processors), 2)
            self.assertEquals(processors[0].log_path, self.__path_three)
            self.assertEquals(processors[1].log_path, self.__path_four)

            self._close_processors(processors)

    def test_ignores_stale_file(self):
        staleness_threshold = 300  # 5 mins
        current_time = time.time()
        stale_time = current_time - staleness_threshold - 10

        self._set_mod_date(self.__path_one, current_time)
        self._set_mod_date(self.__path_two, stale_time)

        matcher = LogMatcher(
            self.__config,
            self._create_log_config(
                self.__glob_one,
                ignore_stale_files=True,
                staleness_threshold_secs=staleness_threshold,
            ),
        )
        processors = matcher.find_matches(dict(), dict())
        self.assertEquals(len(processors), 1)

        self._close_processors(processors)

    def test_rename_string_basename(self):
        config = self._create_log_config(self.__path_one)
        config["rename_logfile"] = "/scalyr/test/$BASENAME"

        matcher = LogMatcher(self.__config, config)

        processors = matcher.find_matches(dict(), dict())
        self.assertEquals(len(processors), 1)

        attrs = processors[0]._LogFileProcessor__base_event.attrs

        self.assertEquals("/scalyr/test/text.txt", attrs["logfile"])
        self.assertEquals(self.__path_one, attrs["original_file"])

    def test_rename_string_basename_no_ext(self):
        config = self._create_log_config(self.__path_one)
        config["rename_logfile"] = "/scalyr/test/$BASENAME_NO_EXT.huzzah"

        matcher = LogMatcher(self.__config, config)

        processors = matcher.find_matches(dict(), dict())
        self.assertEquals(len(processors), 1)

        attrs = processors[0]._LogFileProcessor__base_event.attrs

        self.assertEquals("/scalyr/test/text.huzzah", attrs["logfile"])
        self.assertEquals(self.__path_one, attrs["original_file"])

    def test_rename_string_path(self):
        config = self._create_log_config(self.__path_one)
        config["rename_logfile"] = "/scalyr/test/$PATH2/$PATH1/log.log"

        path = self.__path_one.split(os.sep)

        matcher = LogMatcher(self.__config, config)

        processors = matcher.find_matches(dict(), dict())
        self.assertEquals(len(processors), 1)

        attrs = processors[0]._LogFileProcessor__base_event.attrs

        self.assertEquals(
            "/scalyr/test/%s/%s/log.log" % (path[2], path[1]), attrs["logfile"]
        )
        self.assertEquals(self.__path_one, attrs["original_file"])

    def test_rename_string_invalid_path(self):
        config = self._create_log_config(self.__path_one)
        config["rename_logfile"] = "/scalyr/test/$PATH2/$PATH10/log.log"

        path = self.__path_one.split(os.sep)

        matcher = LogMatcher(self.__config, config)

        processors = matcher.find_matches(dict(), dict())
        self.assertEquals(len(processors), 1)

        attrs = processors[0]._LogFileProcessor__base_event.attrs

        self.assertEquals(self.__path_one, attrs["logfile"])
        self.assertFalse("original_file" in attrs)

    def test_rename_regex(self):
        config = self._create_log_config(self.__path_one)
        config["rename_logfile"] = JsonObject(
            {"match": "/(.*)/.*/(.*)", "replacement": "/scalyr/test/\\1/\\2"}
        )

        matcher = LogMatcher(self.__config, config)

        processors = matcher.find_matches(dict(), dict())
        self.assertEquals(len(processors), 1)

        attrs = processors[0]._LogFileProcessor__base_event.attrs

        # the temp directory is auto-generated, so it's not possible to
        # assert the actual path, we can however match the pre-folder and file name

        self.assertEquals("text.txt", attrs["logfile"].split("/")[-1])

        self.assertEqual(["scalyr", "test"], attrs["logfile"].split("/")[1:3])

        self.assertEquals(self.__path_one, attrs["original_file"])

    def test_rename_regex_invalid_match(self):
        config = self._create_log_config(self.__path_one)
        config["rename_logfile"] = JsonObject(
            {"match": "/(.*)/.*/(.*[)", "replacement": "/scalyr/test/\\1/\\2"}
        )

        matcher = LogMatcher(self.__config, config)

        processors = matcher.find_matches(dict(), dict())
        self.assertEquals(len(processors), 1)

        attrs = processors[0]._LogFileProcessor__base_event.attrs

        self.assertEquals(self.__path_one, attrs["logfile"])
        self.assertFalse("original_file" in attrs)

    def test_rename_regex_invalid_replacement(self):
        config = self._create_log_config(self.__path_one)
        config["rename_logfile"] = JsonObject(
            {"match": "/(.*)/.*/(.*)", "replacement": "/scalyr/test/\\3/\\2"}
        )

        matcher = LogMatcher(self.__config, config)

        processors = matcher.find_matches(dict(), dict())
        self.assertEquals(len(processors), 1)

        attrs = processors[0]._LogFileProcessor__base_event.attrs

        self.assertEquals(self.__path_one, attrs["logfile"])
        self.assertFalse("original_file" in attrs)

    def test_rename_regex_empty(self):
        config = self._create_log_config(self.__path_one)

        matcher = LogMatcher(self.__config, config)

        processors = matcher.find_matches(dict(), dict())
        self.assertEquals(len(processors), 1)

        attrs = processors[0]._LogFileProcessor__base_event.attrs

        self.assertEquals(self.__path_one, attrs["logfile"])
        self.assertFalse("original_file" in attrs)

    def test_is_finished_unprocessed(self):
        config = self._create_log_config(self.__path_one)
        matcher = LogMatcher(self.__config, config)
        matcher.finish()
        self.assertFalse(matcher.is_finished())

    def test_is_finished_processors_not_finished(self):
        config = self._create_log_config(self.__path_one)
        self.append_file(self.__path_one, "First line\n")
        matcher = LogMatcher(self.__config, config)
        matcher.finish()
        processors = matcher.find_matches(dict(), dict(), copy_at_index_zero=True)

        self.assertFalse(matcher.is_finished())

        self._close_processors(processors)

    def test_is_finished_yes(self):
        config = self._create_log_config(self.__path_one)
        self.append_file(self.__path_one, "First line\n")
        matcher = LogMatcher(self.__config, config)
        matcher.finish()
        processors = matcher.find_matches(dict(), dict(), copy_at_index_zero=True)

        for p in processors:
            p.scan_for_new_bytes()
            events = TestLogFileProcessor.TestAddEventsRequest()
            (completion_callback, buffer_full) = p.perform_processing(
                events, current_time=self.__fake_time
            )
            completion_callback(LogFileProcessor.SUCCESS)
            (completion_callback, buffer_full) = p.perform_processing(
                events, current_time=self.__fake_time
            )
            completion_callback(LogFileProcessor.SUCCESS)

        self.assertTrue(matcher.is_finished())

        self._close_processors(processors)

    def test_find_matches_if_completely_finished(self):
        config = self._create_log_config(self.__path_one)
        self.append_file(self.__path_one, "First line\n")
        matcher = LogMatcher(self.__config, config)
        matcher.finish()
        processors = matcher.find_matches(dict(), dict(), copy_at_index_zero=True)

        for p in processors:
            p.scan_for_new_bytes()
            events = TestLogFileProcessor.TestAddEventsRequest()
            (completion_callback, buffer_full) = p.perform_processing(
                events, current_time=self.__fake_time
            )
            completion_callback(LogFileProcessor.SUCCESS)
            (completion_callback, buffer_full) = p.perform_processing(
                events, current_time=self.__fake_time
            )
            completion_callback(LogFileProcessor.SUCCESS)

        self._close_processors(processors)

        new_processors = matcher.find_matches(dict(), dict(), copy_at_index_zero=True)
        self.assertEqual(0, len(new_processors))
        self._close_processors(new_processors)

    def test_find_matches_with_exclude(self):
        config = self._create_log_config(self.__path_one, exclude=[self.__path_one])
        self.append_file(self.__path_one, "First line\n")
        matcher = LogMatcher(self.__config, config)
        matcher.finish()
        processors = matcher.find_matches(dict(), dict(), copy_at_index_zero=True)

        self.assertEquals(0, len(processors))

    def test_with_reduction_rules_in_config(self):
        reduction_rule = JsonObject(
            **{"match_expression": "My", "replacement": "Your",}
        )
        config = self._create_log_config(
            self.__path_one, redaction_rules=[reduction_rule]
        )
        self.append_file(self.__path_one, "My line\n")
        matcher = LogMatcher(self.__config, config)
        matcher.finish()
        processors = matcher.find_matches(dict(), dict(), copy_at_index_zero=True)

        processor = processors[0]

        processor.scan_for_new_bytes()
        events = TestLogFileProcessor.TestAddEventsRequest()
        (completion_callback, buffer_full) = processor.perform_processing(
            events, current_time=self.__fake_time
        )

        completion_callback(LogFileProcessor.SUCCESS)

        self.assertEquals("Your line\n", events.get_message(0))

    def test_with_sampling_rules_in_config(self):
        sampling_rule = JsonObject(
            **{"match_expression": "Second_line", "sampling_rate": 0}
        )
        config = self._create_log_config(
            self.__path_one, sampling_rules=[sampling_rule]
        )
        self.append_file(self.__path_one, "First line\n", "Second_line\n")
        matcher = LogMatcher(self.__config, config)
        matcher.finish()
        processors = matcher.find_matches(dict(), dict(), copy_at_index_zero=True)

        processor = processors[0]

        processor.scan_for_new_bytes()
        events = TestLogFileProcessor.TestAddEventsRequest()
        (completion_callback, buffer_full) = processor.perform_processing(
            events, current_time=self.__fake_time
        )

        completion_callback(LogFileProcessor.SUCCESS)

        status = processor.generate_status()

        self.assertEquals(1, status.total_lines_dropped_by_sampling)

        self.assertEquals("First line\n", events.get_message(0))

    def test_generate_status(self):
        config = self._create_log_config(self.__path_one)
        self.append_file(self.__path_one, "First line\n", "Second_line\n")
        matcher = LogMatcher(self.__config, config)
        matcher.finish()

        processors = matcher.find_matches(dict(), dict(), copy_at_index_zero=True)

        status = matcher.generate_status()

        self.assertEquals(self.__path_one, status.log_path)
        self.assertEquals(1, len(status.log_processors_status))

    def _close_processors(self, processors):
        for x in processors:
            x.close()

    def _set_mod_date(self, file_path, mod_time):
        os.utime(file_path, (mod_time, mod_time))

    def _create_file(self, file_path):
        fp = open(file_path, "w")
        fp.close()

    def append_file(self, path, *lines):
        contents = "".join(lines)
        file_handle = open(path, "ab")
        file_handle.write(contents)
        file_handle.close()

    def _create_log_config(
        self,
        path,
        ignore_stale_files=False,
        staleness_threshold_secs=None,
        exclude=None,
        redaction_rules=None,
        sampling_rules=None,
    ):
        redaction_rules = redaction_rules or []
        exclude = exclude or []
        sampling_rules = sampling_rules or []
        return dict(
            path=path,
            attributes=dict(),
            lineGroupers=[],
            redaction_rules=redaction_rules,
            sampling_rules=sampling_rules,
            exclude=exclude or [],
            ignore_stale_files=ignore_stale_files,
            staleness_threshold_secs=staleness_threshold_secs,
        )


def _create_configuration(extra=None):
    """Creates a blank configuration file with default values for testing.

    @return: The configuration object
    @rtype: Configuration
    """
    config_dir = tempfile.mkdtemp()
    config_file = os.path.join(config_dir, "agentConfig.json")
    config_fragments_dir = os.path.join(config_dir, "configs.d")
    os.makedirs(config_fragments_dir)

    payload = {"api_key": "fake"}
    if extra is not None:
        payload.update(extra)

    fp = open(config_file, "w")
    fp.write(scalyr_util.json_encode(payload))
    fp.close()

    default_paths = DefaultPaths(
        "/var/log/scalyr-agent-2",
        "/etc/scalyr-agent-2/agent.json",
        "/var/lib/scalyr-agent-2",
    )

    config = Configuration(config_file, default_paths, None)
    config.parse()

    # we need to delete the config dir when done
    atexit.register(shutil.rmtree, config_dir)

    return config


DEFAULT_CONFIG = _create_configuration()

DEFAULT_CONTINUE_THROUGH = JsonObject({"start": "^--multi", "continueThrough": "^--"})
DEFAULT_CONTINUE_PAST = JsonObject({"start": r"\\$", "continuePast": r"\\$"})
DEFAULT_HALT_BEFORE = JsonObject({"start": "^--begin", "haltBefore": "^--end"})
DEFAULT_HALT_WITH = JsonObject({"start": "^--start", "haltWith": "^--stop"})
if __name__ == "__main__":
    unittest.main()<|MERGE_RESOLUTION|>--- conflicted
+++ resolved
@@ -981,18 +981,11 @@
 
         self._run_case(
             redactor,
-<<<<<<< HEAD
             unichr(8230) + "auth=password foo=password",
             unichr(8230) + "auth=%s foo=%s" % (
                 md5_hexdigest("password"), md5_hexdigest("password")
             ),
             True
-=======
-            unichr(8230).encode("utf-8") + "auth=password foo=password",
-            unichr(8230).encode("utf-8")
-            + "auth=%s foo=%s" % (md5_hexdigest("password"), md5_hexdigest("password")),
-            True,
->>>>>>> fee5172e
         )
 
     def test_single_regular_expression_redaction_with_hash(self):
