# Copyright 2014 Scalyr Inc.
#
# Licensed under the Apache License, Version 2.0 (the "License");
# you may not use this file except in compliance with the License.
# You may obtain a copy of the License at
#
#   http://www.apache.org/licenses/LICENSE-2.0
#
# Unless required by applicable law or agreed to in writing, software
# distributed under the License is distributed on an "AS IS" BASIS,
# WITHOUT WARRANTIES OR CONDITIONS OF ANY KIND, either express or implied.
# See the License for the specific language governing permissions and
# limitations under the License.
# ------------------------------------------------------------------------
#
# author: Steven Czerwinski <czerwin@scalyr.com>
import threading

__author__ = "czerwin@scalyr.com"


import os
import tempfile

import logging
import shutil
import sys
import time

root = logging.getLogger()
root.setLevel(logging.DEBUG)

ch = logging.StreamHandler(sys.stdout)
ch.setLevel(logging.DEBUG)
formatter = logging.Formatter("%(asctime)s - %(name)s - %(levelname)s - %(message)s")
ch.setFormatter(formatter)
root.addHandler(ch)

from scalyr_agent.configuration import Configuration
from scalyr_agent.copying_manager import CopyingParameters, CopyingManager
from scalyr_agent.platform_controller import DefaultPaths
from scalyr_agent.scalyr_client import AddEventsRequest
from scalyr_agent.test_base import skip, ScalyrTestCase
from scalyr_agent.test_util import ScalyrTestUtils
from scalyr_agent.json_lib import JsonObject, JsonArray
from scalyr_agent import json_lib
import scalyr_agent.util as scalyr_util

ONE_MB = 1024 * 1024


class DynamicLogPathTest(ScalyrTestCase):
    def setUp(self):
        super(DynamicLogPathTest, self).setUp()
        self._temp_dir = tempfile.mkdtemp()
        self._data_dir = os.path.join(self._temp_dir, "data")
        self._log_dir = os.path.join(self._temp_dir, "log")
        self._config_dir = os.path.join(self._temp_dir, "config")
        self._config_file = os.path.join(self._config_dir, "agentConfig.json")
        self._config_fragments_dir = os.path.join(self._config_dir, "configs.d")

        os.makedirs(self._config_fragments_dir)
        os.makedirs(self._data_dir)
        os.makedirs(self._log_dir)

        self._controller = None

    def tearDown(self):
        if self._controller is not None:
            self._controller.stop()
        shutil.rmtree(self._config_dir)

    def fake_scan(self, response="success"):
        if self._controller is not None:
            self._controller.perform_scan()
            _, responder_callback = self._controller.wait_for_rpc()
            responder_callback(response)

    def create_copying_manager(self, config, monitor_agent_log=False):

        if "api_key" not in config:
            config["api_key"] = "fake"

        if not monitor_agent_log:
            config["implicit_agent_log_collection"] = False

        f = open(self._config_file, "w")
        if f:

            f.write(scalyr_util.json_encode(config))
            f.close()

        default_paths = DefaultPaths(self._log_dir, self._config_file, self._data_dir)

        configuration = Configuration(self._config_file, default_paths, None)
        configuration.parse()
        self._manager = TestableCopyingManager(configuration, [])
        self._controller = self._manager.controller

    def test_add_path(self):
        config = {}
        self.create_copying_manager(config)
        self.fake_scan()

        path = os.path.join(self._log_dir, "newlog.log")

        log_config = {"path": path}

        self._manager.add_log_config("unittest", log_config)
        self.fake_scan()
        matchers = self._manager.log_matchers
        self.assertEquals(1, len(matchers))
        self.assertEquals(path, matchers[0].log_path)

    def test_add_duplicate_path_same_monitor(self):
        config = {}
        self.create_copying_manager(config)
        self.fake_scan()

        path = os.path.join(self._log_dir, "newlog.log")

        log_config = {"path": path}

        self._manager.add_log_config("unittest", log_config)
        self.fake_scan()
        self._manager.add_log_config("unittest", log_config)
        self.fake_scan()

        matchers = self._manager.log_matchers
        self.assertEquals(1, len(matchers))
        self.assertEquals(path, matchers[0].log_path)

    def test_add_duplicate_path_different_monitor(self):
        config = {}
        self.create_copying_manager(config)
        self.fake_scan()

        path = os.path.join(self._log_dir, "newlog.log")

        log_config = {"path": path}

        self._manager.add_log_config("unittest", log_config)
        self.fake_scan()
        self._manager.add_log_config("unittest2", log_config)
        self.fake_scan()

        matchers = self._manager.log_matchers
        self.assertEquals(1, len(matchers))
        self.assertEquals(path, matchers[0].log_path)

    def test_update_config(self):
        config = {}
        self.create_copying_manager(config)
        self.fake_scan()

        path = os.path.join(self._log_dir, "newlog.log")
        self.append_log_lines(path, "line1\n")

        log_config = {"path": path}

        self._manager.add_log_config("unittest", log_config)
        self.fake_scan()

        log_config["parser"] = "newParser"
        self._manager.update_log_config("unittest", log_config)
        self.fake_scan()

        matchers = self._manager.log_matchers
        self.assertEquals(1, len(matchers))
        self.assertEquals(path, matchers[0].log_path)
        self.assertEquals("newParser", matchers[0].config["parser"])

    def test_update_config_different_monitor(self):
        config = {}
        self.create_copying_manager(config)
        self.fake_scan()

        path = os.path.join(self._log_dir, "newlog.log")
        self.append_log_lines(path, "line1\n")

        log_config = {"path": path}

        self._manager.add_log_config("unittest", log_config)
        self.fake_scan()

        log_config["parser"] = "newParser"
        self._manager.update_log_config("unittest2", log_config)
        self.fake_scan()

        matchers = self._manager.log_matchers
        self.assertEquals(1, len(matchers))
        self.assertEquals(path, matchers[0].log_path)
        self.assertEquals("agent-metrics", matchers[0].config["parser"])

    def test_update_config_not_monitored(self):
        config = {}
        self.create_copying_manager(config)
        self.fake_scan()

        path = os.path.join(self._log_dir, "newlog.log")
        self.append_log_lines(path, "line1\n")

        log_config = {"path": path}

        self._manager.update_log_config("unittest", log_config)
        self.fake_scan()

        matchers = self._manager.log_matchers
        self.assertEquals(0, len(matchers))

    def test_schedule_log_path_for_removal(self):
        config = {}
        self.create_copying_manager(config)
        self.fake_scan()

        path = os.path.join(self._log_dir, "newlog.log")
        self.append_log_lines(path, "line1\n")

        log_config = {"path": path}

        self._manager.add_log_config("unittest", log_config)
        self.fake_scan()
        matchers = self._manager.log_matchers
        self.assertEquals(1, len(matchers))
        self.assertEquals(path, matchers[0].log_path)

        self._manager.schedule_log_path_for_removal("unittest", path)
        self.fake_scan()
        self.fake_scan()
        matchers = self._manager.log_matchers
        self.assertEquals(0, len(matchers))

    def test_schedule_pending_log_path_for_removal(self):
        config = {}
        self.create_copying_manager( config )
        self.fake_scan()

        path = os.path.join( self._log_dir, "newlog.log" )
        self.append_log_lines( path, "line1\n" )

        log_config = {
            "path": path
        }

        self._manager.add_log_config('unittest', log_config)
        self._manager.schedule_log_path_for_removal('unittest', path)

        self.fake_scan()
        self.fake_scan()
        self.fake_scan()

        matchers = self._manager.log_matchers

        self.assertEquals( 0, len(matchers) )

    def test_schedule_log_path_for_removal_different_monitor(self):
        config = {}
        self.create_copying_manager(config)
        self.fake_scan()

        path = os.path.join(self._log_dir, "newlog.log")
        self.append_log_lines(path, "line1\n")

        log_config = {"path": path}

        self._manager.add_log_config("unittest", log_config)
        self.fake_scan()
        matchers = self._manager.log_matchers
        self.assertEquals(1, len(matchers))
        self.assertEquals(path, matchers[0].log_path)

        self._manager.schedule_log_path_for_removal("unittest2", path)
        self.fake_scan()
        matchers = self._manager.log_matchers
        self.assertEquals(1, len(matchers))

    def test_remove_log_path(self):
        config = {}
        self.create_copying_manager(config)
        self.fake_scan()

        path = os.path.join(self._log_dir, "newlog.log")
        self.append_log_lines(path, "line1\n")

        log_config = {"path": path}

<<<<<<< HEAD
        path2 = os.path.join(self._log_dir, "newlog2.log")
        self.append_log_lines(path2, "line1\n")

        log_config2 = {
            "path": path2
        }

        self._manager.add_log_config('unittest', log_config)
        self._manager.add_log_config('unittest', log_config2)
        self.fake_scan()
        matchers = self._manager.log_matchers
        self.assertEquals(2, len(matchers))
        self.assertEquals(path, matchers[0].log_path)
        self.assertEquals(path2, matchers[1].log_path)

        self._manager.remove_log_path('unittest', path)
        matchers = self._manager.log_matchers
        self.assertEquals(1, len(matchers))

        self._manager.remove_log_path('unittest', path2)
        matchers = self._manager.log_matchers
=======
        self._manager.add_log_config("unittest", log_config)
        self.fake_scan()
        matchers = self._manager.log_matchers
        self.assertEquals(1, len(matchers))
        self.assertEquals(path, matchers[0].log_path)

        self._manager.remove_log_path("unittest", path)
        matchers = self._manager.log_matchers
>>>>>>> 8726d6c2
        self.assertEquals(0, len(matchers))

    def test_add_after_remove(self):
        config = {}
        self.create_copying_manager(config)
        self.fake_scan()

        path = os.path.join(self._log_dir, "newlog.log")
        self.append_log_lines(path, "line1\n")

        log_config = {"path": path}

        self._manager.add_log_config("unittest", log_config)
        self.fake_scan()
        matchers = self._manager.log_matchers
        self.assertEquals(1, len(matchers))
        self.assertEquals(path, matchers[0].log_path)

        self._manager.remove_log_path("unittest", path)
        self.fake_scan()
        self.fake_scan()
        matchers = self._manager.log_matchers
        self.assertEquals(0, len(matchers))
        self.assertEquals(0, self._manager.dynamic_matchers_count())

        self._manager.add_log_config("otherunittest", log_config)
        self.fake_scan()
        self.assertEquals(1, self._manager.dynamic_matchers_count())
        self.assertEquals(path, matchers[0].log_path)

    def test_remove_log_path_different_monitor(self):
        config = {}
        self.create_copying_manager(config)
        self.fake_scan()

        path = os.path.join(self._log_dir, "newlog.log")
        self.append_log_lines(path, "line1\n")

        log_config = {"path": path}

        self._manager.add_log_config("unittest", log_config)
        self.fake_scan()
        matchers = self._manager.log_matchers
        self.assertEquals(1, len(matchers))
        self.assertEquals(path, matchers[0].log_path)

        self._manager.remove_log_path("unittest2", path)
        matchers = self._manager.log_matchers
        self.assertEquals(1, len(matchers))

    def test_remove_glob_path(self):

        glob_root = os.path.join(self._temp_dir, "containers")
        os.makedirs(glob_root)
        config = {"logs": [{"path": "%s/*/*" % glob_root}]}

        path = os.path.join(glob_root, "container", "container.log")
        os.makedirs(os.path.dirname(path))

        f = open(path, "w")
        if f:
            f.close()

        self.create_copying_manager(config)

        # At this point, the test state = SLEEPING (after init)
        # perform_scan() calls run_and_stop_at(SENDING, required=SLEEPING)
        # Since the test state is already SLEEPING, the required transition is 'consumed' and the require-transition
        # assertion passes and the next-round required transition becomes NONE
        self.fake_scan()

        log_config = {"path": path}

        self._manager.add_log_config("unittest", log_config)

        self.fake_scan()

        self._manager.schedule_log_path_for_removal("unittest", log_config["path"])

        self.assertEquals(1, self._manager.logs_pending_removal_count())

        self.fake_scan()

        self.assertEquals(0, self._manager.logs_pending_removal_count())

    def append_log_lines(self, filename, *args):
        fp = open(filename, "a")
        for l in args:
            fp.write(l)
            fp.write("\n")
        fp.close()


class CopyingParamsTest(ScalyrTestCase):
    def setUp(self):
        super(CopyingParamsTest, self).setUp()
        self.__config_dir = tempfile.mkdtemp()
        self.__config_file = os.path.join(self.__config_dir, "agentConfig.json")
        self.__config_fragments_dir = os.path.join(self.__config_dir, "configs.d")
        os.makedirs(self.__config_fragments_dir)

        fp = open(self.__config_file, "w")
        fp.write('{api_key: "fake"}')
        fp.close()

        config = self.__create_test_configuration_instance()
        config.parse()
        self.test_params = CopyingParameters(config)

    def test_initial_settings(self):
        self.assertEquals(self.test_params.current_bytes_allowed_to_send, ONE_MB)
        self.assertEquals(self.test_params.current_sleep_interval, 5.0)

    def test_no_events_being_sent(self):
        for i in range(0, 5):
            self.test_params.update_params("success", 0)
            self.assertEquals(self.test_params.current_bytes_allowed_to_send, ONE_MB)
            self.assertEquals(self.test_params.current_sleep_interval, 5.0)

    def test_small_events_being_sent(self):
        self.test_params.current_sleep_interval = 1
        self._run(
            "success",
            10 * 1024,
            [1.5, ONE_MB],
            [2.25, ONE_MB],
            [3.375, ONE_MB],
            [5, ONE_MB],
        )

    def test_too_many_events_being_sent(self):
        self.test_params.current_sleep_interval = 5

        self._run(
            "success",
            200 * 1024,
            [3.0, ONE_MB],
            [1.8, ONE_MB],
            [1.08, ONE_MB],
            [1, ONE_MB],
        )

    def test_request_too_big(self):
        self.test_params.current_sleep_interval = 1

        self.test_params.update_params("requestTooLarge", 300 * 1024)
        self.assertAlmostEquals(
            self.test_params.current_bytes_allowed_to_send, 150 * 1024
        )

        self.test_params.update_params("requestTooLarge", 150 * 1024)
        self.assertAlmostEquals(
            self.test_params.current_bytes_allowed_to_send, 100 * 1024
        )

    def test_error_back_off(self):
        self.test_params.current_sleep_interval = 3
        self._run(
            "error",
            200 * 1024,
            [4.5, ONE_MB],
            [6.75, ONE_MB],
            [10.125, ONE_MB],
            [15.1875, ONE_MB],
            [22.78125, ONE_MB],
            [30, ONE_MB],
        )

    def _run(self, status, bytes_sent, *expected_sleep_interval_allowed_bytes):
        """Verifies that when test_params is updated with the specified status and bytes sent the current sleep
        interval and allowed bytes is updated to the given values.

        This will call test_params.update_params N times where N is the number of additional arguments supplied.
        After the ith invocation of test_params.update_params, the values for the current_sleep_interval and
        current_bytes_allowed_to_send will be checked against the ith additional parameter.

        @param status: The status to use when invoking test_params.update_params.
        @param bytes_sent: The number of bytes sent to use when invoking test_params.update_params.
        @param expected_sleep_interval_allowed_bytes: A variable number of two element arrays where the first element
            is the expected value for current_sleep_interval and the second is the expected value of
            current_bytes_allowed_to_send. Each subsequent array represents what those values should be after invoking
            test_params.update_param again.
        """
        for expected_result in expected_sleep_interval_allowed_bytes:
            self.test_params.update_params(status, bytes_sent)
            self.assertAlmostEquals(
                self.test_params.current_sleep_interval, expected_result[0]
            )
            self.assertAlmostEquals(
                self.test_params.current_bytes_allowed_to_send, expected_result[1]
            )

    class LogObject(object):
        def __init__(self, config):
            self.config = config
            self.log_path = config["path"]

    class MonitorObject(object):
        def __init__(self, config):
            self.module_name = config["module"]
            self.config = config
            self.log_config = {"path": self.module_name.split(".")[-1] + ".log"}

    def __create_test_configuration_instance(self):

        default_paths = DefaultPaths(
            "/var/log/scalyr-agent-2",
            "/etc/scalyr-agent-2/agent.json",
            "/var/lib/scalyr-agent-2",
        )
        return Configuration(self.__config_file, default_paths, None)


class CopyingManagerInitializationTest(ScalyrTestCase):
    def test_from_config_file(self):
        test_manager = self._create_test_instance([{"path": "/tmp/hi.log"}], [])
        self.assertEquals(len(test_manager.log_matchers), 2)
        self.assertEquals(test_manager.log_matchers[0].config["path"], "/tmp/hi.log")
        self.assertEquals(
            test_manager.log_matchers[1].config["path"],
            "/var/log/scalyr-agent-2/agent.log",
        )

    def test_from_monitors(self):
        test_manager = self._create_test_instance(
            [], [{"path": "/tmp/hi_monitor.log",}]
        )
        self.assertEquals(len(test_manager.log_matchers), 2)
        self.assertEquals(
            test_manager.log_matchers[0].config["path"],
            "/var/log/scalyr-agent-2/agent.log",
        )
        self.assertEquals(
            test_manager.log_matchers[1].config["path"], "/tmp/hi_monitor.log"
        )
        self.assertEquals(
            test_manager.log_matchers[1].config["attributes"]["parser"], "agent-metrics"
        )

    def test_multiple_monitors_for_same_file(self):
        test_manager = self._create_test_instance(
            [],
            [
                {"path": "/tmp/hi_monitor.log"},
                {"path": "/tmp/hi_monitor.log"},
                {"path": "/tmp/hi_second_monitor.log"},
            ],
        )
        self.assertEquals(len(test_manager.log_matchers), 3)
        self.assertEquals(
            test_manager.log_matchers[0].config["path"],
            "/var/log/scalyr-agent-2/agent.log",
        )
        self.assertEquals(
            test_manager.log_matchers[1].config["path"], "/tmp/hi_monitor.log"
        )
        self.assertEquals(
            test_manager.log_matchers[1].config["attributes"]["parser"], "agent-metrics"
        )
        self.assertEquals(
            test_manager.log_matchers[2].config["path"], "/tmp/hi_second_monitor.log"
        )
        self.assertEquals(
            test_manager.log_matchers[2].config["attributes"]["parser"], "agent-metrics"
        )

    def test_monitor_log_config_updated(self):
        test_manager = self._create_test_instance([], [{"path": "hi_monitor.log"},])
        self.assertEquals(len(test_manager.log_matchers), 2)
        self.assertEquals(
            test_manager.log_matchers[0].config["path"],
            "/var/log/scalyr-agent-2/agent.log",
        )
        self.assertEquals(
            test_manager.log_matchers[1].config["path"],
            "/var/log/scalyr-agent-2/hi_monitor.log",
        )

        # We also verify the monitor instance itself's log config object was updated to have the full path.
        self.assertEquals(
            self.__monitor_fake_instances[0].log_config["path"],
            "/var/log/scalyr-agent-2/hi_monitor.log",
        )

    def test_remove_log_path_with_non_existing_path(self):
        test_manager = self._create_test_instance([], [{"path": "test.log"},])
        # check that removing a non-existent path runs without throwing an exception
        test_manager.remove_log_path("test_monitor", "blahblah.log")

    def test_get_server_attribute(self):
        logs_json_array = JsonArray()
        config = ScalyrTestUtils.create_configuration(
            extra_toplevel_config={"logs": logs_json_array}
        )
        self.__monitor_fake_instances = []
        monitor_a = FakeMonitor1({"path": "testA.log"}, id="a", attribute_key="KEY_a")
        monitor_b = FakeMonitor1({"path": "testB.log"}, id="b", attribute_key="KEY_b")
        self.__monitor_fake_instances.append(monitor_a)
        self.__monitor_fake_instances.append(monitor_b)
        copy_manager = CopyingManager(config, self.__monitor_fake_instances)
        attribs = copy_manager.expanded_server_attributes
        self.assertEquals(attribs["KEY_a"], monitor_a.attribute_value)
        self.assertEquals(attribs["KEY_b"], monitor_b.attribute_value)

    def test_get_server_attribute_no_override(self):
        logs_json_array = JsonArray()
        config = ScalyrTestUtils.create_configuration(
            extra_toplevel_config={"logs": logs_json_array}
        )
        self.__monitor_fake_instances = []
        monitor_a = FakeMonitor1(
            {"path": "testA.log"}, id="a", attribute_key="common_key"
        )
        monitor_b = FakeMonitor1(
            {"path": "testB.log"}, id="b", attribute_key="common_key"
        )
        self.__monitor_fake_instances.append(monitor_a)
        self.__monitor_fake_instances.append(monitor_b)
        copy_manager = CopyingManager(config, self.__monitor_fake_instances)
        if monitor_a.access_order < monitor_b.access_order:
            first_accessed = monitor_a
            second_accessed = monitor_b
        else:
            first_accessed = monitor_b
            second_accessed = monitor_a
        self.assertLess(first_accessed.access_order, second_accessed.access_order)
        self.assertEquals(
            copy_manager.expanded_server_attributes["common_key"],
            first_accessed.attribute_value,
        )

    def _create_test_instance(self, configuration_logs_entry, monitors_log_configs):
        logs_json_array = JsonArray()
        for entry in configuration_logs_entry:
            logs_json_array.add(JsonObject(content=entry))

        config = ScalyrTestUtils.create_configuration(
            extra_toplevel_config={"logs": logs_json_array}
        )

        self.__monitor_fake_instances = []
        for monitor_log_config in monitors_log_configs:
            self.__monitor_fake_instances.append(FakeMonitor(monitor_log_config))

        # noinspection PyTypeChecker
        return CopyingManager(config, self.__monitor_fake_instances)


class CopyingManagerEnd2EndTest(ScalyrTestCase):
    def setUp(self):
        super(CopyingManagerEnd2EndTest, self).setUp()
        self._controller = None
        self._config = None

    def tearDown(self):
        if self._controller is not None:
            self._controller.stop()

    def test_single_log_file(self):
        controller = self.__create_test_instance()
        self.__append_log_lines("First line", "Second line")
        (request, responder_callback) = controller.wait_for_rpc()

        lines = self.__extract_lines(request)
        self.assertEquals(2, len(lines))
        self.assertEquals("First line", lines[0])
        self.assertEquals("Second line", lines[1])

        responder_callback("success")

    def test_multiple_scans_of_log_file(self):
        controller = self.__create_test_instance()
        self.__append_log_lines("First line", "Second line")
        (request, responder_callback) = controller.wait_for_rpc()

        lines = self.__extract_lines(request)
        self.assertEquals(2, len(lines))
        self.assertEquals("First line", lines[0])
        self.assertEquals("Second line", lines[1])

        responder_callback("success")

        self.__append_log_lines("Third line")
        (request, responder_callback) = controller.wait_for_rpc()

        lines = self.__extract_lines(request)
        self.assertEquals(1, len(lines))
        self.assertEquals("Third line", lines[0])

    def test_normal_error(self):
        controller = self.__create_test_instance()
        self.__append_log_lines("First line", "Second line")
        (request, responder_callback) = controller.wait_for_rpc()

        lines = self.__extract_lines(request)
        self.assertEquals(2, len(lines))
        self.assertEquals("First line", lines[0])
        self.assertEquals("Second line", lines[1])

        responder_callback("error")

        self.__append_log_lines("Third line")
        (request, responder_callback) = controller.wait_for_rpc()

        lines = self.__extract_lines(request)
        self.assertEquals(2, len(lines))
        self.assertEquals("First line", lines[0])
        self.assertEquals("Second line", lines[1])

    def test_drop_request_due_to_error(self):
        controller = self.__create_test_instance()
        self.__append_log_lines("First line", "Second line")
        (request, responder_callback) = controller.wait_for_rpc()

        lines = self.__extract_lines(request)
        self.assertEquals(2, len(lines))
        self.assertEquals("First line", lines[0])
        self.assertEquals("Second line", lines[1])

        responder_callback("discardBuffer")

        self.__append_log_lines("Third line")
        (request, responder_callback) = controller.wait_for_rpc()

        lines = self.__extract_lines(request)
        self.assertEquals(1, len(lines))
        self.assertEquals("Third line", lines[0])

    def test_request_too_large_error(self):
        controller = self.__create_test_instance()
        self.__append_log_lines("First line", "Second line")
        (request, responder_callback) = controller.wait_for_rpc()

        lines = self.__extract_lines(request)
        self.assertEquals(2, len(lines))
        self.assertEquals("First line", lines[0])
        self.assertEquals("Second line", lines[1])

        responder_callback("requestTooLarge")

        self.__append_log_lines("Third line")
        (request, responder_callback) = controller.wait_for_rpc()

        lines = self.__extract_lines(request)
        self.assertEquals(3, len(lines))
        self.assertEquals("First line", lines[0])
        self.assertEquals("Second line", lines[1])
        self.assertEquals("Third line", lines[2])

    def test_pipelined_requests(self):
        controller = self.__create_test_instance(use_pipelining=True)
        self.__append_log_lines("First line", "Second line")

        controller.perform_scan()
        self.__append_log_lines("Third line")
        controller.perform_pipeline_scan()
        (request, responder_callback) = controller.wait_for_rpc()

        self.assertFalse(self.__was_pipelined(request))

        lines = self.__extract_lines(request)

        self.assertEquals(2, len(lines))
        self.assertEquals("First line", lines[0])
        self.assertEquals("Second line", lines[1])

        responder_callback("success")

        (request, responder_callback) = controller.wait_for_rpc()

        self.assertTrue(self.__was_pipelined(request))

        lines = self.__extract_lines(request)
        self.assertEquals(1, len(lines))
        self.assertEquals("Third line", lines[0])

        responder_callback("success")

    def test_pipelined_requests_with_normal_error(self):
        controller = self.__create_test_instance(use_pipelining=True)
        self.__append_log_lines("First line", "Second line")

        controller.perform_scan()
        self.__append_log_lines("Third line")
        controller.perform_pipeline_scan()
        (request, responder_callback) = controller.wait_for_rpc()

        self.assertFalse(self.__was_pipelined(request))

        lines = self.__extract_lines(request)

        self.assertEquals(2, len(lines))
        self.assertEquals("First line", lines[0])
        self.assertEquals("Second line", lines[1])

        responder_callback("error")

        (request, responder_callback) = controller.wait_for_rpc()
        self.assertFalse(self.__was_pipelined(request))

        lines = self.__extract_lines(request)

        self.assertEquals(2, len(lines))
        self.assertEquals("First line", lines[0])
        self.assertEquals("Second line", lines[1])

        responder_callback("success")

        (request, responder_callback) = controller.wait_for_rpc()

        self.assertTrue(self.__was_pipelined(request))

        lines = self.__extract_lines(request)
        self.assertEquals(1, len(lines))
        self.assertEquals("Third line", lines[0])

        responder_callback("success")

    def test_pipelined_requests_with_retry_error(self):
        controller = self.__create_test_instance(use_pipelining=True)
        self.__append_log_lines("First line", "Second line")

        controller.perform_scan()
        self.__append_log_lines("Third line")
        controller.perform_pipeline_scan()
        (request, responder_callback) = controller.wait_for_rpc()

        self.assertFalse(self.__was_pipelined(request))

        lines = self.__extract_lines(request)

        self.assertEquals(2, len(lines))
        self.assertEquals("First line", lines[0])
        self.assertEquals("Second line", lines[1])

        responder_callback("requestTooLarge")

        (request, responder_callback) = controller.wait_for_rpc()
        self.assertFalse(self.__was_pipelined(request))

        lines = self.__extract_lines(request)

        self.assertEquals(3, len(lines))
        self.assertEquals("First line", lines[0])
        self.assertEquals("Second line", lines[1])
        self.assertEquals("Third line", lines[2])

        responder_callback("success")

    def test_start_from_full_checkpoint(self):
        controller = self.__create_test_instance()
        previous_root_dir = os.path.dirname(self.__test_log_file)

        self.__append_log_lines('First line', 'Second line')
        (request, responder_callback) = controller.wait_for_rpc()
        lines = self.__extract_lines(request)

        self.assertEquals(2, len(lines))
        self.assertEquals('First line', lines[0])
        self.assertEquals('Second line', lines[1])

        # stop thread on manager to write checkouts to file.
        controller.stop()

        # write some new lines to log.
        self.__append_log_lines('Third line', 'Fourth line')

        # create new copying manager, but passing previous directory with same log and checkouts.
        controller = self.__create_test_instance(root_dir=previous_root_dir, auto_start=False)

        self._manager.start_manager(dict(fake_client=True))
        (request, responder_callback) = controller.wait_for_rpc()
        lines = self.__extract_lines(request)

        # thread should continue from saved checkpoint
        self.assertEquals(2, len(lines))
        self.assertEquals('Third line', lines[0])
        self.assertEquals('Fourth line', lines[1])

        # stopping one more time, but now emulating that checkpoint files are stale.
        controller.stop()

        self.__append_log_lines('Fifth line', 'Sixth line')

        def shift_time_in_checkpoint_file(name):

            fp = open(os.path.join(self._config.agent_data_path, name), 'r')
            data = json_lib.parse(fp.read())
            fp.close()

            data['time'] -= self._config.max_allowed_checkpoint_age + 1

            fp = open(os.path.join(self._config.agent_data_path, name), 'w')
            fp.write(json_lib.serialize(data))
            fp.close()

        # shift time on checkpoint files in the past, to make them stale.
        shift_time_in_checkpoint_file('checkpoints.json')
        shift_time_in_checkpoint_file('active-checkpoints.json')

        # start manager.
        controller = self.__create_test_instance(root_dir=previous_root_dir, auto_start=False)
        self._manager.start_manager(dict(fake_client=True))
        (request, responder_callback) = controller.wait_for_rpc()
        lines = self.__extract_lines(request)
        self.assertEquals(0, len(lines))

    def test_start_from_active_checkpoint(self):
        controller = self.__create_test_instance()
        previous_root_dir = os.path.dirname(self.__test_log_file)

        self.__append_log_lines('First line', 'Second line')
        (request, responder_callback) = controller.wait_for_rpc()
        lines = self.__extract_lines(request)

        self.assertEquals(2, len(lines))
        self.assertEquals('First line', lines[0])
        self.assertEquals('Second line', lines[1])

        controller.stop()

        fp = open(os.path.join(self._config.agent_data_path, 'active-checkpoints.json'), 'r')
        data = json_lib.parse(fp.read())
        fp.close()

        data['time'] += 100

        fp = open(os.path.join(self._config.agent_data_path, 'active-checkpoints.json'), 'w')
        fp.write(json_lib.serialize(data))
        fp.close()

        self.__append_log_lines('Third line', 'Fourth line')

        controller = self.__create_test_instance(root_dir=previous_root_dir, auto_start=False)
        self._manager.start_manager(dict(fake_client=True))

        (request, responder_callback) = controller.wait_for_rpc()
        lines = self.__extract_lines(request)
        self.assertEquals(2, len(lines))
        self.assertEquals('Third line', lines[0])
        self.assertEquals('Fourth line', lines[1])

    def test_start_without_active_checkpoint(self):
        controller = self.__create_test_instance()
        previous_root_dir = os.path.dirname(self.__test_log_file)

        self.__append_log_lines('First line', 'Second line')
        (request, responder_callback) = controller.wait_for_rpc()
        lines = self.__extract_lines(request)

        self.assertEquals(2, len(lines))
        self.assertEquals('First line', lines[0])
        self.assertEquals('Second line', lines[1])
        controller.stop()

        self.__append_log_lines('Third line', 'Fourth line')

        os.remove(os.path.join(self._config.agent_data_path, 'active-checkpoints.json'))

        controller = self.__create_test_instance(root_dir=previous_root_dir, auto_start=False)
        self._manager.start_manager(dict(fake_client=True))
        (request, responder_callback) = controller.wait_for_rpc()
        lines = self.__extract_lines(request)
        self.assertEquals(2, len(lines))
        self.assertEquals('Third line', lines[0])
        self.assertEquals('Fourth line', lines[1])

    def test_stale_request(self):
        controller = self.__create_test_instance()
        self.__append_log_lines('First line', 'Second line')
        (request, responder_callback) = controller.wait_for_rpc()

        lines = self.__extract_lines(request)
        self.assertEquals(2, len(lines))
        self.assertEquals('First line', lines[0])
        self.assertEquals('Second line', lines[1])

        from scalyr_agent import copying_manager

        # backup original 'time' module
        orig_time = copying_manager.time

        class _time_mock(object):
            # This dummy 'time()' should be called on new copying thread iteration
            # to emulate huge gap between last request.
            def time(self):
                # return time.time() + 'CopyingManager.__config.max_retry_time'
                res = orig_time.time() + 901
                # restore original 'time' module
                copying_manager.time = orig_time
                return res

        # repalce time module with dummy time time object.
        copying_manager.time = _time_mock()

        responder_callback('error')

        (request, responder_callback) = controller.wait_for_rpc()

        lines = self.__extract_lines(request)
        self.assertEquals(0, len(lines))

    def test_generate_status(self):
        controller = self.__create_test_instance()

        self.__append_log_lines('First line', 'Second line')
        (request, responder_callback) = controller.wait_for_rpc()
        lines = self.__extract_lines(request)

        self.assertEquals(2, len(lines))
        self.assertEquals('First line', lines[0])
        self.assertEquals('Second line', lines[1])

        status = self._manager.generate_status()

        self.assertEquals(2, len(status.log_matchers))

    def test_logs_initial_positions(self):
        controller = self.__create_test_instance(auto_start=False)
        self._manager.start_manager(dict(fake_client=True), logs_initial_positions={self.__test_log_file: 5*2})

        self.__append_log_lines(*[str(i) for i in range(10)])

        request , cb = controller.wait_for_rpc()

        lines = self.__extract_lines(request)

        self.assertEquals(['5', '6', '7', '8', '9'], lines)

    def __extract_lines(self, request):
        parsed_request = json_lib.parse(request.get_payload())

        lines = []

        if "events" in parsed_request:
            for event in parsed_request.get_json_array("events"):
                if "attrs" in event:
                    attrs = event.get_json_object("attrs")
                    if "message" in attrs:
                        lines.append(attrs.get_string("message").strip())

        return lines

    def __was_pipelined(self, request):
        return "pipelined=1.0" in request.get_timing_data()

<<<<<<< HEAD
    def __create_test_instance(self, use_pipelining=False, root_dir=None, auto_start=True):
        if root_dir is None:
            root_dir = tempfile.mkdtemp()
        config_dir = os.path.join(root_dir, 'config')
        data_dir = os.path.join(root_dir, 'data')
        log_dir = os.path.join(root_dir, 'log')
=======
    def __create_test_instance(self, use_pipelining=False):
        tmp_dir = tempfile.mkdtemp()
        config_dir = os.path.join(tmp_dir, "config")
        data_dir = os.path.join(tmp_dir, "data")
        log_dir = os.path.join(tmp_dir, "log")
>>>>>>> 8726d6c2

        if not os.path.exists(data_dir):
            os.mkdir(data_dir)
        if not os.path.exists(config_dir):
            os.mkdir(config_dir)
        if not os.path.exists(log_dir):
            os.mkdir(log_dir)

<<<<<<< HEAD
        self.__test_log_file = os.path.join(root_dir, 'test.log')

        if not os.path.exists(self.__test_log_file):
            fp = open(self.__test_log_file, 'w')
            fp.close()

        config_file = os.path.join(config_dir, 'agentConfig.json')
        config_fragments_dir = os.path.join(config_dir, 'configs.d')
        if not os.path.exists(config_fragments_dir):
            os.makedirs(config_fragments_dir)
=======
        self.__test_log_file = os.path.join(tmp_dir, "test.log")
        fp = open(self.__test_log_file, "w")
        fp.close()

        config_file = os.path.join(config_dir, "agentConfig.json")
        config_fragments_dir = os.path.join(config_dir, "configs.d")
        os.makedirs(config_fragments_dir)
>>>>>>> 8726d6c2

        logs_json_array = JsonArray()
        logs_json_array.add(JsonObject(path=self.__test_log_file))

        pipeline_threshold = 1.1
        if use_pipelining:
            pipeline_threshold = 0.0

<<<<<<< HEAD
        if not os.path.exists(config_file):
            fp = open(config_file, 'w')
            fp.write(json_lib.serialize(JsonObject(api_key='fake', logs=logs_json_array,
                                                   pipeline_threshold=pipeline_threshold)))
            fp.close()
=======
        fp = open(config_file, "w")
        fp.write(
            json_lib.serialize(
                JsonObject(
                    api_key="fake",
                    logs=logs_json_array,
                    pipeline_threshold=pipeline_threshold,
                )
            )
        )
        fp.close()
>>>>>>> 8726d6c2

        default_paths = DefaultPaths(log_dir, config_file, data_dir)

        config = Configuration(config_file, default_paths, None)
        config.parse()

        self._config = config

        # noinspection PyTypeChecker
        self._manager = TestableCopyingManager(config, [], auto_start=auto_start)
        self._controller = self._manager.controller
        return self._controller

    def __append_log_lines(self, *args):
        fp = open(self.__test_log_file, "a")
        for l in args:
            fp.write(l)
            fp.write("\n")
        fp.close()


class TestableCopyingManager(CopyingManager):
    """An instrumented version of the CopyingManager which allows intercepting of requests sent, control when
    the manager processes new logs, etc.

    This allows for end-to-end testing of the core of the CopyingManager.

    Doing this right is a bit complicated because the CopyingManager runs in its own thread.

    To actually control the copying manager, use the TestController object returned by ``controller``.
    """

    # The different points at which the CopyingManager can be stopped.  See below.
    SLEEPING = "SLEEPING"
    SENDING = "SENDING"
    RESPONDING = "RESPONDING"

    # To prevent tests from hanging indefinitely, wait a maximum amount of time before giving up on some test condition.
    WAIT_TIMEOUT = 5.0

    def __init__(self, configuration, monitors, auto_start=True):
        CopyingManager.__init__(self, configuration, monitors)
        # Approach:  We will override key methods of CopyingManager, blocking them from returning until the controller
        # tells it to proceed.  This allows us to then do things like write new log lines while the CopyingManager is
        # blocked.   Coordinating the communication between the two threads is done using one condition variable.
        # We changed the CopyingManager to block in three places: while it is sleeping before it starts a new loop,
        # when it invokes `_send_events` to send a new request, and when it blocks to receive the response.
        # These three states are referred to as 'sleeping', 'sending', 'responding'.
        #
        # The CopyingManager will have state to record where it should next block (i.e., if it should block at
        # 'sleeping' when it attempts to sleep).  The test controller will manipulate this state, notifying changes on
        # the condition variable. The CopyingManager will block in this state (and indicate it is blocked) until the
        # test controller sets a new state to block at.
        #
        # This cv protects all of the variables written by the CopyingManager thread.
        self.__test_state_cv = threading.Condition()
        # Which state the CopyingManager should block in -- "sleeping", "sending", "responding"
        # We initialize it to a special value "all" so that it stops as soon the CopyingManager starts up.
        self.__test_stop_state = "all"
        # If not none, a state the test must pass through before it tries to stop at `__test_stop_state`.
        # If this transition is not observed by the time it does get to the stop state, an assertion is thrown.
        self.__test_required_transition = None
        # Whether or not the CopyingManager is stopped at __test_stop_state.
        self.__test_is_stopped = False
        # Written by CopyingManager.  The last AddEventsRequest request passed into ``_send_events``.
        self.__captured_request = None
        # Protected by __test_state_cv.  The status message to return for the next call to ``_send_events``.
        self.__pending_response = None

        self.__controller = TestableCopyingManager.TestController(self, auto_start=auto_start)

    @property
    def controller(self):
        return self.__controller

    def _sleep_but_awaken_if_stopped(self, seconds):
        """Blocks the CopyingManager thread until the controller tells it to proceed.
        """
        self.__test_state_cv.acquire()
        try:
            self.__block_if_should_stop_at(TestableCopyingManager.SLEEPING)
        finally:
            self.__test_state_cv.release()

    def _create_add_events_request(self, session_info=None, max_size=None):
        # Need to override this to return an AddEventsRequest even though we don't have a real scalyr client instance.
        if session_info is None:
            body = JsonObject(server_attributes=session_info, token="fake")
        else:
            body = JsonObject(token="fake")

        return AddEventsRequest(body, max_size=max_size)

    def _send_events(self, add_events_task):
        """Captures ``add_events_task`` and emulates sending an AddEventsTask.

        This method will not return until the controller tells it to advance to the next state.
        """
        # First, block even returning from this method until the controller advances us.
        self.__test_state_cv.acquire()
        try:
            self.__block_if_should_stop_at(TestableCopyingManager.SENDING)
            self.__captured_request = add_events_task.add_events_request
        finally:
            self.__test_state_cv.release()

        # Create a method that we can return that will (when invoked) return the response
        def emit_response():
            # Block on return the response until the state is advanced.
            self.__test_state_cv.acquire()
            try:
                self.__block_if_should_stop_at(TestableCopyingManager.RESPONDING)

                # Use the pending response if there is one.  Otherwise, we just say "success" which means all add event
                # requests will just be processed.
                result = self.__pending_response
                self.__pending_response = None
            finally:
                self.__test_state_cv.release()

            if result is not None:
                return result, 0, "fake"
            else:
                return "success", 0, "fake"

        return emit_response

    def captured_request(self):
        """Returns the last request that was passed into ``_send_events`` by the CopyingManager, or None if there
        wasn't any.

        This will also reset the captured request to None so the returned request won't be returned twice.

        @return: The last request
        @rtype: AddEventsRequest
        """
        self.__test_state_cv.acquire()
        try:
            result = self.__captured_request
            self.__captured_request = None
            return result
        finally:
            self.__test_state_cv.release()

    def set_response(self, status_message):
        """Sets the status_message to return as the response for the next AddEventsRequest.

        @param status_message: The status message
        @type status_message: str
        """
        self.__test_state_cv.acquire()
        self.__pending_response = status_message
        self.__test_state_cv.release()

    def __block_if_should_stop_at(self, current_point):
        """Invoked by the CopyManager thread to report it has transitioned to the specified state and will block if
        `run_and_stop_at` has been invoked with `current_point` as the stopping point.

        @param current_point: The point reached by the CopyingManager thread, only valid values are
            `SLEEPING`, `SENDING`, and `RESPONDING`.
        @type current_point: str
        """
        # If we are passing through the required_transition state, consume it to signal we have accomplished
        # the transition.
        if current_point == self.__test_required_transition:
            self.__test_required_transition = None

        # Block if it has been requested that we block here.  Note, __test_stop_state can only be:
        # 'all'  -- indicating it should stop at the first state it sees.
        # None -- indicating the test is shutting down and the CopyingManger thread should just run until it finishes
        # One of `SLEEPING`, `SENDING`, and `RESPONDING` -- indicating where we should next block the CopyingManager.
        start_time = time.time()
        while (
            self.__test_stop_state == "all" or current_point == self.__test_stop_state
        ):
            self.__test_is_stopped = True
            if self.__test_required_transition is not None:
                raise AssertionError(
                    "Stopped at %s state but did not transition through %s"
                    % (current_point, self.__test_required_transition)
                )
            # This notifies any threads waiting in the `run_and_stop_at` method.  They would be blocking waiting for
            # the CopyingManager thread to stop at this point.
            self.__test_state_cv.notifyAll()
            # We need to wait until some other state is set as the stop state.  The `notifyAll` in `run_and_stop_at`
            # method will wake us up.
            self.__test_state_cv_wait_with_timeout(start_time)

        self.__test_is_stopped = False

    def run_and_stop_at(self, stopping_at, required_transition_state=None):
        """Invoked by the testing thread to indicate the CopyingManager thread should run and keep running until
        it enters the specified state.  If `required_transition_state` is specified, then the CopyingManager thread
        must transition through the specified state before it stops, otherwise an AssertionError will be raised.

        Note, if the CopyingManager thread is already stopping in the `stopping_at` thread, then this call will
        immediately return.  It does not wait for the next occurrence of that state.

        @param stopping_at: The state to stop at.  Only valid values are `SLEEPING`, `SENDING`, `RESPONDING`
        @param required_transition_state: If not None, requires that the CopyingManager transitions through the
            specified state before it gets to `stopping_at`.  Otherwise an AssertionError will be thrown.
              Only valid values are `SLEEPING`, `SENDING`, `RESPONDING`

        @type stopping_at: str
        @type required_transition_state: str or None
        """
        self.__test_state_cv.acquire()
        try:
            # Just to avoid mistakes in testing, make sure we successfully consumed any require transitions before
            # we tell it to stop anywhere else.
            if self.__test_required_transition is not None:
                raise AssertionError(
                    "Setting new stop state %s with pending required transition %s"
                    % (stopping_at, self.__test_required_transition)
                )
            # If we are already in the required_transition_state, consume it.
            if (
                self.__test_is_stopped
                and self.__test_stop_state == required_transition_state
            ):
                self.__test_required_transition = None
            else:
                self.__test_required_transition = required_transition_state

            if self.__test_is_stopped and self.__test_stop_state == stopping_at:
                return

            self.__test_stop_state = stopping_at
            self.__test_is_stopped = False
            # This will wake up threads in `__block_if_should_stop_at` which are waiting for a new stopping point.
            self.__test_state_cv.notifyAll()

            start_time = time.time()
            # Wait until we get to this point.
            while not self.__test_is_stopped:
                # This will be woken up by the notify in `__block_if_should_stop_at` method.
                self.__test_state_cv_wait_with_timeout(start_time)
        finally:
            self.__test_state_cv.release()

    def __test_state_cv_wait_with_timeout(self, start_time):
        """Waits on the `__test_state_cv` condition variable, but will also throw an AssertionError if the wait
        time exceeded the `start_time` plus `WAIT_TIMEOUT`.

        @param start_time:  The start time when we first began waiting on this condition, in seconds past epoch.
        @type start_time: Number
        """
        deadline = start_time + TestableCopyingManager.WAIT_TIMEOUT
        self.__test_state_cv.wait(timeout=(deadline - time.time()) + 0.5)
        if time.time() > deadline:
            raise AssertionError(
                "Deadline exceeded while waiting on condition variable"
            )

    def stop_manager(self, wait_on_join=True, join_timeout=5):
        """Stops the manager's thread.

        @param wait_on_join:  Whether or not to wait on thread to finish.
        @param join_timeout:  The number of seconds to wait on the join.
        @type wait_on_join: bool
        @type join_timeout: float
        @return:
        @rtype:
        """
        # We need to do some extra work here in case the CopyingManager thread is currently in a blocked state.
        # We need to tell it to keep running.
        self.__test_state_cv.acquire()
        self.__test_stop_state = None
        self.__test_state_cv.notifyAll()
        self.__test_state_cv.release()

        CopyingManager.stop_manager(
            self, wait_on_join=wait_on_join, join_timeout=join_timeout
        )

    class TestController(object):
        """Used to control the TestableCopyingManager.

        Its main role is to tell the manager thread when to unblock and how far to run.
        """

<<<<<<< HEAD
        def __init__(self, copying_manager, auto_start=True):
=======
        def __init__(self, copying_manager):
>>>>>>> 8726d6c2
            self.__copying_manager = copying_manager
            if auto_start:
                copying_manager.start_manager(dict(fake_client=True))
                # To do a proper initialization where the copying manager has scanned the current log file and is ready
                # for the next loop, we let it go all the way through the loop once and wait in the sleeping state.
                copying_manager.run_and_stop_at(TestableCopyingManager.SLEEPING)

        def perform_scan(self):
            """Tells the CopyingManager thread to go through the process loop until far enough where it has performed
            the scan of the file system looking for new bytes in the log file.

            At this point, the CopyingManager should have a request ready to be sent.
            """
            # We guarantee it has scanned by making sure it has gone from sleeping to sending.
            self.__copying_manager.run_and_stop_at(
                TestableCopyingManager.SENDING,
                required_transition_state=TestableCopyingManager.SLEEPING,
            )

        def perform_pipeline_scan(self):
            """Tells the CopyingManager thread to advance far enough where it has performed the file system scan
            for the pipelined AddEventsRequest, if the manager is configured to send one..

            This is only valid to call immediately after a ``perform_scan``
            """
            # We guarantee it has done the pipeline scan by making sure it has gone through responding to sending.
            self.__copying_manager.run_and_stop_at(
                TestableCopyingManager.RESPONDING,
                required_transition_state=TestableCopyingManager.SENDING,
            )

        def wait_for_rpc(self):
            """Tells the CopyingManager thread to advance to the point where it has emulated sending an RPC.

            @return:  A tuple containing the AddEventsRequest that was sent by the CopyingManager and a function that
                when invoked will return the passed in status message as the response to the AddEventsRequest.
            @rtype: (AddEventsRequest, func)
            """
            self.__copying_manager.run_and_stop_at(TestableCopyingManager.RESPONDING)
            request = self.__copying_manager.captured_request()

            def send_response(status_message):
                self.__copying_manager.set_response(status_message)
                self.__copying_manager.run_and_stop_at(TestableCopyingManager.SLEEPING)

            return request, send_response

        def stop(self):
            self.__copying_manager.stop_manager()


class FakeMonitor(object):
    def __init__(self, monitor_log_config):
        self.module_name = "fake_monitor"
        self.log_config = monitor_log_config

    def set_log_watcher(self, log_watcher):
        pass

    def get_extra_server_attributes(self):
        return None


class FakeMonitor1(object):
    order = 0

    def __init__(self, monitor_log_config, id=None, attribute_key="extra_attrib"):
        self.id = id
        self.module_name = "fake_monitor_%s" % id
        self.log_config = monitor_log_config
        self.access_order = None
        self.attribute_key = attribute_key

    def set_log_watcher(self, log_watcher):
        pass

    @property
    def attribute_value(self):
        return "VALUE_%s" % self.id

    def get_extra_server_attributes(self):
        self.access_order = FakeMonitor1.order
        FakeMonitor1.order += 1
        return {self.attribute_key: self.attribute_value}<|MERGE_RESOLUTION|>--- conflicted
+++ resolved
@@ -284,7 +284,6 @@
 
         log_config = {"path": path}
 
-<<<<<<< HEAD
         path2 = os.path.join(self._log_dir, "newlog2.log")
         self.append_log_lines(path2, "line1\n")
 
@@ -292,7 +291,7 @@
             "path": path2
         }
 
-        self._manager.add_log_config('unittest', log_config)
+        self._manager.add_log_config("unittest", log_config)
         self._manager.add_log_config('unittest', log_config2)
         self.fake_scan()
         matchers = self._manager.log_matchers
@@ -300,22 +299,12 @@
         self.assertEquals(path, matchers[0].log_path)
         self.assertEquals(path2, matchers[1].log_path)
 
-        self._manager.remove_log_path('unittest', path)
+        self._manager.remove_log_path("unittest", path)
         matchers = self._manager.log_matchers
         self.assertEquals(1, len(matchers))
 
         self._manager.remove_log_path('unittest', path2)
         matchers = self._manager.log_matchers
-=======
-        self._manager.add_log_config("unittest", log_config)
-        self.fake_scan()
-        matchers = self._manager.log_matchers
-        self.assertEquals(1, len(matchers))
-        self.assertEquals(path, matchers[0].log_path)
-
-        self._manager.remove_log_path("unittest", path)
-        matchers = self._manager.log_matchers
->>>>>>> 8726d6c2
         self.assertEquals(0, len(matchers))
 
     def test_add_after_remove(self):
@@ -1062,20 +1051,12 @@
     def __was_pipelined(self, request):
         return "pipelined=1.0" in request.get_timing_data()
 
-<<<<<<< HEAD
     def __create_test_instance(self, use_pipelining=False, root_dir=None, auto_start=True):
         if root_dir is None:
             root_dir = tempfile.mkdtemp()
-        config_dir = os.path.join(root_dir, 'config')
-        data_dir = os.path.join(root_dir, 'data')
-        log_dir = os.path.join(root_dir, 'log')
-=======
-    def __create_test_instance(self, use_pipelining=False):
-        tmp_dir = tempfile.mkdtemp()
-        config_dir = os.path.join(tmp_dir, "config")
-        data_dir = os.path.join(tmp_dir, "data")
-        log_dir = os.path.join(tmp_dir, "log")
->>>>>>> 8726d6c2
+        config_dir = os.path.join(root_dir, "config")
+        data_dir = os.path.join(root_dir, "data")
+        log_dir = os.path.join(root_dir, "log")
 
         if not os.path.exists(data_dir):
             os.mkdir(data_dir)
@@ -1084,26 +1065,16 @@
         if not os.path.exists(log_dir):
             os.mkdir(log_dir)
 
-<<<<<<< HEAD
-        self.__test_log_file = os.path.join(root_dir, 'test.log')
+        self.__test_log_file = os.path.join(root_dir, "test.log")
 
         if not os.path.exists(self.__test_log_file):
-            fp = open(self.__test_log_file, 'w')
+            fp = open(self.__test_log_file, "w")
             fp.close()
 
-        config_file = os.path.join(config_dir, 'agentConfig.json')
-        config_fragments_dir = os.path.join(config_dir, 'configs.d')
+        config_file = os.path.join(config_dir, "agentConfig.json")
+        config_fragments_dir = os.path.join(config_dir, "configs.d")
         if not os.path.exists(config_fragments_dir):
             os.makedirs(config_fragments_dir)
-=======
-        self.__test_log_file = os.path.join(tmp_dir, "test.log")
-        fp = open(self.__test_log_file, "w")
-        fp.close()
-
-        config_file = os.path.join(config_dir, "agentConfig.json")
-        config_fragments_dir = os.path.join(config_dir, "configs.d")
-        os.makedirs(config_fragments_dir)
->>>>>>> 8726d6c2
 
         logs_json_array = JsonArray()
         logs_json_array.add(JsonObject(path=self.__test_log_file))
@@ -1112,25 +1083,13 @@
         if use_pipelining:
             pipeline_threshold = 0.0
 
-<<<<<<< HEAD
         if not os.path.exists(config_file):
-            fp = open(config_file, 'w')
-            fp.write(json_lib.serialize(JsonObject(api_key='fake', logs=logs_json_array,
-                                                   pipeline_threshold=pipeline_threshold)))
+            fp = open(config_file, "w")
+            fp.write(json_lib.serialize(JsonObject(api_key="fake", logs=logs_json_array,
+                                                   pipeline_threshold=pipeline_threshold,
+                )
+            ))
             fp.close()
-=======
-        fp = open(config_file, "w")
-        fp.write(
-            json_lib.serialize(
-                JsonObject(
-                    api_key="fake",
-                    logs=logs_json_array,
-                    pipeline_threshold=pipeline_threshold,
-                )
-            )
-        )
-        fp.close()
->>>>>>> 8726d6c2
 
         default_paths = DefaultPaths(log_dir, config_file, data_dir)
 
@@ -1412,11 +1371,7 @@
         Its main role is to tell the manager thread when to unblock and how far to run.
         """
 
-<<<<<<< HEAD
         def __init__(self, copying_manager, auto_start=True):
-=======
-        def __init__(self, copying_manager):
->>>>>>> 8726d6c2
             self.__copying_manager = copying_manager
             if auto_start:
                 copying_manager.start_manager(dict(fake_client=True))
