# Copyright 2014 Scalyr Inc.
#
# Licensed under the Apache License, Version 2.0 (the "License");
# you may not use this file except in compliance with the License.
# You may obtain a copy of the License at
#
#   http://www.apache.org/licenses/LICENSE-2.0
#
# Unless required by applicable law or agreed to in writing, software
# distributed under the License is distributed on an "AS IS" BASIS,
# WITHOUT WARRANTIES OR CONDITIONS OF ANY KIND, either express or implied.
# See the License for the specific language governing permissions and
# limitations under the License.
# ------------------------------------------------------------------------
#
# author: Steven Czerwinski <czerwin@scalyr.com>

__author__ = "czerwin@scalyr.com"

import os
import tempfile
from mock import patch, Mock

from scalyr_agent.configuration import Configuration, BadConfiguration
from scalyr_agent.config_util import (
    parse_array_of_strings,
    convert_config_param,
    get_config_from_env,
)
from scalyr_agent.json_lib import JsonObject, JsonArray
from scalyr_agent.json_lib.objects import (
    ArrayOfStrings,
    SpaceAndCommaSeparatedArrayOfStrings,
)
from scalyr_agent.platform_controller import DefaultPaths

from scalyr_agent.test_base import ScalyrTestCase

<<<<<<< HEAD
from scalyr_agent.builtin_monitors.journald_utils import (
    LogConfigManager,
    JournaldLogFormatter,
)
=======
import scalyr_agent.util as scalyr_util
>>>>>>> 525e2ac9


class TestConfigurationBase(ScalyrTestCase):
    def setUp(self):
        super(TestConfigurationBase, self).setUp()
        self.original_os_env = dict([(k, v) for k, v in os.environ.iteritems()])
        self._config_dir = tempfile.mkdtemp()
        self._config_file = os.path.join(self._config_dir, "agent.json")
        self._config_fragments_dir = os.path.join(self._config_dir, "agent.d")
        os.makedirs(self._config_fragments_dir)
        for key in os.environ.keys():
            if "scalyr" in key.lower():
                del os.environ[key]

    def tearDown(self):
        """Restore the pre-test os environment"""
        os.environ.clear()
        os.environ.update(self.original_os_env)

    def __convert_separators(self, contents):
        """Recursively converts all path values for fields in a JsonObject that end in 'path'.

        If this is a JsonArray, iterators over the elements.
        @param contents: The contents to convert in a valid Json atom (JsonObject, JsonArray, or primitive)
        @return: The passed in object.
        """
        contents_type = type(contents)
        if contents_type is dict or contents_type is JsonObject:
            for key in contents:
                value = contents[key]
                value_type = type(value)
                if key.endswith("path") and (
                    value_type is str or value_type is unicode
                ):
                    contents[key] = self.convert_path(contents[key])
                elif value_type in (dict, JsonObject, list, JsonArray):
                    self.__convert_separators(value)
        elif contents_type is list or contents_type is JsonArray:
            for i in range(len(contents)):
                self.__convert_separators(contents[i])
        return contents

    def _write_file_with_separator_conversion(self, contents):
        contents = scalyr_util.json_encode(
            self.__convert_separators(
                scalyr_util.json_scalyr_config_decode(contents)
            ).to_dict()
        )

        fp = open(self._config_file, "w")
        fp.write(contents)
        fp.close()

    def _write_config_fragment_file_with_separator_conversion(
        self, file_path, contents
    ):
        contents = scalyr_util.json_encode(
            self.__convert_separators(
                scalyr_util.json_scalyr_config_decode(contents)
            ).to_dict()
        )

        full_path = os.path.join(self._config_fragments_dir, file_path)
        fp = open(full_path, "w")
        fp.write(contents)
        fp.close()

    class LogObject(object):
        def __init__(self, config):
            self.config = config
            self.log_path = config["path"]

    class MonitorObject(object):
        def __init__(self, config):
            self.module_name = config["module"]
            self.config = config
            self.log_config = {"path": self.module_name.split(".")[-1] + ".log"}

    def _create_test_configuration_instance(self, logger=None):
        """Creates an instance of a Configuration file for testing.

        @return:  The test instance
        @rtype: Configuration
        """
        default_paths = DefaultPaths(
            self.convert_path("/var/log/scalyr-agent-2"),
            self.convert_path("/etc/scalyr-agent-2/agent.json"),
            self.convert_path("/var/lib/scalyr-agent-2"),
        )

        return Configuration(self._config_file, default_paths, logger)

    # noinspection PyPep8Naming
    def assertPathEquals(self, actual_path, expected_path):
        """Similar to `assertEquals` but the expected path is converted to the underlying system's dir separators
        before comparison.

        @param actual_path:  The actual path.  This should already be using the correct separator characters.
        @param expected_path:  The expected path.  This should use `/`'s as the separator character.  It will be
            converted to this system's actual separators.

        @type actual_path: str
        @type expected_path: str
        """
        self.assertEquals(actual_path, self.convert_path(expected_path))

    def make_path(self, parent_directory, path):
        """Returns the full path created by joining path to parent_directory.

        This method is a convenience function because it allows path to use forward slashes
        to separate path components rather than the platform's separator character.

        @param parent_directory: The parent directory. This argument must use the system's separator character. This may
            be None if path is relative to the current working directory.
        @param path: The path to add to parent_directory. This should use forward slashes as the separator character,
            regardless of the platform's character.

        @return:  The path created by joining the two with using the system's separator character.
        """
        if parent_directory is None and os.path.sep == "/":
            return path

        if parent_directory is None:
            result = ""
        elif path.startswith("/"):
            result = ""
        else:
            result = parent_directory

        for path_part in path.split("/"):
            if len(path_part) > 0:
                result = os.path.join(result, path_part)

        if os.path.sep == "\\":
            result = "C:\\%s" % result
        return result

    def convert_path(self, path):
        """Converts the forward slashes in path to the platform's separator and returns the value.

        @param path: The path to convert. This should use forward slashes as the separator character, regardless of the
            platform's character.

        @return: The path created by converting the forward slashes to the platform's separator.
        """
        return self.make_path(None, path)


class TestConfiguration(TestConfigurationBase):
    def test_basic_case(self):
        self._write_file_with_separator_conversion(
            """ {
            api_key: "hi there",
            logs: [ { path:"/var/log/tomcat6/access.log"} ]
          }
        """
        )
        config = self._create_test_configuration_instance()
        config.parse()
        self.assertEquals(config.api_key, "hi there")
        self.assertPathEquals(config.agent_log_path, "/var/log/scalyr-agent-2")
        self.assertPathEquals(config.agent_data_path, "/var/lib/scalyr-agent-2")
        self.assertEquals(config.additional_monitor_module_paths, "")
        self.assertEquals(config.config_directory, self._config_fragments_dir)
        self.assertEquals(config.implicit_metric_monitor, True)
        self.assertEquals(config.implicit_agent_log_collection, True)
        self.assertFalse(config.use_unsafe_debugging)
        self.assertEquals(config.scalyr_server, "https://agent.scalyr.com")
        self.assertEquals(len(config.server_attributes), 1)
        self.assertTrue("serverHost" in config.server_attributes)

        self.assertEquals(config.global_monitor_sample_interval, 30.0)

        self.assertEquals(config.max_allowed_request_size, 1 * 1024 * 1024)
        self.assertEquals(config.min_allowed_request_size, 100 * 1024)

        self.assertEquals(config.min_request_spacing_interval, 1.0)
        self.assertEquals(config.max_request_spacing_interval, 5.0)

        self.assertEquals(config.high_water_bytes_sent, 100 * 1024)
        self.assertEquals(config.high_water_request_spacing_adjustment, 0.6)
        self.assertEquals(config.low_water_bytes_sent, 20 * 1024)
        self.assertEquals(config.low_water_request_spacing_adjustment, 1.5)

        self.assertEquals(config.failure_request_spacing_adjustment, 1.5)
        self.assertEquals(config.request_too_large_adjustment, 0.5)
        self.assertEquals(config.debug_level, 0)
        self.assertEquals(config.request_deadline, 60.0)

        self.assertEquals(config.max_line_size, 9900)
        self.assertEquals(config.max_log_offset_size, 5 * 1024 * 1024)
        self.assertEquals(config.max_existing_log_offset_size, 100 * 1024 * 1024)
        self.assertEquals(config.max_sequence_number, 1024 ** 4)
        self.assertEquals(config.line_completion_wait_time, 5)
        self.assertEquals(config.read_page_size, 64 * 1024)
        self.assertEquals(config.copy_staleness_threshold, 15 * 60)
        self.assertEquals(config.log_deletion_delay, 10 * 60)

        self.assertEquals(config.max_new_log_detection_time, 1 * 60)

        self.assertEquals(config.copying_thread_profile_interval, 0)
        self.assertEquals(
            config.copying_thread_profile_output_path, "/tmp/copying_thread_profiles_"
        )

        self.assertTrue(config.ca_cert_path.endswith("ca_certs.crt"))
        self.assertTrue(config.verify_server_certificate)
        self.assertFalse(config.debug_init)
        self.assertFalse(config.pidfile_advanced_reuse_guard)
        self.assertFalse(config.strip_domain_from_default_server_host)

        self.assertEquals(config.pipeline_threshold, 1.1)

        self.assertEquals(len(config.log_configs), 2)
        self.assertPathEquals(
            config.log_configs[0].get_string("path"), "/var/log/tomcat6/access.log"
        )
        self.assertEquals(
            config.log_configs[0].get_json_object("attributes"), JsonObject()
        )
        self.assertEquals(
            config.log_configs[0].get_json_array("sampling_rules"), JsonArray()
        )
        self.assertEquals(
            config.log_configs[0].get_json_array("redaction_rules"), JsonArray()
        )
        self.assertPathEquals(
            config.log_configs[1].get_string("path"),
            "/var/log/scalyr-agent-2/agent.log",
        )
        self.assertFalse(config.log_configs[0].get_bool("ignore_stale_files"))
        self.assertEquals(
            config.log_configs[0].get_float("staleness_threshold_secs"), 300
        )

        self.assertEquals(len(config.monitor_configs), 0)
        self.assertIsNone(config.network_proxies)

    def test_empty_config(self):
        self._write_file_with_separator_conversion(
            """ {
            api_key: "hi there"
          }
        """
        )

        config = self._create_test_configuration_instance()
        config.parse()
        self.assertEquals(config.api_key, "hi there")
        self.assertEquals(len(config.log_configs), 1)

        self.assertPathEquals(
            config.log_configs[0].get_string("path"),
            "/var/log/scalyr-agent-2/agent.log",
        )

    def test_overriding_basic_settings(self):
        self._write_file_with_separator_conversion(
            """ {
            api_key: "hi there",
            agent_log_path: "/var/silly1",
            agent_data_path: "/var/silly2",
            additional_monitor_module_paths: "silly3",
            config_directory: "silly4",
            implicit_metric_monitor: false,
            implicit_agent_log_collection: false,
            use_unsafe_debugging: true,
            allow_http: true,
            scalyr_server: "noland.scalyr.com",
            global_monitor_sample_interval: 60.0,
            max_allowed_request_size: 2000000,
            min_allowed_request_size: 7000,
            min_request_spacing_interval: 2.0,
            max_request_spacing_interval: 10.0,
            high_water_bytes_sent: 50000,
            low_water_bytes_sent: 5000,
            high_water_request_spacing_adjustment: 2.0,
            low_water_request_spacing_adjustment: -1.0,
            failure_request_spacing_adjustment: 2.0,
            request_too_large_adjustment: 0.75,
            debug_level: 1,
            request_deadline: 30.0,
            server_attributes: { region: "us-east" },
            ca_cert_path: "/var/lib/foo.pem",
            verify_server_certificate: false,
            pipeline_threshold: 0.5,
            strip_domain_from_default_server_host: true,
            max_line_size: 1024,
            max_log_offset_size: 1048576,
            max_existing_log_offset_size: 2097152,
            max_sequence_number: 1024,
            line_completion_wait_time: 120,
            read_page_size: 3072,
            copy_staleness_threshold: 240,
            log_deletion_delay: 300,
            debug_init: true,
            pidfile_advanced_reuse_guard: true,

            max_new_log_detection_time: 120,

            copying_thread_profile_interval: 2,
            copying_thread_profile_output_path: "/tmp/some_profiles",

            http_proxy: "http://foo.com",
            https_proxy: "https://bar.com",

            logs: [ { path: "/var/log/tomcat6/access.log", ignore_stale_files: true} ],
            journald_logs: [ { journald_unit: ".*", parser: "journald_catchall" } ]
          }
        """
        )
        config = self._create_test_configuration_instance()
        config.parse()
        self.assertEquals(config.api_key, "hi there")
        self.assertPathEquals(config.agent_log_path, "/var/silly1")
        self.assertPathEquals(config.agent_data_path, "/var/silly2")
        self.assertEquals(config.additional_monitor_module_paths, "silly3")
        self.assertEquals(
            config.config_directory, os.path.join(self._config_dir, "silly4")
        )
        self.assertEquals(config.implicit_metric_monitor, False)
        self.assertEquals(config.implicit_agent_log_collection, False)
        self.assertTrue(config.use_unsafe_debugging)
        self.assertEquals(config.scalyr_server, "noland.scalyr.com")
        self.assertEquals(len(config.server_attributes), 2)
        self.assertEquals(config.server_attributes["region"], "us-east")

        self.assertEquals(config.global_monitor_sample_interval, 60.0)

        self.assertEquals(config.max_allowed_request_size, 2000000)
        self.assertEquals(config.min_allowed_request_size, 7000)

        self.assertEquals(config.min_request_spacing_interval, 2.0)
        self.assertEquals(config.max_request_spacing_interval, 10.0)

        self.assertEquals(config.high_water_bytes_sent, 50000)
        self.assertEquals(config.high_water_request_spacing_adjustment, 2.0)
        self.assertEquals(config.low_water_bytes_sent, 5000)
        self.assertEquals(config.low_water_request_spacing_adjustment, -1.0)

        self.assertEquals(config.max_line_size, 1 * 1024)
        self.assertEquals(config.max_log_offset_size, 1 * 1024 * 1024)
        self.assertEquals(config.max_existing_log_offset_size, 2 * 1024 * 1024)
        self.assertEquals(config.max_sequence_number, 1 * 1024)
        self.assertEquals(config.line_completion_wait_time, 2 * 60)
        self.assertEquals(config.read_page_size, 3 * 1024)
        self.assertEquals(config.copy_staleness_threshold, 4 * 60)
        self.assertEquals(config.log_deletion_delay, 5 * 60)

        self.assertEquals(config.copying_thread_profile_interval, 2)
        self.assertEquals(
            config.copying_thread_profile_output_path, "/tmp/some_profiles"
        )

        self.assertEquals(config.max_new_log_detection_time, 2 * 60)
        self.assertTrue(config.strip_domain_from_default_server_host)

        self.assertEquals(config.pipeline_threshold, 0.5)

        self.assertEquals(config.failure_request_spacing_adjustment, 2.0)
        self.assertEquals(config.request_too_large_adjustment, 0.75)
        self.assertEquals(config.debug_level, 1)
        self.assertEquals(config.request_deadline, 30.0)
        self.assertPathEquals(config.ca_cert_path, "/var/lib/foo.pem")
        self.assertFalse(config.verify_server_certificate)
        self.assertTrue(config.debug_init)
        self.assertTrue(config.pidfile_advanced_reuse_guard)

        self.assertTrue(config.log_configs[0].get_bool("ignore_stale_files"))
        self.assertEqual(
            config.network_proxies,
            {"http": "http://foo.com", "https": "https://bar.com"},
        )

        self.assertEqual(
            config.journald_log_configs[0].get_string("parser"), "journald_catchall"
        )

    def test_missing_api_key(self):
        self._write_file_with_separator_conversion(
            """ {
            logs: [ { path:"/var/log/tomcat6/access.log"} ]
          }
        """
        )

        config = self._create_test_configuration_instance()
        self.assertRaises(BadConfiguration, config.parse)

    def test_force_https_no_scheme(self):
        self._write_file_with_separator_conversion(
            """ {
            api_key: "hi there",
            scalyr_server: "agent.scalyr.com",
          }
        """
        )
        config = self._create_test_configuration_instance()
        config.parse()
        self.assertEqual("https://agent.scalyr.com", config.scalyr_server)

    def test_force_https_http(self):
        self._write_file_with_separator_conversion(
            """ {
            api_key: "hi there",
            scalyr_server: "http://agent.scalyr.com",
          }
        """
        )
        config = self._create_test_configuration_instance()
        config.parse()
        self.assertEqual("https://agent.scalyr.com", config.scalyr_server)

    def test_force_https_https(self):
        self._write_file_with_separator_conversion(
            """ {
            api_key: "hi there",
            scalyr_server: "https://agent.scalyr.com",
          }
        """
        )
        config = self._create_test_configuration_instance()
        config.parse()
        self.assertEqual("https://agent.scalyr.com", config.scalyr_server)

    def test_force_https_leading_whitespace(self):
        self._write_file_with_separator_conversion(
            """ {
            api_key: "hi there",
            scalyr_server: "  http://agent.scalyr.com",
          }
        """
        )
        config = self._create_test_configuration_instance()
        config.parse()
        self.assertEqual("https://agent.scalyr.com", config.scalyr_server)

    def test_allow_http(self):
        self._write_file_with_separator_conversion(
            """ {
            api_key: "hi there",
            allow_http: true,
            scalyr_server: "http://agent.scalyr.com",
          }
        """
        )
        config = self._create_test_configuration_instance()
        config.parse()
        self.assertEqual("http://agent.scalyr.com", config.scalyr_server)

    def test_non_string_value(self):
        self._write_file_with_separator_conversion(
            """ {
            api_key: "hi there",
            agent_log_path: [ "hi" ],
          }
        """
        )
        config = self._create_test_configuration_instance()
        self.assertRaises(BadConfiguration, config.parse)

    def test_non_json_attributes(self):
        self._write_file_with_separator_conversion(
            """ {
            api_key: "hi there",
            server_attributes: [ "hi" ],
          }
        """
        )
        config = self._create_test_configuration_instance()
        self.assertRaises(BadConfiguration, config.parse)

    def test_non_string_attribute_values(self):
        self._write_file_with_separator_conversion(
            """ {
            api_key: "hi there",
            server_attributes: { hi: [ 1 ] },
          }
        """
        )
        config = self._create_test_configuration_instance()
        self.assertRaises(BadConfiguration, config.parse)

    def test_non_bool_value(self):
        self._write_file_with_separator_conversion(
            """ {
            api_key: "hi there",
            implicit_metric_monitor: [ 1 ],
          }
        """
        )
        config = self._create_test_configuration_instance()
        self.assertRaises(BadConfiguration, config.parse)

    def test_no_https_proxy(self):
        self._write_file_with_separator_conversion(
            """ {
            api_key: "hi there",
            http_proxy: "http://bar.com",
          }
        """
        )
        config = self._create_test_configuration_instance()
        config.parse()
        self.assertEqual(config.network_proxies, {"http": "http://bar.com"})

    def test_no_http_proxy(self):
        self._write_file_with_separator_conversion(
            """ {
            api_key: "hi there",
            https_proxy: "https://bar.com",
          }
        """
        )
        config = self._create_test_configuration_instance()
        config.parse()
        self.assertEqual(config.network_proxies, {"https": "https://bar.com"})

    def test_sampling_rules(self):
        self._write_file_with_separator_conversion(
            """ {
            api_key: "hi there",
            logs: [ {
              path:"/var/log/tomcat6/access.log",
              sampling_rules: [ { match_expression: "INFO", sampling_rate: 0},
                                { match_expression: ".*error.*=foo", sampling_rate: 0.2 } ],
            }]
          }
        """
        )
        config = self._create_test_configuration_instance()
        config.parse()

        self.assertEquals(len(config.log_configs), 2)
        sampling_rules = config.log_configs[0].get_json_array("sampling_rules")
        self.assertEquals(len(sampling_rules), 2)
        self.assertEquals(
            sampling_rules.get_json_object(0).get_string("match_expression"), "INFO"
        )
        self.assertEquals(
            sampling_rules.get_json_object(0).get_float("sampling_rate"), 0
        )
        self.assertEquals(
            sampling_rules.get_json_object(1).get_string("match_expression"),
            ".*error.*=foo",
        )
        self.assertEquals(
            sampling_rules.get_json_object(1).get_float("sampling_rate"), 0.2
        )

    def test_bad_sampling_rules(self):
        # Missing match_expression.
        self._write_file_with_separator_conversion(
            """ {
            api_key: "hi there",
            logs: [ {
              path:"/var/log/tomcat6/access.log",
              sampling_rules: [ { sampling_rate: 0} ]
          }] }
        """
        )
        config = self._create_test_configuration_instance()
        self.assertRaises(BadConfiguration, config.parse)

        # Bad regular expression.
        self._write_file_with_separator_conversion(
            """ {
            api_key: "hi there",
            logs: [ {
              path:"/var/log/tomcat6/access.log",
              sampling_rules: [ { match_expression: "[a", sampling_rate: 0} ]
          }] }
        """
        )
        config = self._create_test_configuration_instance()
        self.assertRaises(BadConfiguration, config.parse)

        # Missing sampling.
        self._write_file_with_separator_conversion(
            """ {
            api_key: "hi there",
            logs: [ {
              path:"/var/log/tomcat6/access.log",
              sampling_rules: [ { match_expression: "INFO"} ]
          }] }
        """
        )
        config = self._create_test_configuration_instance()
        self.assertRaises(BadConfiguration, config.parse)

        # Not number for percentage.
        self._write_file_with_separator_conversion(
            """ {
            api_key: "hi there",
            logs: [ {
              path:"/var/log/tomcat6/access.log",
              sampling_rules: [ { match_expression: "INFO", sampling_rate: true} ]
          }] }
        """
        )
        config = self._create_test_configuration_instance()
        self.assertRaises(BadConfiguration, config.parse)

        # Bad percentage.
        self._write_file_with_separator_conversion(
            """ {
            api_key: "hi there",
            logs: [ {
              path:"/var/log/tomcat6/access.log",
              sampling_rules: [ { match_expression: "INFO", sampling_rate: 2.0} ]
          }] }
        """
        )
        config = self._create_test_configuration_instance()
        self.assertRaises(BadConfiguration, config.parse)

    def test_redaction_rules(self):
        self._write_file_with_separator_conversion(
            """ {
            api_key: "hi there",
            logs: [ {
              path:"/var/log/tomcat6/access.log",
              redaction_rules: [ { match_expression: "password=", replacement: "password=foo"},
                                 { match_expression: "password=.*", replacement: "password=foo"},
                                 { match_expression: "password=" },
              ],
            }]
          }
        """
        )
        config = self._create_test_configuration_instance()
        config.parse()

        self.assertEquals(len(config.log_configs), 2)
        redaction_rules = config.log_configs[0].get_json_array("redaction_rules")
        self.assertEquals(len(redaction_rules), 3)
        self.assertEquals(
            redaction_rules.get_json_object(0).get_string("match_expression"),
            "password=",
        )
        self.assertEquals(
            redaction_rules.get_json_object(0).get_string("replacement"), "password=foo"
        )
        self.assertEquals(
            redaction_rules.get_json_object(1).get_string("match_expression"),
            "password=.*",
        )
        self.assertEquals(
            redaction_rules.get_json_object(1).get_string("replacement"), "password=foo"
        )
        self.assertEquals(
            redaction_rules.get_json_object(2).get_string("match_expression"),
            "password=",
        )
        self.assertEquals(
            redaction_rules.get_json_object(2).get_string("replacement"), ""
        )

    def test_bad_redaction_rules(self):
        # Missing match expression.
        self._write_file_with_separator_conversion(
            """ {
            api_key: "hi there",
            logs: [ {
              path:"/var/log/tomcat6/access.log",
              redaction_rules: [ { replacement: "password=foo"} ],
            }] }
        """
        )
        config = self._create_test_configuration_instance()
        self.assertRaises(BadConfiguration, config.parse)

        # Match expression is not a regexp.
        self._write_file_with_separator_conversion(
            """ {
            api_key: "hi there",
            logs: [ {
              path:"/var/log/tomcat6/access.log",
              redaction_rules: [ { match_expression: "[a" } ],
            }] }
        """
        )
        config = self._create_test_configuration_instance()
        self.assertRaises(BadConfiguration, config.parse)

        # Replacement is not a string.
        self._write_file_with_separator_conversion(
            """ {
            api_key: "hi there",
            logs: [ {
              path:"/var/log/tomcat6/access.log",
              redaction_rules: [ { match_expression: "a", replacement: [ true ] } ],
            }] }
        """
        )
        config = self._create_test_configuration_instance()
        self.assertRaises(BadConfiguration, config.parse)

    def test_configuration_directory(self):
        self._write_file_with_separator_conversion(
            """ { api_key: "hi there"
            logs: [ { path:"/var/log/tomcat6/access.log" }],
            server_attributes: {  serverHost:"foo.com" }
          }
        """
        )

        self._write_config_fragment_file_with_separator_conversion(
            "nginx.json",
            """ {
           logs: [ { path: "/var/log/nginx/access.log" } ],
           server_attributes: { webServer:"true"}
          }
        """,
        )

        self._write_config_fragment_file_with_separator_conversion(
            "apache.json",
            """ {
           logs: [ { path: "/var/log/apache/access.log" } ]
          }
        """,
        )

        config = self._create_test_configuration_instance()
        config.parse()

        self.assertEquals(len(config.additional_file_paths), 2)
        additional_paths = list(config.additional_file_paths)
        additional_paths.sort()
        self.assertTrue(additional_paths[0].endswith("apache.json"))
        self.assertTrue(additional_paths[1].endswith("nginx.json"))

        self.assertEquals(len(config.log_configs), 4)
        self.assertPathEquals(
            config.log_configs[0].get_string("path"), "/var/log/tomcat6/access.log"
        )
        self.assertPathEquals(
            config.log_configs[1].get_string("path"), "/var/log/apache/access.log"
        )
        self.assertPathEquals(
            config.log_configs[2].get_string("path"), "/var/log/nginx/access.log"
        )
        self.assertEquals(
            config.log_configs[0].get_json_array("sampling_rules"), JsonArray()
        )

        self.assertEquals(config.server_attributes["webServer"], "true")
        self.assertEquals(config.server_attributes["serverHost"], "foo.com")

    def test_api_key_and_scalyr_server_defined_in_config_directory(self):
        self._write_file_with_separator_conversion(
            """ {
            logs: [ { path:"/var/log/tomcat6/access.log" }],
          }
        """
        )

        self._write_config_fragment_file_with_separator_conversion(
            "nginx.json",
            """ {
           api_key: "hi there",
           scalyr_server: "foobar",
           allow_http: true,
           logs: [ { path: "/var/log/nginx/access.log" } ],
          }
        """,
        )

        config = self._create_test_configuration_instance()
        config.parse()

        self.assertEquals(config.scalyr_server, "foobar")
        self.assertEquals(config.api_key, "hi there")

    def test_bad_fields_in_configuration_directory(self):
        self._write_file_with_separator_conversion(
            """ { api_key: "hi there"
            logs: [ { path:"/var/log/tomcat6/access.log" }]
          }
        """
        )

        self._write_config_fragment_file_with_separator_conversion(
            "nginx.json",
            """ {
           api_key: "should cause an error",
           logs: [ { path: "/var/log/nginx/access.log" } ]
          }
        """,
        )

        config = self._create_test_configuration_instance()
        self.assertRaises(BadConfiguration, config.parse)

    def test_multiple_scalyr_servers_in_configuration_directory(self):
        self._write_file_with_separator_conversion(
            """ { api_key: "hi there", scalyr_server: "test1",
            logs: [ { path:"/var/log/tomcat6/access.log" }]
          }
        """
        )

        self._write_config_fragment_file_with_separator_conversion(
            "nginx.json",
            """ {
           scalyr_server: "should cause an error",
           logs: [ { path: "/var/log/nginx/access.log" } ]
          }
        """,
        )

        config = self._create_test_configuration_instance()
        self.assertRaises(BadConfiguration, config.parse)

    def test_ignore_non_json_files_in_config_dir(self):
        self._write_file_with_separator_conversion(
            """ { api_key: "hi there"
            logs: [ { path:"/var/log/tomcat6/access.log" }]
          }
        """
        )

        self._write_config_fragment_file_with_separator_conversion(
            "nginx",
            """ {
           logs: [ { path: "/var/log/nginx/access.log" } ]
          }
        """,
        )

        config = self._create_test_configuration_instance()
        config.parse()

        self.assertEquals(len(config.log_configs), 2)

    def test_parser_specification(self):
        self._write_file_with_separator_conversion(
            """ {
            implicit_agent_log_collection: false,
            api_key: "hi there",
            logs: [ { path: "/tmp/foo.txt",
                      parser: "foo-parser"} ]
          }
        """
        )
        config = self._create_test_configuration_instance()
        config.parse()
        self.assertEquals(len(config.log_configs), 1)
        self.assertEquals(config.log_configs[0]["attributes"]["parser"], "foo-parser")

    def test_monitors(self):
        self._write_file_with_separator_conversion(
            """ {
            api_key: "hi there",
            monitors: [ { module: "httpPuller"} ]
          }
        """
        )
        config = self._create_test_configuration_instance()
        config.parse()

        self.assertEquals(len(config.monitor_configs), 1)
        self.assertEquals(len(config.log_configs), 1)
        self.assertEquals(config.monitor_configs[0].get_string("module"), "httpPuller")
        self.assertEquals(
            config.monitor_configs[0].get_string("log_path"), "httpPuller.log"
        )

        self.assertPathEquals(
            config.log_configs[0].get_string("path"),
            "/var/log/scalyr-agent-2/agent.log",
        )

    def test_parse_log_config(self):
        self._write_file_with_separator_conversion(
            """ {
            api_key: "hi there"
          }
        """
        )
        config = self._create_test_configuration_instance()
        config.parse()

        parsed_log_config = config.parse_log_config({"path": "hi.log"})

        self.assertEquals(parsed_log_config["path"], "/var/log/scalyr-agent-2/hi.log")

        parsed_log_config = config.parse_log_config(
            {"path": "/var/log/scalyr-agent-2/hi.log"}, default_parser="foo"
        )

        self.assertEquals(parsed_log_config["attributes"]["parser"], "foo")

    def test_parse_monitor_config(self):
        self._write_file_with_separator_conversion(
            """ {
            api_key: "hi there"
          }
        """
        )

        config = self._create_test_configuration_instance()
        config.parse()

        parsed_monitor_config = config.parse_monitor_config({"module": "foo"})

        self.assertEquals(parsed_monitor_config["module"], "foo")

    def test_equivalent_configuration(self):
        self._write_file_with_separator_conversion(
            """ {
            api_key: "hi there",
            logs: [ { path:"/var/log/tomcat6/access.log"} ]
          }
        """
        )
        config_a = self._create_test_configuration_instance()
        config_a.parse()

        config_b = self._create_test_configuration_instance()
        config_b.parse()

        self.assertTrue(config_a.equivalent(config_b))

        # Now write a new file that is slightly different.
        self._write_file_with_separator_conversion(
            """ {
            api_key: "hi there",
            logs: [ { path:"/var/log/nginx/access.log"} ]
          }
        """
        )

        config_b = self._create_test_configuration_instance()
        config_b.parse()

        self.assertFalse(config_a.equivalent(config_b))

    def test_equivalent_configuration_ignore_debug_level(self):
        self._write_file_with_separator_conversion(
            """ {
            api_key: "hi there",
          }
        """
        )
        config_a = self._create_test_configuration_instance()
        config_a.parse()

        # Now write a new file that is slightly different.
        self._write_file_with_separator_conversion(
            """ {
            api_key: "hi there",
            debug_level: 1,
          }
        """
        )

        config_b = self._create_test_configuration_instance()
        config_b.parse()

        # Should be not equivalent when we aren't ignoring debug_level,
        # but equivalent when we are.
        self.assertFalse(config_a.equivalent(config_b))
        self.assertEquals(config_b.debug_level, 1)

        self.assertTrue(config_a.equivalent(config_b, exclude_debug_level=True))
        self.assertEquals(config_b.debug_level, 1)

    def test_multiple_calls_to_bad_config(self):
        self._write_file_with_separator_conversion(
            """ {
            logs: [ { path:"/var/log/tomcat6/access.log"} ]
          }
        """
        )

        config = self._create_test_configuration_instance()
        self.assertRaises(BadConfiguration, config.parse)

        error_seen = False
        try:
            self.assertTrue(config.agent_log_path is not None)
        except BadConfiguration:
            error_seen = True

        self.assertTrue(error_seen)

    def test_substitution(self):
        self._write_file_with_separator_conversion(
            """ {
            import_vars: [ "TEST_VAR" ],
            api_key: "hi$TEST_VAR",
          }
        """
        )

        os.environ["TEST_VAR"] = "bye"
        config = self._create_test_configuration_instance()
        config.parse()

        self.assertEquals(config.api_key, "hibye")

    def test_substitution_with_default(self):
        self._write_file_with_separator_conversion(
            """ {
            import_vars: [ {var: "UNDEFINED_VAR", default: "foo" } ],
            api_key: "hi$UNDEFINED_VAR",
          }
        """
        )

        config = self._create_test_configuration_instance()
        config.parse()

        self.assertEquals(config.api_key, "hifoo")

    def test_substitution_with_unused_default(self):
        self._write_file_with_separator_conversion(
            """ {
            import_vars: [ {var: "TEST_VAR2", default: "foo" } ],
            api_key: "hi$TEST_VAR2",
          }
        """
        )

        os.environ["TEST_VAR2"] = "bar"
        config = self._create_test_configuration_instance()
        config.parse()

        self.assertEquals(config.api_key, "hibar")

    def test_substitution_with_empty_var(self):
        self._write_file_with_separator_conversion(
            """ {
            import_vars: [ {var: "TEST_VAR2", default: "foo" } ],
            api_key: "hi$TEST_VAR2",
          }
        """
        )

        os.environ["TEST_VAR2"] = ""
        config = self._create_test_configuration_instance()
        config.parse()

        self.assertEquals(config.api_key, "hifoo")

    def test_api_key_override_no_override(self):
        self._write_file_with_separator_conversion(
            """ {
            logs: [ { path:"/var/log/tomcat6/$DIR_VAR.log" }],
            api_key: "abcd1234",
          }
        """
        )

        config = self._create_test_configuration_instance()
        config.parse()

        self.assertEquals(config.api_key, "abcd1234")

    def test_api_key_override_empty_override(self):
        self._write_file_with_separator_conversion(
            """ {
            logs: [ { path:"/var/log/tomcat6/$DIR_VAR.log" }],
            api_key: "abcd1234",
          }
        """
        )
        os.environ["scalyr_api_key"] = ""

        config = self._create_test_configuration_instance()
        config.parse()

        self.assertEquals(config.api_key, "abcd1234")

    def test_api_key_overridden_by_config_file(self):
        self._write_file_with_separator_conversion(
            """ {
            logs: [ { path:"/var/log/tomcat6/$DIR_VAR.log" }],
            api_key: "abcd1234",
          }
        """
        )
        os.environ["SCALYR_API_KEY"] = "xyz"
        mock_logger = Mock()
        config = self._create_test_configuration_instance(logger=mock_logger)
        config.parse()

        self.assertEquals(config.api_key, "abcd1234")
        mock_logger.warn.assert_called_with(
            "Conflicting values detected between global config file parameter `api_key` and the environment variable "
            "`SCALYR_API_KEY`. Ignoring environment variable.",
            limit_once_per_x_secs=300,
            limit_key="config_conflict_global_api_key_SCALYR_API_KEY",
        )
        mock_logger.debug.assert_not_called()

    def test_api_key_use_env(self):
        self._write_file_with_separator_conversion(
            """ {
            logs: [ { path:"/var/log/tomcat6/$DIR_VAR.log" }]
          }
        """
        )
        os.environ["SCALYR_API_KEY"] = "xyz"
        mock_logger = Mock()
        config = self._create_test_configuration_instance(logger=mock_logger)
        config.parse()

        self.assertEquals(config.api_key, "xyz")
        mock_logger.warn.assert_not_called()
        mock_logger.debug.assert_called_with(
            "Using the api key from environment variable `SCALYR_API_KEY`",
            limit_once_per_x_secs=300,
            limit_key="api_key_from_env",
        )

    def test_duplicate_api_key(self):
        self._write_file_with_separator_conversion(
            """{
            api_key: "abcd1234",
        }
        """
        )

        self._write_config_fragment_file_with_separator_conversion(
            "apikey.json",
            """{
            api_key: "abcd1234",
        }
        """,
        )

        config = self._create_test_configuration_instance()
        self.assertRaises(BadConfiguration, config.parse)

    def test_environment_aware_global_params_uppercase(self):
        self._test_environment_aware_global_params(True)

    def test_environment_aware_global_params_lowercase(self):
        self._test_environment_aware_global_params(True)

    def _test_environment_aware_global_params(self, uppercase):
        """Tests config params that have environment variable overrides as follows:

        1. Ensure params are "environment variable aware" -- meaning code exists to look for corresponding environment
            variable to override with.
        2. Generate fake environment variable values and ensure they propagate to the configuration object.
             Fake value is guaranteed different from config-file (or default) value.
        3. Repeat test for lower-case environment variables (we support both fully upper or lower case).
        """
        field_types = {}

        config_file_dict = {
            "logs": [{"path": "/var/log/tomcat6/$DIR_VAR.log"}],
            "api_key": "abcd1234",
            "use_unsafe_debugging": False,
        }
        self._write_file_with_separator_conversion(
            scalyr_util.json_encode(config_file_dict)
        )

        config = self._create_test_configuration_instance()

        # Parse config files once to capture all environment-aware variables in Configuration._environment_aware_map
        config.parse()
        expected_aware_fields = config._environment_aware_map

        # Currently, all environment-aware global config params are primitives.
        # (In the future, we will need to intercept the json_array, json_object, ArrayOfString methods)
        original_verify_or_set_optional_bool = (
            config._Configuration__verify_or_set_optional_bool
        )
        original_verify_or_set_optional_int = (
            config._Configuration__verify_or_set_optional_int
        )
        original_verify_or_set_optional_float = (
            config._Configuration__verify_or_set_optional_float
        )
        original_verify_or_set_optional_string = (
            config._Configuration__verify_or_set_optional_string
        )
        original_verify_or_set_optional_array_of_strings = (
            config._Configuration__verify_or_set_optional_array_of_strings
        )

        @patch.object(config, "_Configuration__verify_or_set_optional_bool")
        @patch.object(config, "_Configuration__verify_or_set_optional_int")
        @patch.object(config, "_Configuration__verify_or_set_optional_float")
        @patch.object(config, "_Configuration__verify_or_set_optional_string")
        @patch.object(config, "_Configuration__verify_or_set_optional_array_of_strings")
        def patch_and_start_test(p4, p3, p2, p1, p0):
            # Decorate the Configuration.__verify_or_set_optional_xxx methods as follows:
            # 1) capture fields that are environment-aware
            # 2) allow setting of the corresponding environment variable
            def capture_aware_field(field_type):
                def wrapper(*args, **kwargs):
                    field = args[1]
                    field_types[field] = field_type
                    envar_val = function_lookup["get_environment"](field)
                    if envar_val:
                        env_name = expected_aware_fields[field]
                        if not env_name:
                            env_name = "SCALYR_%s" % field
                        if uppercase:
                            env_name = env_name.upper()
                        else:
                            env_name = env_name.lower()
                        os.environ[env_name] = envar_val

                    if field_type == bool:
                        return original_verify_or_set_optional_bool(*args, **kwargs)
                    elif field_type == int:
                        return original_verify_or_set_optional_int(*args, **kwargs)
                    elif field_type == float:
                        return original_verify_or_set_optional_float(*args, **kwargs)
                    elif field_type == str:
                        return original_verify_or_set_optional_string(*args, **kwargs)
                    elif field_type == ArrayOfStrings:
                        return original_verify_or_set_optional_array_of_strings(
                            *args, **kwargs
                        )

                return wrapper

            p0.side_effect = capture_aware_field(bool)
            p1.side_effect = capture_aware_field(int)
            p2.side_effect = capture_aware_field(float)
            p3.side_effect = capture_aware_field(str)
            p4.side_effect = capture_aware_field(ArrayOfStrings)

            # Build the Configuration object tree, also populating the field_types lookup in the process
            # This first iteration does not set any environment variables
            def no_set_values(field):
                return None

            function_lookup = {"get_environment": no_set_values}
            config.parse()

            # ---------------------------------------------------------------------------------------------------------
            # Ensure each field can be overridden (by faking environment variables)
            # ---------------------------------------------------------------------------------------------------------

            fake_env = {}
            config_obj = config._Configuration__get_config()

            # prepare fake environment variable values that differ from existing config object
            FAKE_INT = 1234567890
            FAKE_FLOAT = 1234567.89
            FAKE_STRING = str(FAKE_INT)
            FAKE_ARRAY_OF_STRINGS = ArrayOfStrings(["s1", "s2", "s3"])

            for field in expected_aware_fields:
                field_type = field_types[field]

                if field_type == bool:
                    # fake value should be different from config-file value
                    fake_env[field] = not config_obj.get_bool(
                        field, none_if_missing=True
                    )

                elif field_type == int:
                    # special case : debug_level cannot be arbitrary. Set it to config file value + 1
                    if field == "debug_level":
                        existing_level = config_obj.get_int(field, none_if_missing=True)
                        fake_env[field] = existing_level + 1
                    else:
                        self.assertNotEquals(
                            FAKE_INT, config_obj.get_int(field, none_if_missing=True)
                        )
                        fake_env[field] = FAKE_INT

                elif field_type == float:
                    self.assertNotEquals(
                        FAKE_FLOAT, config_obj.get_float(field, none_if_missing=True)
                    )
                    fake_env[field] = FAKE_FLOAT

                elif field_type == str:
                    self.assertNotEquals(
                        FAKE_STRING, config_obj.get_string(field, none_if_missing=True)
                    )
                    fake_env[field] = FAKE_STRING

                elif field_type == ArrayOfStrings:
                    self.assertNotEquals(
                        FAKE_ARRAY_OF_STRINGS,
                        config_obj.get_json_array(field, none_if_missing=True),
                    )
                    fake_env[field] = FAKE_ARRAY_OF_STRINGS

            def fake_environment_value(field):
                if field not in fake_env:
                    return None
                fake_field_val = fake_env[field]
                if isinstance(fake_field_val, ArrayOfStrings):
                    separator = ","
                    # legacy whitespace separator support for 'k8s_ignore_namespaces'
                    if field == "k8s_ignore_namespaces":
                        separator = " "
                    result = str(separator.join([x for x in fake_field_val])).lower()
                else:
                    result = str(fake_field_val).lower()
                return result

            function_lookup = {"get_environment": fake_environment_value}

            config.parse()
            self.assertGreater(len(expected_aware_fields), 1)
            for field, env_varname in expected_aware_fields.items():
                field_type = field_types[field]
                if field_type == bool:
                    value = config._Configuration__get_config().get_bool(field)
                elif field_type == int:
                    value = config._Configuration__get_config().get_int(field)
                elif field_type == float:
                    value = config._Configuration__get_config().get_float(field)
                elif field_type == str:
                    value = config._Configuration__get_config().get_string(field)
                elif field_type == ArrayOfStrings:
                    value = config._Configuration__get_config().get_json_array(field)

                config_file_value = config_file_dict.get(field)
                if field in config_file_dict:
                    # Config params defined in the config file must not take on the fake environment values.
                    self.assertNotEquals(value, fake_env[field])
                    self.assertEquals(value, config_file_value)
                else:
                    # But those not defined in config file will take on environment values.
                    self.assertEquals(value, fake_env[field])
                    self.assertNotEquals(value, config_file_value)

        patch_and_start_test()

    def test_log_excludes_from_config(self):
        self._write_file_with_separator_conversion(
            """ {
            api_key: "hi there",
            logs: [
                {
                    path: "/var/log/tomcat6/access.log",
                    exclude: ["*.[0-9]*", "*.bak"]
                }
            ],
          }
        """
        )
        config = self._create_test_configuration_instance()
        config.parse()
        excludes = config.log_configs[0]["exclude"]
        self.assertEquals(type(excludes), JsonArray)
        self.assertEquals(list(excludes), ["*.[0-9]*", "*.bak"])

    def test_global_options_in_fragments(self):
        self._write_config_fragment_file_with_separator_conversion(
            "fragment.json",
            """{
            api_key: "abcdefg",
            agent_log_path: "/var/silly1",
            http_proxy: "http://foo.com",
            https_proxy: "https://bar.com",
        }
        """,
        )

        self._write_file_with_separator_conversion(
            """{
        }
        """
        )

        config = self._create_test_configuration_instance()
        config.parse()

        self.assertEquals(config.api_key, "abcdefg")
        self.assertEquals(config.agent_log_path, "/var/silly1")
        self.assertEqual(
            config.network_proxies,
            {"http": "http://foo.com", "https": "https://bar.com"},
        )

    def test_global_duplicate_options_in_fragments(self):
        self._write_config_fragment_file_with_separator_conversion(
            "fragment.json",
            """{
            api_key: "abcdefg",
            agent_log_path: "/var/silly1",
            http_proxy: "http://foo.com",
            https_proxy: "https://bar.com",
        }
        """,
        )

        self._write_file_with_separator_conversion(
            """{
            agent_log_path: "/var/silly1",
        }
        """
        )

        config = self._create_test_configuration_instance()
        self.assertRaises(BadConfiguration, config.parse)

    def test_json_array_substitution(self):
        self._write_file_with_separator_conversion(
            """ {
            import_vars: [ "TEST_VAR", "DIR_VAR" ],
            api_key: "hi$TEST_VAR",
            logs: [ { path:"/var/log/tomcat6/$DIR_VAR.log" }]
          }
        """
        )

        os.environ["TEST_VAR"] = "bye"
        os.environ["DIR_VAR"] = "ok"

        config = self._create_test_configuration_instance()
        config.parse()

        self.assertEquals(config.api_key, "hibye")
        self.assertPathEquals(
            config.log_configs[0].get_string("path"), "/var/log/tomcat6/ok.log"
        )

    def test_empty_substitution(self):
        self._write_file_with_separator_conversion(
            """ {
            import_vars: [ "UNDEFINED_VAR" ],
            api_key: "hi$UNDEFINED_VAR",
          }
        """
        )

        config = self._create_test_configuration_instance()
        config.parse()

        self.assertEquals(config.api_key, "hi")

    def test_import_vars_in_configuration_directory(self):
        os.environ["TEST_VAR"] = "bye"
        self._write_file_with_separator_conversion(
            """ { api_key: "hi there"
            logs: [ { path:"/var/log/tomcat6/access.log" }],
            server_attributes: {  serverHost:"foo.com" }
          }
        """
        )

        self._write_config_fragment_file_with_separator_conversion(
            "nginx.json",
            """ {
           import_vars: [ "TEST_VAR" ],
           logs: [ { path: "/var/log/nginx/$TEST_VAR.log" } ],
           server_attributes: { webServer:"true"}
          }
        """,
        )

        config = self._create_test_configuration_instance()
        config.parse()

        self.assertEquals(len(config.additional_file_paths), 1)
        additional_paths = list(config.additional_file_paths)
        additional_paths.sort()
        self.assertTrue(additional_paths[0].endswith("nginx.json"))

        self.assertEquals(len(config.log_configs), 3)
        self.assertPathEquals(
            config.log_configs[0].get_string("path"), "/var/log/tomcat6/access.log"
        )
        self.assertPathEquals(
            config.log_configs[1].get_string("path"), "/var/log/nginx/bye.log"
        )
        self.assertEquals(
            config.log_configs[0].get_json_array("sampling_rules"), JsonArray()
        )

        self.assertEquals(config.server_attributes["webServer"], "true")
        self.assertEquals(config.server_attributes["serverHost"], "foo.com")


class TestParseArrayOfStrings(TestConfigurationBase):
    def test_none(self):
        self.assertIsNone(parse_array_of_strings(None))

    def test_empty_string(self):
        self.assertEqual(parse_array_of_strings(""), ArrayOfStrings())

    def test_list(self):
        self.assertEqual(
            parse_array_of_strings("a, b, c"), ArrayOfStrings(["a", "b", "c"])
        )


class TestConvertConfigParam(TestConfigurationBase):
    def test_none_to_anything(self):
        """"""
        self.assertRaises(
            BadConfiguration, lambda: convert_config_param("dummy_field", None, str)
        )
        self.assertRaises(
            BadConfiguration, lambda: convert_config_param("dummy_field", None, bool)
        )
        self.assertRaises(
            BadConfiguration, lambda: convert_config_param("dummy_field", None, int)
        )
        self.assertRaises(
            BadConfiguration, lambda: convert_config_param("dummy_field", None, float)
        )
        self.assertRaises(
            BadConfiguration, lambda: convert_config_param("dummy_field", None, list)
        )
        self.assertRaises(
            BadConfiguration,
            lambda: convert_config_param("dummy_field", None, JsonArray),
        )
        self.assertRaises(
            BadConfiguration,
            lambda: convert_config_param("dummy_field", None, JsonObject),
        )
        self.assertRaises(
            BadConfiguration,
            lambda: convert_config_param("dummy_field", None, ArrayOfStrings),
        )

    def test_empty_string(self):
        self.assertEqual("", convert_config_param("dummy_field", "", str))
        self.assertEqual(False, convert_config_param("dummy_field", "", bool))
        self.assertRaises(
            BadConfiguration, lambda: convert_config_param("dummy_field", "", int)
        )
        self.assertRaises(
            BadConfiguration, lambda: convert_config_param("dummy_field", "", float)
        )
        self.assertEqual(
            ArrayOfStrings(), convert_config_param("dummy_field", "", ArrayOfStrings)
        )
        self.assertEqual(
            ArrayOfStrings(),
            convert_config_param(
                "dummy_field", "", SpaceAndCommaSeparatedArrayOfStrings
            ),
        )
        self.assertRaises(
            IndexError, lambda: convert_config_param("dummy_field", "", JsonArray)
        )
        self.assertRaises(
            IndexError, lambda: convert_config_param("dummy_field", "", JsonArray)
        )


class TestGetConfigFromEnv(TestConfigurationBase):
    def test_get_empty_array_of_string(self):
        os.environ["SCALYR_K8S_IGNORE_NAMESPACES"] = ""
        self.assertEqual(
            ArrayOfStrings(),
            get_config_from_env(
                "k8s_ignore_namespaces", convert_to=SpaceAndCommaSeparatedArrayOfStrings
            ),
        )

        os.environ["SCALYR_K8S_IGNORE_NAMESPACES"] = "a, b, c"
        self.assertEqual(
            ArrayOfStrings(["a", "b", "c"]),
            get_config_from_env(
                "k8s_ignore_namespaces", convert_to=SpaceAndCommaSeparatedArrayOfStrings
            ),
        )

        del os.environ["SCALYR_K8S_IGNORE_NAMESPACES"]
        self.assertIsNone(
            get_config_from_env(
                "k8s_ignore_namespaces", convert_to=SpaceAndCommaSeparatedArrayOfStrings
            )
        )

    def test_get_empty_string(self):
        os.environ["SCALYR_K8S_API_URL"] = ""
        self.assertEqual("", get_config_from_env("k8s_api_url", convert_to=str))

        del os.environ["SCALYR_K8S_API_URL"]
        self.assertIsNone(get_config_from_env("k8s_api_url", convert_to=str))


class FakeLogWatcher:
    def add_log_config(self, a, b):
        pass


class TestJournaldLogConfigManager(TestConfigurationBase):
    def setUp(self):
        super(TestJournaldLogConfigManager, self).setUp()
        self._temp_dir = tempfile.mkdtemp()
        self._log_dir = os.path.join(self._temp_dir, "log")
        os.makedirs(self._log_dir)

    def get_configuration(self):
        default_paths = DefaultPaths(
            self.convert_path(self._log_dir),
            self.convert_path("/etc/scalyr-agent-2/agent.json"),
            self.convert_path("/var/lib/scalyr-agent-2"),
        )
        return Configuration(self._config_file, default_paths, None)

    def test_default_config(self):
        self._write_file_with_separator_conversion(
            """ {
                api_key: "hi",
                journald_logs: [ ]
            }
            """
        )
        config = self.get_configuration()
        config.parse()

        lcm = LogConfigManager(config, None)
        matched_config = lcm.get_config("test")
        self.assertEqual("journald", matched_config["parser"])
        matched_config = lcm.get_config("other_test")
        self.assertEqual("journald", matched_config["parser"])

    def test_catchall_config(self):
        self._write_file_with_separator_conversion(
            """ {
                api_key: "hi",
                journald_logs: [ { journald_unit: ".*", parser: "TestParser" } ]
            }
            """
        )
        config = self.get_configuration()
        config.parse()

        lcm = LogConfigManager(config, None)
        matched_config = lcm.get_config("test")
        self.assertEqual("TestParser", matched_config["parser"])
        matched_config = lcm.get_config("other_test")
        self.assertEqual("TestParser", matched_config["parser"])

    def test_specific_config(self):
        self._write_file_with_separator_conversion(
            """ {
                api_key: "hi",
                journald_logs: [ { journald_unit: "test", parser: "TestParser" } ]
            }
            """
        )
        config = self.get_configuration()
        config.parse()

        lcm = LogConfigManager(config, None)
        matched_config = lcm.get_config("test")
        self.assertEqual("TestParser", matched_config["parser"])
        matched_config = lcm.get_config("other_test")
        self.assertEqual("journald", matched_config["parser"])

    def test_multiple_configs(self):
        self._write_file_with_separator_conversion(
            """ {
                api_key: "hi",
                journald_logs: [
                    { journald_unit: "test", parser: "TestParser" },
                    { journald_unit: "confirm", parser: "ConfirmParser" }
                ]
            }
            """
        )
        config = self.get_configuration()
        config.parse()

        lcm = LogConfigManager(config, None)
        matched_config = lcm.get_config("test")
        self.assertEqual("TestParser", matched_config["parser"])
        matched_config = lcm.get_config("other_test")
        self.assertEqual("journald", matched_config["parser"])
        matched_config = lcm.get_config("confirm")
        self.assertEqual("ConfirmParser", matched_config["parser"])

    def test_regex_config(self):
        self._write_file_with_separator_conversion(
            """ {
                api_key: "hi",
                journald_logs: [
                    { journald_unit: "test.*test", parser: "TestParser" }
                ]
            }
            """
        )
        config = self.get_configuration()
        config.parse()

        lcm = LogConfigManager(config, None)
        matched_config = lcm.get_config("testtest")
        self.assertEqual("TestParser", matched_config["parser"])
        matched_config = lcm.get_config("other_test")
        self.assertEqual("journald", matched_config["parser"])
        matched_config = lcm.get_config("test_somethingarbitrary:test")
        self.assertEqual("TestParser", matched_config["parser"])

    def test_big_config(self):
        self._write_file_with_separator_conversion(
            """ {
                api_key: "hi",
                journald_logs: [
                    {
                        journald_unit: "test",
                        parser: "TestParser",
                        redaction_rules: [ { match_expression: "a", replacement: "yes" } ],
                        sampling_rules: [ { match_expression: "INFO", sampling_rate: 0.1} ],
                        attributes: {
                            webServer: "true"
                        }
                    }
                ]
            }
            """
        )
        config = self.get_configuration()
        config.parse()

        lcm = LogConfigManager(config, None)
        matched_config = lcm.get_config("test")
        self.assertEqual("TestParser", matched_config["parser"])
        self.assertEqual(
            str([{u"match_expression": u"a", u"replacement": u"yes"}]),
            str(matched_config["redaction_rules"]),
        )
        self.assertEqual(
            str([{u"match_expression": u"INFO", u"sampling_rate": 0.1}]),
            str(matched_config["sampling_rules"]),
        )
        self.assertEqual("true", matched_config["attributes"]["webServer"])

    def test_default_logger(self):
        self._write_file_with_separator_conversion(
            """ {
                api_key: "hi",
                journald_logs: [
                ]
            }
            """
        )
        config = self.get_configuration()
        config.parse()

        lcm = LogConfigManager(config, JournaldLogFormatter())
        lcm.set_log_watcher(FakeLogWatcher())
        logger = lcm.get_logger("test")
        logger.info("Find this string")

        expected_path = os.path.join(self._log_dir, "journald_monitor.log",)
        with open(expected_path) as f:
            self.assertTrue("Find this string" in f.read())

    def test_modified_default_logger(self):
        self._write_file_with_separator_conversion(
            """ {
                api_key: "hi",
                journald_logs: [ { journald_unit: ".*", parser: "TestParser" } ]
            }
            """
        )
        config = self.get_configuration()
        config.parse()

        lcm = LogConfigManager(config, JournaldLogFormatter())
        lcm.set_log_watcher(FakeLogWatcher())
        logger = lcm.get_logger("test")
        logger.info("Find this string")

        expected_path = os.path.join(self._log_dir, "journald_monitor.log",)
        with open(expected_path) as f:
            self.assertTrue("Find this string" in f.read())

    def test_specific_logger(self):
        self._write_file_with_separator_conversion(
            """ {
                api_key: "hi",
                journald_logs: [ { journald_unit: "TEST", parser: "TestParser" } ]
            }
            """
        )
        config = self.get_configuration()
        config.parse()

        lcm = LogConfigManager(config, JournaldLogFormatter())
        lcm.set_log_watcher(FakeLogWatcher())
        logger = lcm.get_logger("TEST")
        logger.info("Find this string")
        logger2 = lcm.get_logger("Other")
        logger2.info("Other thing")

        expected_path = os.path.join(
            self._log_dir, "journald_" + str(hash("TEST")) + ".log",
        )
        with open(expected_path) as f:
            self.assertTrue("Find this string" in f.read())

        expected_path = os.path.join(self._log_dir, "journald_monitor.log",)
        with open(expected_path) as f:
            self.assertTrue("Other thing" in f.read())

    def test_regex_logger(self):
        self._write_file_with_separator_conversion(
            """ {
                api_key: "hi",
                journald_logs: [ { journald_unit: "test.*test", parser: "TestParser" } ]
            }
            """
        )
        config = self.get_configuration()
        config.parse()

        lcm = LogConfigManager(config, JournaldLogFormatter())
        lcm.set_log_watcher(FakeLogWatcher())
        logger = lcm.get_logger("testestestestestest")
        logger.info("Find this string")
        logger2 = lcm.get_logger("Other")
        logger2.info("Other thing")

        expected_path = os.path.join(
            self._log_dir, "journald_" + str(hash("test.*test")) + ".log",
        )
        with open(expected_path) as f:
            self.assertTrue("Find this string" in f.read())

        expected_path = os.path.join(self._log_dir, "journald_monitor.log",)
        with open(expected_path) as f:
            self.assertTrue("Other thing" in f.read())<|MERGE_RESOLUTION|>--- conflicted
+++ resolved
@@ -36,14 +36,11 @@
 
 from scalyr_agent.test_base import ScalyrTestCase
 
-<<<<<<< HEAD
 from scalyr_agent.builtin_monitors.journald_utils import (
     LogConfigManager,
     JournaldLogFormatter,
 )
-=======
 import scalyr_agent.util as scalyr_util
->>>>>>> 525e2ac9
 
 
 class TestConfigurationBase(ScalyrTestCase):
