# Copyright 2014 Scalyr Inc.
#
# Licensed under the Apache License, Version 2.0 (the "License");
# you may not use this file except in compliance with the License.
# You may obtain a copy of the License at
#
#   http://www.apache.org/licenses/LICENSE-2.0
#
# Unless required by applicable law or agreed to in writing, software
# distributed under the License is distributed on an "AS IS" BASIS,
# WITHOUT WARRANTIES OR CONDITIONS OF ANY KIND, either express or implied.
# See the License for the specific language governing permissions and
# limitations under the License.
# ------------------------------------------------------------------------
#
# author: Steven Czerwinski <czerwin@scalyr.com>

from __future__ import unicode_literals
from __future__ import absolute_import

__author__ = "czerwin@scalyr.com"

import os
import tempfile
from io import open

import scalyr_agent.scalyr_logging as scalyr_logging

from scalyr_agent.test_base import BaseScalyrLogCaptureTestCase


class ScalyrLoggingTest(BaseScalyrLogCaptureTestCase):
    def setUp(self):
        super(ScalyrLoggingTest, self).setUp()
        self.__log_path = self.agent_log_path
        self.__logger = scalyr_logging.getLogger("scalyr_agent.agent_main")
        self.__logger.set_keep_last_record(False)

    def test_output_to_file(self):
        self.__logger.info("Hello world")
        self.assertLogFileContainsLineRegex(expression='Hello world')

    def test_component_name(self):
        self.assertEquals(self.__logger.component, "core")
        self.assertEquals(scalyr_logging.getLogger("scalyr_agent").component, "core")
        self.assertEquals(
            scalyr_logging.getLogger("scalyr_agent.foo").component, "core"
        )
        self.assertEquals(
            scalyr_logging.getLogger("scalyr_agent.foo.bar").component, "core"
        )
        self.assertEquals(
            scalyr_logging.getLogger("scalyr_agent.builtin_monitors.foo").component,
            "monitor:foo",
        )
        self.assertEquals(
            scalyr_logging.getLogger("scalyr_agent.builtin_monitors.foo(ok)").component,
            "monitor:foo(ok)",
        )

    def test_formatter(self):
        # The format should be something like:
        # 2014-05-11 16:55:06.236 INFO [core] [scalyr_logging_test.py:28] Test line 5
        self.__logger.info("Test line %d", 5)
<<<<<<< HEAD
        self.assertTrue(
            self.__log_contains(
                (
                    "\\d{4}-\\d{2}-\\d{2} \\d{2}:\\d{2}:\\d{2}.\\d{3}Z INFO \[core\] "
                    "\[.*\.py:\d+\] Test line 5"
                )  # NOQA
            )
        )

    def test_error_code(self):
        self.__logger.warn("Bad result", error_code="statusCode")
        self.assertTrue(self.__log_contains(r'\[error="statusCode"\] Bad result'))
=======
        expression = ("\\d{4}-\\d{2}-\\d{2} \\d{2}:\\d{2}:\\d{2}.\\d{3}Z INFO \[core\] "
                      "\[.*\.py:\d+\] Test line 5")
        self.assertLogFileContainsLineRegex(expression=expression)

    def test_error_code(self):
        self.__logger.warn("Bad result", error_code="statusCode")
        expression = '\[error="statusCode"\] Bad result'
        self.assertLogFileContainsLineRegex(expression=expression)
>>>>>>> e6cdbbab

    def test_child_modules(self):
        child = scalyr_logging.getLogger("scalyr_agent.foo.bar")
        child.info("Child statement")
        expression = 'Child statement'
        self.assertLogFileContainsLineRegex(expression=expression)

    def test_sibling_modules(self):
        child = scalyr_logging.getLogger("external_package.my_monitor")
        child.info("Sibling statement")
        expression = 'Sibling statement'
        self.assertLogFileContainsLineRegex(expression=expression)

    def test_metric_logging(self):
        monitor_instance = ScalyrLoggingTest.FakeMonitor("testing")
        metric_file_path = tempfile.mktemp(".log")

        monitor_logger = scalyr_logging.getLogger(
            "scalyr_agent.builtin_monitors.foo(1)"
        )
        monitor_logger.openMetricLogForMonitor(metric_file_path, monitor_instance)
        monitor_logger.emit_value("test_name", 5, {"foo": 5})

        self.assertEquals(monitor_instance.reported_lines, 1)

        # The value should only appear in the metric log file and not the main one.
        self.assertLogFileContainsLineRegex(file_path=metric_file_path,
                                            expression="test_name 5")
        self.assertLogFileContainsLineRegex(file_path=metric_file_path,
                                            expression="foo=5")
        self.assertLogFileDoesntContainsLineRegex(expression="foo=5")

        monitor_logger.closeMetricLog()

    def test_logging_to_metric_log(self):
        monitor_instance = ScalyrLoggingTest.FakeMonitor("testing")
        metric_file_path = tempfile.mktemp(".log")

        monitor_logger = scalyr_logging.getLogger(
            "scalyr_agent.builtin_monitors.foo(1)"
        )
        monitor_logger.openMetricLogForMonitor(metric_file_path, monitor_instance)
        monitor_logger.info("foobaz is fine", emit_to_metric_log=True)

        self.assertEquals(monitor_instance.reported_lines, 1)

        # The value should only appear in the metric log file and not the main one.
        expression = 'foobaz is fine'
        self.assertLogFileContainsLineRegex(file_path=metric_file_path,
                                            expression=expression)
        self.assertLogFileDoesntContainsLineRegex(expression=expression)

        monitor_logger.closeMetricLog()

    def test_metric_logging_with_bad_name(self):
        monitor_instance = ScalyrLoggingTest.FakeMonitor("testing")
        metric_file_path = tempfile.mktemp(".log")

        monitor_logger = scalyr_logging.getLogger(
            "scalyr_agent.builtin_monitors.foo(1)"
        )
        monitor_logger.openMetricLogForMonitor(metric_file_path, monitor_instance)

        monitor_logger.emit_value("1name", 5)
        self.assertLogFileContainsLineRegex(file_path=metric_file_path,
                                            expression="sa_1name")

        monitor_logger.emit_value("name+hi", 5)
        self.assertLogFileContainsLineRegex(file_path=metric_file_path,
                                            expression="name_hi")

        monitor_logger.emit_value("name", 5, {"hi+": 6})
        self.assertLogFileContainsLineRegex(file_path=metric_file_path,
                                            expression="hi_")

        monitor_logger.closeMetricLog()

    def test_errors_for_monitor(self):
        monitor_instance = ScalyrLoggingTest.FakeMonitor("testing")
        metric_file_path = tempfile.mktemp(".log")

        monitor_logger = scalyr_logging.getLogger(
            "scalyr_agent.builtin_monitors.foo(1)"
        )
        monitor_logger.openMetricLogForMonitor(metric_file_path, monitor_instance)
        monitor_logger.error("Foo")

        self.assertEquals(monitor_instance.errors, 1)

        monitor_logger.closeMetricLog()

    def test_module_with_different_metric_logs(self):
        monitor_one = ScalyrLoggingTest.FakeMonitor("testing one")
        monitor_two = ScalyrLoggingTest.FakeMonitor("testing two")

        metric_file_one = tempfile.mktemp(".log")
        metric_file_two = tempfile.mktemp(".log")

        logger_one = scalyr_logging.getLogger("scalyr_agent.builtin_monitors.foo(1)")
        logger_two = scalyr_logging.getLogger("scalyr_agent.builtin_monitors.foo(2)")

        logger_one.openMetricLogForMonitor(metric_file_one, monitor_one)
        logger_two.openMetricLogForMonitor(metric_file_two, monitor_two)

        logger_one.report_values({"foo": 5})
        logger_two.report_values({"bar": 4})

        # The value should only appear in the metric log file and not the main one.
        self.assertLogFileContainsLineRegex(file_path=metric_file_one,
                                            expression="foo=5")
        self.assertLogFileDoesntContainsLineRegex(file_path=metric_file_two,
                                                  expression="foo=5")
        self.assertLogFileContainsLineRegex(file_path=metric_file_two,
                                            expression="bar=4")
        self.assertLogFileDoesntContainsLineRegex(file_path=metric_file_one,
                                                  expression="bar=4")

        logger_one.closeMetricLog()
        logger_two.closeMetricLog()

    def test_pass_in_module_with_metric(self):
        monitor_instance = ScalyrLoggingTest.FakeMonitor("testing")
        metric_file_path = tempfile.mktemp(".log")

        monitor_logger = scalyr_logging.getLogger(
            "scalyr_agent.builtin_monitors.foo(1)"
        )
        monitor_logger.openMetricLogForMonitor(metric_file_path, monitor_instance)
        scalyr_logging.getLogger("scalyr_agent.builtin_monitors.foo").report_values(
            {"foo": 5}, monitor=monitor_instance
        )

        # The value should only appear in the metric log file and not the main one.
        self.assertLogFileContainsLineRegex(file_path=metric_file_path,
                                            expression="foo=5")
        self.assertLogFileDoesntContainsLineRegex(expression="foo=5")

        monitor_logger.closeMetricLog()

    def test_rate_limit_throttle_write_rate(self):
        """
        Drop log messages with log size > max_write_burst and other following
        log messages if log write rate is low.
        """
        scalyr_logging.set_log_destination(
            use_disk=True,
            logs_directory=os.path.dirname(self.__log_path),
            agent_log_file_path=self.__log_path,
            max_write_burst=250,
            log_write_rate=0,
        )
        self.__logger = scalyr_logging.getLogger("scalyr_agent.agent_main")

        string_300 = "a" * 300

        self.__logger.info("First message")
        self.assertLogFileContainsLineRegex(expression="First message")

        self.__logger.info("Dropped message %s", string_300)
        self.assertLogFileDoesntContainsLineRegex(expression="Dropped message")

        self.__logger.info("Second message")
        self.assertLogFileDoesntContainsLineRegex(expression="Second message")

    def test_rate_limit_no_write_rate(self):
        """
        Drop log messages with log size > max_write_burst but do not drop
        following small log messages
        """
        max_write_burst = 500
        log_write_rate = 20000

        scalyr_logging.set_log_destination(
            use_disk=True,
            logs_directory=os.path.dirname(self.__log_path),
            agent_log_file_path=self.__log_path,
            max_write_burst=max_write_burst,
            log_write_rate=log_write_rate,
        )
        self.__logger = scalyr_logging.getLogger("scalyr_agent.agent_main")

        self.__logger.set_keep_last_record(True)
        # NOTE: Actual value which is being used for the rate limitting is the formatted value
        # and that value contains much more information than the string we generate here.
        # This means that 450 + common formatted string data will aways be > 500 and we need to
        # make sure that "max_write_burst" value we use is large enough so formatted "First
        # message" and "Second message" (with a warning) fit in that value, otherwise depending
        # on the timing and fill rate, the test may fail.
        string_450 = "a" * 450

        self.__logger.info("First message")
        self.assertLogFileContainsLineRegex(expression="First message")

        first_message_record = self.__logger.last_record
        self.assertEqual(first_message_record.message, "First message")

        self.__logger.info("Dropped message %s", string_450)
        self.assertLogFileDoesntContainsLineRegex(expression="Dropped message")

        self.__logger.info("Second message")

        second_message_record = self.__logger.last_record
        self.assertEqual(second_message_record.message, "Second message")

        # Verify that formatted first mesage + second message length is not larger then 500
        # (max_write_burst) which would indicate invalid test which may intermediatly fail
        # depending on the test timing
        self.assertEqual(1, second_message_record.rate_limited_dropped_records)

        if (
            first_message_record.formatted_size + second_message_record.formatted_size
        ) >= max_write_burst:
            self.fail(
                "Length of the formatted first and second mesage string is longer than "
                "%s bytes (max_write_burst). Increase max_write_burst used or update the "
                "strings otherwise tests may occasionally fail." % (max_write_burst)
            )

        self.assertLogFileContainsLineRegex(expression="Second message")
        expression = 'Warning, skipped writing 1 log lines'
        self.assertLogFileContainsLineRegex(expression=expression)
        self.assertTrue(second_message_record.rate_limited_result)
        self.assertTrue(second_message_record.rate_limited_set)

    def test_limit_once_per_x_secs(self):
        log = scalyr_logging.getLogger("scalyr_agent.foo")
        log.info(
            "First record",
            limit_once_per_x_secs=60.0,
            limit_key="foo",
            current_time=0.0,
        )
        log.info(
            "Second record",
            limit_once_per_x_secs=60.0,
            limit_key="foo",
            current_time=1.0,
        )
        log.info(
            "Third record",
            limit_once_per_x_secs=60.0,
            limit_key="foo",
            current_time=61.0,
        )

        self.assertLogFileContainsLineRegex(expression="First record")
        self.assertLogFileDoesntContainsLineRegex(expression="Second record")
        self.assertLogFileContainsLineRegex(expression="Third record")

        # Now test with different keys.
        log.info(
            "First record",
            limit_once_per_x_secs=30.0,
            limit_key="foo",
            current_time=0.0,
        )
        log.info(
            "Second record",
            limit_once_per_x_secs=60.0,
            limit_key="bar",
            current_time=1.0,
        )
        log.info(
            "Third record",
            limit_once_per_x_secs=30.0,
            limit_key="foo",
            current_time=31.0,
        )
        log.info(
            "Fourth record",
            limit_once_per_x_secs=60.0,
            limit_key="bar",
            current_time=31.0,
        )

        self.assertLogFileContainsLineRegex(expression="First record")
        self.assertLogFileContainsLineRegex(expression="Second record")
        self.assertLogFileContainsLineRegex(expression="Third record")
        self.assertLogFileDoesntContainsLineRegex(expression="Fourth record")

    class FakeMonitor(object):
        """Just a simple class that we use in place of actual Monitor objects when reporting metrics."""

        def __init__(self, name):
            self.__name = name
            self.reported_lines = 0
            self.errors = 0

        def increment_counter(self, reported_lines=0, errors=0):
            """Increment some of the counters pertaining to the performance of this monitor.
            """
            self.reported_lines += reported_lines
            self.errors += errors<|MERGE_RESOLUTION|>--- conflicted
+++ resolved
@@ -62,20 +62,6 @@
         # The format should be something like:
         # 2014-05-11 16:55:06.236 INFO [core] [scalyr_logging_test.py:28] Test line 5
         self.__logger.info("Test line %d", 5)
-<<<<<<< HEAD
-        self.assertTrue(
-            self.__log_contains(
-                (
-                    "\\d{4}-\\d{2}-\\d{2} \\d{2}:\\d{2}:\\d{2}.\\d{3}Z INFO \[core\] "
-                    "\[.*\.py:\d+\] Test line 5"
-                )  # NOQA
-            )
-        )
-
-    def test_error_code(self):
-        self.__logger.warn("Bad result", error_code="statusCode")
-        self.assertTrue(self.__log_contains(r'\[error="statusCode"\] Bad result'))
-=======
         expression = ("\\d{4}-\\d{2}-\\d{2} \\d{2}:\\d{2}:\\d{2}.\\d{3}Z INFO \[core\] "
                       "\[.*\.py:\d+\] Test line 5")
         self.assertLogFileContainsLineRegex(expression=expression)
@@ -84,7 +70,6 @@
         self.__logger.warn("Bad result", error_code="statusCode")
         expression = '\[error="statusCode"\] Bad result'
         self.assertLogFileContainsLineRegex(expression=expression)
->>>>>>> e6cdbbab
 
     def test_child_modules(self):
         child = scalyr_logging.getLogger("scalyr_agent.foo.bar")
