# Copyright 2014-2020 Scalyr Inc.
#
# Licensed under the Apache License, Version 2.0 (the "License");
# you may not use this file except in compliance with the License.
# You may obtain a copy of the License at
#
#   http://www.apache.org/licenses/LICENSE-2.0
#
# Unless required by applicable law or agreed to in writing, software
# distributed under the License is distributed on an "AS IS" BASIS,
# WITHOUT WARRANTIES OR CONDITIONS OF ANY KIND, either express or implied.
# See the License for the specific language governing permissions and
# limitations under the License.


from __future__ import unicode_literals
from __future__ import absolute_import

import copy
import datetime
import os
import sys
import threading
import time
import operator
import signal
import errno

if False:
    from typing import Dict
    from typing import List
    from typing import Optional
    from typing import Tuple

from scalyr_agent import (
    scalyr_logging as scalyr_logging,
    StoppableThread,
    util as scalyr_util,
)
from scalyr_agent.agent_status import (
    CopyingManagerStatus,
    CopyingManagerWorkerStatus,
)
from scalyr_agent.copying_manager.worker import (
    CopyingManagerWorkerSession,
    create_shared_object_manager,
    CopyingManagerWorkerSessionProxy,
    WORKER_SESSION_CHECKPOINT_FILENAME_GLOB,
)
from scalyr_agent.log_processing import LogMatcher, LogFileProcessor
from scalyr_agent.log_watcher import LogWatcher
from scalyr_agent.configuration import Configuration
from scalyr_agent.scalyr_client import ScalyrClientSessionStatus
from scalyr_agent.copying_manager.common import write_checkpoint_state_to_file
from scalyr_agent.builtin_monitors.linux_process_metrics import ProcessMonitor


import six

log = scalyr_logging.getLogger(__name__)

SCHEDULED_DELETION = "scheduled-deletion"
CONSOLIDATED_CHECKPOINTS_FILE_NAME = "checkpoints.json"

<<<<<<< HEAD
WORKER_SESSION_PROCESS_MONITOR_ID_PREFIX = "agent_worker_session_"
=======

def get_worker_session_ids(worker_config):  # type: (Dict) -> List
    """
    Generate the list of IDs of all sessions for the specified worker.
    :param worker_config: config entry for the worker.
    :return: List of worker session IDs.
    """
    result = []
    for i in range(worker_config["sessions"]):
        # combine the id of the worker and session's position in the list to get a session id.
        worker_session_id = "%s-%s" % (worker_config["id"], i)
        result.append(worker_session_id)
    return result
>>>>>>> 977e3672


class CopyingManagerWorker(object):
    """
    This abstraction is responsible for maintaining the worker sessions
    for a particular entry in the 'workers' list in the configuration.
    It also creates worker session instances according to the number in the "sessions" field in each entry.
    Depending on workers type (multiprocess or not), it will operate with
    instances of the CopyingManagerWorkerSession or their proxy objects.

    The instances if this class itself live only in the original process,
    controlled by the copying manager and do not have any proxy versions.
    """

    def __init__(self, config, worker_config):
        # type: (Configuration, Dict) -> None

        self.__worker_config = worker_config
        self.__worker_id = worker_config["id"]
        self.__config = config

        self.__sessions = []  # type: List[CopyingManagerWorkerSession]

        # collection of shared object managers. (Subclasses of the multiprocessing.BaseManager)
        # Those managers allow to communicate with worker sessions if the multiprocessing mode is enabled.
        self.__shared_object_managers = dict()

        for session_id in config.get_session_ids_of_the_worker(worker_config):
            if not self.__config.use_multiprocess_workers:
                session = CopyingManagerWorkerSession(
                    self.__config, worker_config, session_id
                )
            else:

                # Create an instance of the shared object manager.
                shared_object_manager = create_shared_object_manager(
                    CopyingManagerWorkerSession, CopyingManagerWorkerSessionProxy
                )

                # Important for the understanding. When the shared_object_manager is started, it creates a new process.
                # We use this process as a process for the worker session.

                # change agent log path for the new worker session.
                worker_agent_log_path = os.path.join(
                    self.__config.agent_log_path, "agent-%s.log" % session_id
                )

                # this initializer function will be invoked in the worker session's process.
                def initializer():
                    """
                    This function is called in the shared object manager's start.
                    """
                    # change log file path for the agent logger.
                    self._change_worker_session_process_agent_log_path(
                        worker_agent_log_path
                    )

                # start the shared object manager's process.
                shared_object_manager.start_shared_object_manager(
                    initializer=initializer, parent_pid=os.getpid()
                )

                # create proxy object of the worker session. The real worker session instance is created in the new process
                # which was created when shared_object_manager started.
                # pylint: disable=E1101
                session = shared_object_manager.create_worker_session(
                    self.__config, worker_config, session_id
                )
                # pylint: enable=E1101

                # also save new shared object manager.
                self.__shared_object_managers[session.get_id()] = shared_object_manager

            self.__sessions.append(session)
            log.log(
                scalyr_logging.DEBUG_LEVEL_1,
                "CopyingManagerWorkerSession #%s is created." % session.get_id(),
            )

        # The index of the next worker session which will be used to handle the log processor.
        self.__current_session = 0

    def _change_worker_session_process_agent_log_path(self, path):
        """
        Reconfigure the agent logger, mainly, to change to path of the agent.log file
        for the worker session when it is running in the separate process.
        Multiple concurrent processes that write to the same 'agent.log' file may cause an incorrect results, so,
        to be on a safe side, we just create separate agent-<session_id>.log files for each worker session.
        """
        scalyr_logging.set_log_destination(agent_log_file_path=path, use_disk=True)

    def __repr__(self):
        worker_config = copy.deepcopy(self.__worker_config)
        api_key = worker_config.get("api_key", "")
        worker_config["api_key"] = "..." + api_key[-4:]
        return "<CopyingManagerWorkerSessionInterface worker_config=%s>" % (
            worker_config
        )

    def __str__(self):
        return str(self.__repr__())

    @property
    def worker_id(self):
        return self.__worker_id

    @property
    def sessions(self):
        return self.__sessions

    def get_child_process_ids(self):
        # type: () -> List[str]
        """
        Return a list of all the children processes process ids (pids) when running in multiprocess
        mode.

        When multi process mode is not used, empty list is returned instead.
        """
        if not self.__shared_object_managers:
            return []

        result = []

        for shared_object_manager in self.__shared_object_managers.values():
            try:
                # add process identifier.
                result.append(shared_object_manager.pid)
            except Exception:
                pass

        return result

    def __find_next_session(self):
        # type: () -> CopyingManagerWorkerSession
        """Gets the next session in the worker. For now it just uses a round robin algorithm"""
        current_session = self.__sessions[self.__current_session]
        if self.__current_session == len(self.__sessions) - 1:
            self.__current_session = 0
        else:
            self.__current_session += 1

        return current_session

    def create_and_add_new_log_processor(self, *args, **kwargs):
        # type: (Tuple, Dict) -> LogFileProcessor
        """
        Find the next session in the worker and make it to create and schedule a log processor.
        The the arguments will be eventually passed to the LogFileProcessor's constructor.
        :return: New log processor
        """
        session = self.__find_next_session()
        log_processor = session.create_and_schedule_new_log_processor(*args, **kwargs)

        return log_processor

    def start_sessions_and_block_until_copying(self):
        # type: () -> None
        """
        Start all sessions in the worker and wait until they started copying.
        """
        for sessions in self.__sessions:
            sessions.start_worker_session()

        for sessions in self.__sessions:
            sessions.wait_for_copying_to_begin()

    def stop_sessions(self, wait_on_join=True, join_timeout=5):
        # type: (bool, int) -> None
        for session in self.__sessions:
            try:
                session.stop_worker_session(
                    wait_on_join=wait_on_join, join_timeout=join_timeout
                )
            except:
                log.exception("Can not stop the worker '%s'." % session.get_id())

        self._stop_shared_object_managers()

    def _stop_shared_object_managers(self):
        """
        Stop all shared object managers.
        This is moved to the separate function to be able to override it for the testing purposes
        because we may need to get data from worker sessions even if copying manager and workers are stopped.
        """
        # also stop all shared object managers.
        for worker_session_id, memory_manager in self.__shared_object_managers.items():
            try:
                memory_manager.shutdown_manager()
            except:
                log.exception(
                    "Can not shutdown the shared object manager for the worker session '%s'."
                    % worker_session_id
                )

        # waiting for shared object manager is shut down.
        # NOTE: we split the shutting down and waiting to make things more asynchronous and to save time.
        for worker_session_id, memory_manager in self.__shared_object_managers.items():
            try:
                memory_manager.wait_for_shutdown(timeout=5)
            except:
                log.exception(
                    "The error has occurred while waiting for shutdown of the shared object manager of the worker session {0}.".format(
                        worker_session_id
                    )
                    % worker_session_id
                )

        # kill any process of the shared object managers which may survive the previous steps.
        for worker_session_id, memory_manager in self.__shared_object_managers.items():
            try:
                os.kill(memory_manager.pid, signal.SIGKILL)
                log.warning(
                    "The process of the shared object manager for the worker session '{0}' has still been running and has been killed.".format(
                        worker_session_id
                    )
                )
            except OSError as e:
                if e.errno != errno.ESRCH:  # no such process
                    # we can not do anything more if even kill is failed, just report about it.
                    log.exception(
                        "The kill operation of the shared object manager process of the worker session {0} has failed.".format(
                            worker_session_id
                        )
                    )

    def generate_status(self, warn_on_rate_limit=False):
        # type: (bool) -> CopyingManagerWorkerStatus
        """Generate status of the worker."""
        result = CopyingManagerWorkerStatus()

        result.worker_id = self.__worker_id

        session_statuses = [
            ws.generate_status(warn_on_rate_limit=warn_on_rate_limit)
            for ws in sorted(self.__sessions, key=lambda w: w.get_id())
        ]

        result.sessions = session_statuses

        return result


class CopyingManager(StoppableThread, LogWatcher):
    """Manages the process of copying all configured log files to the Scalyr server.

    This is run as its own thread.
    """

    def __init__(self, configuration, monitors):
        """Initializes the manager.

        Note, the log_config variable on the monitors will be updated as a side effect of this call to reflect
        the filling in of defaults and making paths absolute.  TODO:  This is kind of odd, it would be cleaner
        to do this elsewhere more tied to the monitors themselves.

        @param configuration: The configuration file containing which log files need to be copied listed in the
            configuration file.
        @param monitors:  The list of ScalyrMonitor instances that will be run.  This is needed so the manager
            can be sure to copy the logs files generated by the monitors. Note, the log_config for the monitors
            will be updated (on the monitor) to reflect the filling in of defaults and making paths absolute.

        @type configuration: configuration.Configuration
        @type monitors: list<ScalyrMonitor>
        """
        StoppableThread.__init__(self, name="copying manager thread")
        self.__config = configuration  # type: Configuration

        # Keep track of monitors
        self.__monitors = monitors

        # collect monitor-specific extra server-attributes.  seed with a copy of the attributes and converted to a dict.
        self.__expanded_server_attributes = self.__config.server_attributes.to_dict()

        for monitor in monitors:
            monitor_attribs = monitor.get_extra_server_attributes()
            if not monitor_attribs:
                continue
            for key, value in monitor_attribs.items():
                if key in self.__expanded_server_attributes:
                    log.log(
                        scalyr_logging.DEBUG_LEVEL_0,
                        "Extra server attribute already defined. Cannot add extra server attribute '%s' from monitor %s"
                        % (key, monitor.module_name),
                        limit_once_per_x_secs=300,
                        limit_key="extra-server-attrib-%s" % key,
                    )
                else:
                    self.__expanded_server_attributes[key] = value

        # a dict of paths -> log matchers for log matchers that have been dynamically added
        # this dict should only be touched by the main thread
        self.__dynamic_matchers = {}

        # a dict of paths -> monitor names that have been dynamically added to the copying manager
        # the copying manager ensures that operations on a dynamically added path can only be performed
        # by the same monitor (i.e. only the monitor that dynamically added a path can remove or update
        # that monitor).
        self.__dynamic_paths = {}

        # a dict of log paths pending removal once their bytes pending count reaches 0
        # keyed on the log path, with a value of True or False depending on whether the
        # log file has been processed yet
        self.__logs_pending_removal = {}

        # a dict of log_configs keyed by log_path for logs with configs that need to be reloaded.
        # Logs need to be reloaded if their configuration changes at runtime
        # e.g. with the k8s monitor if an annotation attribute changes such as the
        # sampling rules or the parser, and this is outside the usual configuration reload mechanism.
        # By keeping logs that need reloading in a separate 'pending' list
        # we can avoid locking around log_processors and log_paths_being_processed containers,
        # and simply process the contents of this list on the main loop
        self.__logs_pending_reload = {}

        # a list of dynamically added log_matchers that have not been processed yet
        self.__pending_log_matchers = []

        # A dict from file path to the LogFileProcessor that is processing it.
        self.__log_paths_being_processed = {}
        # A lock that protects the status variables and the __log_matchers variable, the only variables that
        # are access in generate_status() which needs to be thread safe.
        self.__lock = threading.Lock()

        # The last time we scanned for new files that match the __log_matchers.
        self.__last_new_file_scan_time = 0

        # Status variables that track statistics reported to the status page.
        self.__last_scan_attempt_time = None
        self.__total_errors = 0

        # The positions to use for a given file if there is not already a checkpoint for that file.
        # Set in the start_manager call.
        self.__logs_initial_positions = None

        # A semaphore that we increment when this object has begun copying files (after first scan).
        self.__copying_semaphore = threading.Semaphore(0)

        # set the log watcher variable of all monitors.  Do this last so everything is set up
        # and configured when the monitor receives this call
        for monitor in monitors:
            monitor.set_log_watcher(self)

        # debug leaks
        self.__disable_new_file_matches = configuration.disable_new_file_matches
        self.__disable_scan_for_new_bytes = configuration.disable_scan_for_new_bytes
        self.__disable_copying_thread = configuration.disable_copying_thread

        # Statistics for copying_manager_status messages
        self.__total_scan_iterations = 0

        # The worker instance for each entry in the 'workers' list in the configuration.
        self.__workers = dict()  # type: Dict[six.text_type, CopyingManagerWorker]

        # The list of LogMatcher objects that are watching for new files to appear.
        # NOTE: log matchers must be created only after workers.
        self._log_matchers = self._create_log_matchers(
            self.__config, self.__monitors
        )  # type: List[LogMatcher]

    @property
    def expanded_server_attributes(self):
        """Return deepcopy of expanded server attributes"""
        return copy.deepcopy(self.__expanded_server_attributes)

    # region The following methods are only exposed for the test purposes.
    @property
    def log_matchers(self):
        """Returns the list of log matchers that were created based on the configuration and passed in monitors.

        This is really only exposed for testing purposes.

        @return: The log matchers.
        @rtype: list<LogMatcher>
        """
        return self._log_matchers

    @property
    def workers(self):
        # type: () -> Dict
        """
        Get dict with workers. Only exposed for testing purposes.
        """
        return self.__workers

    @property
    def config(self):
        # type: () -> Configuration
        """
        Only exposed for testing purposes.
        """
        return self.__config

    # endregion

    def add_log_config(self, monitor_name, log_config, force_add=False):
        """Add the log_config item to the list of paths being watched
        param: monitor_name - the name of the monitor adding the log config
        param: log_config - a log_config object containing the path to be added
        param force_add: True or force add this file and cancel any removal which
        may have been scheduled before hand.
        We really just want to use this with Docker monitor where there is a small windows between
        the container restart where the log file is not immediately removed.
        returns: an updated log_config object
        """
        log_config = self.__config.parse_log_config(
            log_config,
            default_parser="agent-metrics",
            context_description='Additional log entry requested by module "%s"'
            % monitor_name,
        ).copy()

        self.__lock.acquire()

        try:
            path = log_config["path"]

            # Make sure path is not already scheduled for removal. If it is and force_add is true,
            # we cancel scheduled removal and continue to monitor it
            if force_add and path in self.__logs_pending_removal:
                log.log(
                    scalyr_logging.DEBUG_LEVEL_0,
                    "Tried to add new log file '%s' for monitor '%s', but it is already being monitored by '%s' "
                    "and scheduled for removal. Canceling scheduled removal and ensuring log file is continue "
                    "to be monitored."
                    % (path, monitor_name, self.__dynamic_paths[path]),
                )
                del self.__logs_pending_removal[path]
                return log_config

            # Make sure the path isn't already being dynamically monitored
            if path in self.__dynamic_paths:
                log.log(
                    scalyr_logging.DEBUG_LEVEL_0,
                    "Tried to add new log file '%s' for monitor '%s', but it is already being monitored by '%s'"
                    % (path, monitor_name, self.__dynamic_paths[path]),
                )
                return log_config

            # add the path and matcher
            matcher = LogMatcher(self.__config, log_config)
            self.__dynamic_paths[path] = monitor_name
            self.__pending_log_matchers.append(matcher)
            log.log(
                scalyr_logging.DEBUG_LEVEL_0,
                "Adding new log file '%s' for monitor '%s'" % (path, monitor_name),
            )

            # If the log was previously pending removal, cancel the pending removal
            self.__logs_pending_removal.pop(path, None)

        finally:
            self.__lock.release()

        return log_config

    def update_log_config(self, monitor_name, log_config):
        """ Updates the log config of the log matcher that has the same
        path as the one specified in the log_config param
        """
        log_config = self.__config.parse_log_config(
            log_config,
            default_parser="agent-metrics",
            context_description='Updating log entry requested by module "%s"'
            % monitor_name,
        ).copy()
        try:
            self.__lock.acquire()

            path = log_config["path"]
            # Make sure the log path is being dynamically monitored
            if path not in self.__dynamic_paths:
                log.log(
                    scalyr_logging.DEBUG_LEVEL_0,
                    "Tried to updating a log file '%s' for monitor '%s', but it is not being monitored"
                    % (path, monitor_name),
                )
                return

            # Make sure only the monitor that added this path can update it
            if (
                path in self.__dynamic_paths
                and self.__dynamic_paths[path] != monitor_name
            ):
                log.log(
                    scalyr_logging.DEBUG_LEVEL_0,
                    "Tried to updating a log file '%s' for monitor '%s', but it is currently being monitored by '%s'"
                    % (path, monitor_name, self.__dynamic_paths[path]),
                )
                return

            log.log(
                scalyr_logging.DEBUG_LEVEL_0,
                "Updating config for log file '%s' for monitor '%s'"
                % (path, monitor_name),
            )
            self.__logs_pending_reload[path] = log_config
        finally:
            self.__lock.release()

    def remove_log_path(self, monitor_name, log_path):
        """Remove the log_path from the list of paths being watched
        params: log_path - a string containing the path to the file no longer being watched
        """
        # get the list of paths with 0 reference counts
        self.__lock.acquire()
        try:
            # Make sure the log path is being dynamically monitored
            if log_path not in self.__dynamic_paths:
                log.log(
                    scalyr_logging.DEBUG_LEVEL_0,
                    "Tried removing a log file '%s' for monitor '%s', but it is not being monitored"
                    % (log_path, monitor_name),
                )
                return

            # If we are not a scheduled deletion, make sure only the monitor that added this path can remove it
            if (
                monitor_name != SCHEDULED_DELETION
                and log_path in self.__dynamic_paths
                and self.__dynamic_paths[log_path] != monitor_name
            ):
                log.log(
                    scalyr_logging.DEBUG_LEVEL_0,
                    "Tried removing a log file '%s' for monitor '%s', but it is currently being monitored by '%s'"
                    % (log_path, monitor_name, self.__dynamic_paths[log_path]),
                )
                return

            log.log(
                scalyr_logging.DEBUG_LEVEL_0,
                "Removing log file '%s' for '%s'" % (log_path, monitor_name),
            )
            # do the removals
            matchers = []
            for m in self._log_matchers:
                if m.log_path == log_path:
                    # Make sure the matcher is always finished if called from a non scheduled deletion (e.g. on shutdown/config reload).
                    # This ensures that the __dynamic_matchers dict on the main thread will also clean
                    # itself up when it notices the matcher is finished.
                    # We set the matcher to finish immediately, because we want the matcher to finish now, not when it's finished
                    # any existing processing
                    m.finish(immediately=True)
                else:
                    matchers.append(m)

            self._log_matchers[:] = matchers
            self.__logs_pending_removal.pop(log_path, None)
            self.__logs_pending_reload.pop(log_path, None)
            self.__dynamic_paths.pop(log_path, None)

        finally:
            self.__lock.release()

    def schedule_log_path_for_removal(self, monitor_name, log_path):
        """
            Schedules a log path for removal.  The logger will only
            be removed once the number of pending bytes reaches 0
        """
        self.__lock.acquire()
        try:
            # Make sure the log path is being dynamically monitored
            if log_path not in self.__dynamic_paths:
                log.log(
                    scalyr_logging.DEBUG_LEVEL_0,
                    "Tried scheduling the removal of log file '%s' for monitor '%s', but it is not being monitored"
                    % (log_path, monitor_name),
                )
                return

            # Make sure only the monitor that added this path can remove it
            if (
                log_path in self.__dynamic_paths
                and self.__dynamic_paths[log_path] != monitor_name
            ):
                log.log(
                    scalyr_logging.DEBUG_LEVEL_0,
                    "Tried scheduling the removal of log file '%s' for monitor '%s', but it is currently being monitored by '%s'"
                    % (log_path, monitor_name, self.__dynamic_paths[log_path]),
                )
                return

            if log_path not in self.__logs_pending_removal:
                self.__logs_pending_removal[log_path] = True
                log.log(
                    scalyr_logging.DEBUG_LEVEL_0,
                    "log path '%s' for monitor '%s' is pending removal"
                    % (log_path, monitor_name),
                )
        finally:
            self.__lock.release()

    def dynamic_matchers_count(self):
        """
            Used for testing - returns the number of dynamic matchers
        """
        return len(self.__dynamic_matchers)

    def logs_pending_removal_count(self):
        """
            Used for testing - returns the number of logs pending removal
        """

        self.__lock.acquire()
        try:
            return len(self.__logs_pending_removal)
        finally:
            self.__lock.release()

    def _create_log_matchers(self, configuration, monitors):
        """Creates the log matchers that should be used based on the configuration and the list of monitors.

        @param configuration: The Configuration object.
        @param monitors: A list of ScalyrMonitor instances whose logs should be copied.

        @type configuration: Configuration
        @type monitors: list<ScalyrMonitor>

        @return: The list of log matchers.
        @rtype: list<LogMatcher>
        """
        configs = []

        # We keep track of which paths we have configs for so that when we add in the configuration for the monitor
        # log files we don't re-add in the same path.  This can easily happen if a monitor is used multiple times
        # but they are all just writing to the same monitor file.
        all_paths = {}
        for entry in configuration.log_configs:
            if "path" in entry:
                configs.append(entry.copy())
                all_paths[entry["path"]] = 1

        for monitor in monitors:
            log_config = configuration.parse_log_config(
                monitor.log_config,
                default_parser="agent-metrics",
                context_description='log entry requested by module "%s"'
                % monitor.module_name,
            ).copy()

            if log_config["path"] not in all_paths:
                configs.append(log_config)
                all_paths[log_config["path"]] = 1

            monitor.log_config = log_config

        result = []

        for log_config in configs:
            result.append(LogMatcher(configuration, log_config))

        return result

    def start_manager(self, logs_initial_positions=None):
        """Starts the manager running and will not return until it has been stopped.

        This will start a new thread to run the manager.

        @param logs_initial_positions: A dict mapping file paths to the offset with the file to begin copying
            if none can be found from the checkpoint files.  This can be used to override the default behavior of
            just reading from the current end of the file if there is no checkpoint for the file
        @type logs_initial_positions: dict
        """
        self.__logs_initial_positions = logs_initial_positions
        self.start()

    def stop_manager(self, wait_on_join=True, join_timeout=5):
        """Stops the manager.

        @param wait_on_join: If True, will block on a join of the thread running the manager.
        @param join_timeout: The maximum number of seconds to block for the join.
        """
        self.stop(wait_on_join=wait_on_join, join_timeout=join_timeout)

    def run(self):
        """Processes the log files as requested by the configuration, looking for matching log files, reading their
        bytes, applying redaction and sampling rules, and then sending them to the server.

        This method will not terminate until the thread has been stopped.
        """
        # Debug leak
        if self.__disable_copying_thread:
            log.log(
                scalyr_logging.DEBUG_LEVEL_0,
                "Copying thread disabled.  No log copying will occur",
            )
            self.__copying_semaphore.release()
            # sit here and do nothing
            while self._run_state.is_running():
                self._sleep_but_awaken_if_stopped(1)
            # early return
            return

        # So the scanning.. every scan:
        #   - See if any of the loggers have new files that are being matched
        #   - sleep

        if self.__config.copying_thread_profile_interval > 0:
            import cProfile

            profiler = cProfile.Profile()
            profiler.enable()
            profile_dump_interval = self.__config.copying_thread_profile_interval
        else:
            profiler = None
            profile_dump_interval = 0

        current_time = time.time()

        try:
            # noinspection PyBroadException
            try:
                # prepare and read checkpoints.
                # read all checkpoints from the manager's previous run and combine them into one mater file.
                checkpoints = self.__find_and_read_checkpoints(warn_on_stale=True)
                if checkpoints:
                    self.__consolidate_checkpoints(checkpoints)
                else:
                    log.info(
                        "No checkpoints were found. All logs will be copied starting at their current end"
                    )

                log.info("Starting copying manager workers.")

                # create copying workers according to settings in the configuration.
                self._create_workers()

                # start all workers.
                for worker in self.__workers.values():
                    worker.start_sessions_and_block_until_copying()

                # if configured, we have to set the worker session PID's for the instances of the
                # 'linux_process_monitor' that may be set to monitor the worker session processes.
                if (
                    self.__config.enable_worker_session_process_metrics_gather
                    and self.__config.use_multiprocess_workers
                ):
                    # create a dict that maps process' monitor id to the worker session id.
                    worker_session_process_monitors = {}
                    for m in self.__monitors:
                        if not isinstance(m, ProcessMonitor):
                            continue

                        # get the process monitor instance for the worker session and fetch the session id.
                        if m.process_monitor_id.startswith(
                            WORKER_SESSION_PROCESS_MONITOR_ID_PREFIX
                        ):
                            worker_session_id = m.process_monitor_id.replace(
                                WORKER_SESSION_PROCESS_MONITOR_ID_PREFIX, ""
                            )
                            worker_session_process_monitors[worker_session_id] = m

                    # set the worker sessions PID to the monitors.
                    for worker_status in self.generate_status().workers:
                        for worker_session_status in worker_status.sessions:
                            monitor = worker_session_process_monitors.get(
                                worker_session_status.session_id
                            )
                            if monitor:
                                monitor.set_pid(worker_session_status.pid)

                # Do the initial scan for any log files that match the configured logs we should be copying.  If there
                # are checkpoints for them, make sure we start copying from the position we left off at.
                self._scan_for_new_logs_if_necessary(
                    current_time=current_time,
                    checkpoints=checkpoints,
                    logs_initial_positions=self.__logs_initial_positions,
                )

                # We are about to start copying.  We can tell waiting threads.
                self.__copying_semaphore.release()

                worker_sessions_count = 0
                worker_session_process_ids = []
                for worker in self.__workers.values():
                    worker_sessions_count += len(worker.sessions)
                    worker_session_process_ids += worker.get_child_process_ids()

                # For multi processing mode we also include pids of all the spawned processes
                if self.__config.use_multiprocess_workers:
                    msg = (
                        "Copying manager started. Total worker sessions: %s, Agent Pid: %s, Worker Session Processes Pids: %s"
                        % (
                            worker_sessions_count,
                            os.getpid(),
                            ", ".join([str(pid) for pid in worker_session_process_ids]),
                        )
                    )
                else:
                    msg = (
                        "Copying manager started. Total worker sessions: %s, Agent Pid: %s"
                        % (worker_sessions_count, os.getpid())
                    )

                log.info(msg)

                while self._run_state.is_running():
                    log.log(
                        scalyr_logging.DEBUG_LEVEL_1, "At top of copy log files loop."
                    )
                    current_time = time.time()
                    # noinspection PyBroadException
                    try:

                        # Check for new logs.  If we do detect some new log files, they must have been created since our
                        # last scan.  In this case, we start copying them from byte zero instead of the end of the file.
                        self._scan_for_new_logs_if_necessary(
                            current_time=current_time, copy_at_index_zero=True
                        )

                        self.__scan_for_pending_log_files()

                        log.log(
                            scalyr_logging.DEBUG_LEVEL_2,
                            "Start removing finished log matchers",
                        )
                        self.__remove_logs_scheduled_for_deletion()
                        self.__purge_finished_log_matchers()
                        log.log(
                            scalyr_logging.DEBUG_LEVEL_2,
                            "Done removing finished log matchers",
                        )
                        self.__last_scan_attempt_time = current_time

                        if profiler is not None:
                            seconds_past_epoch = int(time.time())
                            if seconds_past_epoch % profile_dump_interval == 0:
                                profiler.disable()
                                profiler.dump_stats(
                                    "%s%s%s"
                                    % (
                                        self.__config.copying_thread_profile_output_path,
                                        "copying_manager_",
                                        datetime.datetime.utcnow().strftime(
                                            "%H_%M_%S.out"
                                        ),
                                    )
                                )
                                profiler.enable()
                    except Exception:
                        # TODO: Do not catch Exception here.  That is too broad.  Disabling warning for now.
                        log.exception(
                            "Failed while attempting to scan and transmit logs"
                        )
                        log.log(
                            scalyr_logging.DEBUG_LEVEL_1,
                            "Failed while attempting to scan and transmit logs",
                        )
                        self.__lock.acquire()
                        self.__last_scan_attempt_time = current_time
                        self.__total_errors += 1
                        self.__lock.release()

                    self._sleep_but_awaken_if_stopped(
                        self.__config.max_request_spacing_interval
                    )

                    # End of the copy loop
                    self.__total_scan_iterations += 1
            except Exception:
                # If we got an exception here, it is caused by a bug in the program, so let's just terminate.
                log.exception("Log copying failed due to exception")
                # there may a rare case where an unrecoverable error
                # is occurred before the  semaphore is released
                # and the original thread is still waiting for it.
                self.__copying_semaphore.release()
                sys.exit(1)
        finally:
            # stopping all workers.
            for worker in self.__workers.values():
                worker.stop_sessions()

            checkpoints = self.__find_and_read_checkpoints()
            if checkpoints:
                log.info(
                    "Save consolidated checkpoints into file %s"
                    % os.path.join(
                        self.__config.agent_data_path,
                        CONSOLIDATED_CHECKPOINTS_FILE_NAME,
                    )
                )
                self.__consolidate_checkpoints(checkpoints)

            if profiler is not None:
                profiler.disable()

            log.info("Copying manager is finished.")

    def wait_for_copying_to_begin(self):
        """Block the current thread until this instance has finished its first scan and has begun copying.

        It is good to wait for the first scan to finish before possibly creating new files to copy because
        if the first scan has not completed, the copier will just begin copying at the end of the file when
        it is first noticed.  However, if the first scan has completed, then the copier will know that the
        new file was just newly created and should therefore have all of its bytes copied to Scalyr.

        TODO:  Make it so that this thread does not block indefinitely if the copying never starts.  However,
        we do not do this now because the CopyManager's run method will sys.exit if the copying fails to start.
        """
        self.__copying_semaphore.acquire(True)

    def generate_status(self, warn_on_rate_limit=False):
        """Generate the status for the copying manager to be reported.

        This is used in such features as 'scalyr-agent-2 status -v'.

        Note, this method is thread safe.  It needs to be since another thread will ask this object for its
        status.

        @return:  The status object containing the statistics for the copying manager.
        @rtype: CopyingManagerStatus
        """
        try:
            self.__lock.acquire()

            result = CopyingManagerStatus()

            result.total_scan_iterations = self.__total_scan_iterations

            if self.__last_scan_attempt_time:
                result.health_check_result = "Good"
                if (
                    time.time()
                    > self.__last_scan_attempt_time
                    # TODO: create new config value for that.
                    + self.__config.healthy_max_time_since_last_copy_attempt
                ):
                    # if there is a bad health check if the copying manager itself, add the error message about that.
                    result.health_check_result = (
                        "Failed, max time since last scan attempt (%s seconds) exceeded"
                        % self.__config.healthy_max_time_since_last_copy_attempt
                    )

            # collect worker statuses.
            for worker_id in sorted(self.__workers):
                worker = self.__workers[worker_id]
                worker_status = worker.generate_status(warn_on_rate_limit)
                result.workers.append(worker_status)

            # when workers are defined, calculate overall stats.
            result.calculate_status()

            # get statuses for the log matchers.
            for entry in self._log_matchers:
                result.log_matchers.append(entry.generate_status())

        finally:
            self.__lock.release()

        return result

    def _sleep_but_awaken_if_stopped(self, seconds):
        """Makes the current thread (the copying manager thread) go to sleep for the specified number of seconds,
        or until the manager is stopped, whichever comes first.

        Note, this method is exposed for testing purposes.

        @param seconds: The number of seconds to sleep.
        @type seconds: float
        """
        self._run_state.sleep_but_awaken_if_stopped(seconds)

    def __has_pending_log_changes(self):
        """
        Returns true if there are any pending changes to set of logs being monitored
        """
        self.__lock.acquire()
        try:
            pending_count = (
                len(self.__pending_log_matchers)
                + len(self.__logs_pending_reload)
                + len(self.__logs_pending_removal)
            )
            return pending_count > 0
        finally:
            self.__lock.release()

    def __remove_logs_scheduled_for_deletion(self):
        """
            Removes any logs scheduled for deletion, if there are 0 bytes left to copy and
            the log file has been matched/processed at least once
        """

        # make a shallow copy of logs_pending_removal
        # so we can iterate without a lock (remove_log_path also acquires the lock so best
        # not to do that while the lock is already aquired
        self.__lock.acquire()
        try:
            pending_removal = self.__logs_pending_removal.copy()
        finally:
            self.__lock.release()

        # if we have a log matcher for the path, then set it to finished
        for path in six.iterkeys(pending_removal):
            matcher = self.__dynamic_matchers.get(path, None)
            if matcher is None:
                log.warn("Log scheduled for removal is not being monitored: %s" % path)
                continue

            matcher.finish()

        # remove from list of logs pending removal
        self.__lock.acquire()
        try:
            self.__logs_pending_removal = {}
        finally:
            self.__lock.release()

    def __purge_finished_log_matchers(self):
        """
        Removes from the list of log matchers any log matchers that are finished
        """
        # make a shallow copy for iteration
        matchers = self.__dynamic_matchers.copy()

        for path, m in six.iteritems(matchers):
            if m.is_finished():
                self.remove_log_path(SCHEDULED_DELETION, path)
                self.__dynamic_matchers.pop(path, None)

    def __scan_for_pending_log_files(self):
        """
        Creates log processors for any recent, dynamically added log matchers
        """

        # make a shallow copy of pending log_matchers, and pending reloads
        log_matchers = []
        pending_reload = {}
        self.__lock.acquire()
        try:
            log_matchers = self.__pending_log_matchers[:]

            # get any logs that need reloading and reset the pending reload list
            pending_reload = self.__logs_pending_reload.copy()
            self.__logs_pending_reload = {}
        finally:
            self.__lock.release()

        # add new matchers
        for matcher in log_matchers:
            self.__dynamic_matchers[matcher.log_path] = matcher

        checkpoints = self.__find_and_read_checkpoints()

        # reload the config of any matchers/processors that need reloading
        reloaded = []
        for path, log_config in six.iteritems(pending_reload):
            log.log(scalyr_logging.DEBUG_LEVEL_1, "Pending reload for %s" % path)

            # only reload matchers that have been dynamically added
            matcher = self.__dynamic_matchers.get(path, None)
            if matcher is None:
                log.log(
                    scalyr_logging.DEBUG_LEVEL_0, "Log matcher not found for %s" % path
                )
                continue

            # update the log config of the matcher, which closes any open processors, and returns
            # their checkpoints
            closed_processors = matcher.update_log_entry_config(log_config)
            for processor_path, checkpoint in six.iteritems(closed_processors):
                checkpoints[processor_path] = checkpoint

            reloaded.append(matcher)

        # remove close log processor.
        self.__remove_closed_processors()

        self.__create_log_processors_for_log_matchers(
            log_matchers, checkpoints=checkpoints, copy_at_index_zero=True
        )
        self.__create_log_processors_for_log_matchers(
            reloaded, checkpoints=checkpoints, copy_at_index_zero=True
        )

        self.__lock.acquire()
        try:
            self._log_matchers.extend(log_matchers)
            self.__pending_log_matchers = [
                lm for lm in self.__pending_log_matchers if lm not in log_matchers
            ]
        finally:
            self.__lock.release()

    def __remove_closed_processors(self):
        """
        Removes any closed log processors from the __log_paths_being_processed collection.
        """
        # shallow copy the processor dict for iteration
        processors = self.__log_paths_being_processed.copy()

        # set processors to empty
        self.__log_paths_being_processed = {}

        # add back any processors that haven't been closed
        for path, p in processors.items():
            if not p.is_closed():
                self.__log_paths_being_processed[path] = p

    def __create_log_processors_for_log_matchers(
        self, log_matchers, checkpoints=None, copy_at_index_zero=False
    ):
        # type: (List[LogMatcher], Optional[Dict], bool) -> None
        """
        Creates log processors for any files on disk that match any file matching the
        passed in log_matchers

        @param log_matchers: A list of log_matchers to check against.  Note:  No locking is done on the log_matchers
          passed in, so the caller needs to ensure that the list is thread-safe and only accessed from the main
          loop.
        @param checkpoints: A dict mapping file paths to the checkpoint to use for them to determine where copying
            should begin.
        @param copy_at_index_zero: If True, then any new file that doesn't have a checkpoint or an initial position,
            will begin being copied from the start of the file rather than the current end.
        """

        # make a shallow copy of logs pending removal so we don't need to hold the lock
        # while iterating
        pending_removal = {}
        self.__lock.acquire()
        try:
            pending_removal = self.__logs_pending_removal.copy()
        finally:
            self.__lock.release()

        # check if any pending removal have already been processed
        # and update the processed status
        for path in pending_removal.keys():
            if path in self.__log_paths_being_processed:
                pending_removal[path] = True

        # iterate over the log_matchers while we create the LogFileProcessors
        for matcher in log_matchers:
            # get the worker which is responsible for this log matcher.
            worker = self.__workers[matcher.log_entry_config.get("worker_id")]
            for new_processor in matcher.find_matches(
                self.__log_paths_being_processed,
                checkpoints,
                copy_at_index_zero=copy_at_index_zero,
                # this method of the worker will be called on every new match,
                # to create and add new log processors to the sessions of this worker.
                create_log_processor=worker.create_and_add_new_log_processor,
            ):

                log_path = new_processor.get_log_path()
                self.__log_paths_being_processed[log_path] = new_processor

                # if the log file pending removal, mark that it has now been processed
                if log_path in pending_removal:
                    pending_removal[log_path] = True

            # check to see if no matches were found for pending removal
            # if none were found, this is indicative that the log file has already been
            # removed
            if (
                matcher.config["path"] in pending_removal
                and not pending_removal[matcher.config["path"]]
            ):
                log.warn(
                    "No log matches were found for %s.  This is likely indicative that the log file no longer exists.\n",
                    matcher.config["path"],
                )

                # remove it anyway, otherwise the logs_`pending_removal list will just
                # grow and grow
                pending_removal[matcher.config["path"]] = True

        # require the lock to update the pending removal dict to
        # mark which logs have been matched.
        # This is so we can catch short lived log files that are added but then removed
        # before any log matching takes place
        self.__lock.acquire()
        try:
            # go over all items in pending_removal, and update the master
            # logs_pending_removal list
            for path, processed in six.iteritems(pending_removal):
                if path in self.__logs_pending_removal:
                    self.__logs_pending_removal[path] = processed
        finally:
            self.__lock.release()

    def _scan_for_new_logs_if_necessary(
        self,
        current_time=None,
        checkpoints=None,
        logs_initial_positions=None,
        copy_at_index_zero=False,
    ):
        """If it has been sufficient time since we last checked, scan the file system for new files that match the
        logs that should be copied.

        @param checkpoints: A dict mapping file paths to the checkpoint to use for them to determine where copying
            should begin.
        @param logs_initial_positions: A dict mapping file paths to what file offset the copying should begin from
            if there is no checkpoint for them.
        @param copy_at_index_zero: If True, then any new file that doesn't have a checkpoint or an initial position,
            will begin being copied from the start of the file rather than the current end.
        @param current_time: If not None, the time to use as the current time.

        @type checkpoints: dict
        @type logs_initial_positions: dict
        @type copy_at_index_zero: bool
        @type current_time: float
        """

        # Debug leak, if not the initial request, and disable_leak flag is true, then don't scan
        # for new logs
        if logs_initial_positions is None and self.__disable_new_file_matches:
            log.log(
                scalyr_logging.DEBUG_LEVEL_0, "Scanning for new file matches disabled"
            )
            return

        if current_time is None:
            current_time = time.time()

        if (
            self.__last_new_file_scan_time is None
            or current_time - self.__last_new_file_scan_time
            < self.__config.max_new_log_detection_time
        ):
            return

        self.__last_new_file_scan_time = current_time

        if checkpoints is None:
            checkpoints = {}

        if logs_initial_positions is not None:
            for log_path in logs_initial_positions:
                if log_path not in checkpoints:
                    checkpoints[log_path] = LogFileProcessor.create_checkpoint(
                        logs_initial_positions[log_path]
                    )

        # make a shallow copy of log_matchers
        log_matchers = []
        self.__lock.acquire()
        try:
            log_matchers = self._log_matchers[:]
        finally:
            self.__lock.release()

        self.__create_log_processors_for_log_matchers(
            log_matchers, checkpoints=checkpoints, copy_at_index_zero=copy_at_index_zero
        )

    def __consolidate_checkpoints(self, checkpoints):
        # type: (Dict) -> None
        """
        Write the checkpoint state from all worker sessions to a single consolidated file.
        :param checkpoints: Dict with checkpoints.
        """

        consolidated_checkpoints_path = os.path.join(
            self.__config.agent_data_path, CONSOLIDATED_CHECKPOINTS_FILE_NAME,
        )
        write_checkpoint_state_to_file(
            checkpoints, consolidated_checkpoints_path, time.time()
        )

        # clear data folder by removing all worker session checkpoint files.
        checkpoints_glob = os.path.join(
            self.__config.agent_data_path, WORKER_SESSION_CHECKPOINT_FILENAME_GLOB,
        )

        for path in scalyr_util.match_glob(checkpoints_glob):
            os.unlink(path)

            # also delete active checkpoint file.
            checkpoint_file_name = os.path.basename(path)
            active_checkpoint_path = os.path.join(
                os.path.dirname(path), "active-{0}".format(checkpoint_file_name),
            )
            if os.path.isfile(active_checkpoint_path):
                os.unlink(active_checkpoint_path)

    def __find_and_read_checkpoints(self, warn_on_stale=False):
        # type: (bool) -> Dict
        """
        # WARNING: Because this function is called on each iteration,
          put the logging statements very carefully there, to prevent spamming.
        Find and read checkpoints that were previously written.
        During their work, the worker sessions write their own checkpoint files,
        the copying manager reads them and combines into one checkpoints dict.
        : param warn_on_stale: If False do not log warning in case of stale checkpoint files.
        :return: Checkpoint state stored in dict.
        """

        found_checkpoints = []

        current_time = time.time()

        # search for all worker session checkpoint files.
        worker_checkpoints_glob = os.path.join(
            self.__config.agent_data_path, WORKER_SESSION_CHECKPOINT_FILENAME_GLOB,
        )

        checkpoints_paths = scalyr_util.match_glob(worker_checkpoints_glob)

        # also get the previously consolidated file.
        consolidated_checkpoint_path = os.path.join(
            self.__config.agent_data_path, "checkpoints.json"
        )

        checkpoints_paths.append(consolidated_checkpoint_path)

        for checkpoints_path in checkpoints_paths:

            checkpoints = self.__read_checkpoint_state(checkpoints_path)

            if not checkpoints:
                continue
            if (
                current_time - checkpoints["time"]
                > self.__config.max_allowed_checkpoint_age
            ):
                # The checkpoint file is too stale. Skip it.
                if warn_on_stale:
                    log.warn(
                        "The checkpoint file '%s' is too stale (written at '%s').  Ignoring it.  The log files will "
                        "be copied starting at their current end.",
                        checkpoints_path,
                        scalyr_util.format_time(checkpoints["time"]),
                        error_code="staleCheckpointFile",
                    )
                continue

            found_checkpoints.append(checkpoints)

        result = {}  # type: ignore
        # merge checkpoints from  all worker sessions to one checkpoint.

        # checkpoints from different worker sessions may contain checkpoint for the same file,
        # so we sort checkpoints by time and update resulting collection with the same order.
        found_checkpoints.sort(key=operator.itemgetter("time"))

        for wc in found_checkpoints:
            result.update(wc["checkpoints"])

        return result

    def __read_checkpoint_state(self, full_checkpoints_path):
        # type: (six.text_type) -> Optional[Dict]
        """Reads a single checkpoint state from the file on the disk and returns it.

        The checkpoint state maps each file path to the offset within that log file where we left off copying it.

        @return:  The checkpoint state
        @rtype: dict
        """

        if not os.path.isfile(full_checkpoints_path):
            return None

        # noinspection PyBroadException
        try:
            full_checkpoints = scalyr_util.read_file_as_json(
                full_checkpoints_path, strict_utf8=True
            )

            # the data in the file was somehow corrupted so it can not be read as dict.
            if not isinstance(full_checkpoints, dict):
                raise ValueError(
                    "The checkpoint file data has to be de-serialized into dict."
                )

            # get the path for the active checkpoints file
            parent_dir, filename = os.path.split(full_checkpoints_path)
            active_checkpoints_filename = "active-%s" % os.path.basename(filename)
            active_checkpoints_path = os.path.join(
                parent_dir, active_checkpoints_filename
            )

            if os.path.isfile(active_checkpoints_path):
                # if the active checkpoint file is newer, overwrite any checkpoint values with the
                # updated full checkpoint
                active_checkpoints = scalyr_util.read_file_as_json(
                    active_checkpoints_path, strict_utf8=True
                )

                if active_checkpoints["time"] > full_checkpoints["time"]:
                    full_checkpoints["time"] = active_checkpoints["time"]
                    full_checkpoints["checkpoints"].update(
                        active_checkpoints["checkpoints"]
                    )

            return full_checkpoints

        except Exception:
            log.exception(
                "Could not read checkpoint file due to error. Ignoring checkpoint file.",
                error_code="failedCheckpointRead",
            )
            return None

    def _create_workers(self):
        """
        Create a new workers for each entry in the 'workers' list in the configuration.
        """
        for worker_config in self.__config.worker_configs:
            worker = CopyingManagerWorker(self.__config, worker_config)
            self.__workers[worker_config["id"]] = worker

    def augment_user_agent_for_workers_sessions(self, fragments):
        # type: (List[six.text_type]) -> None
        """
        Modifies User-Agent header of the sessions to all worker sessions.

        @param fragments String fragments to append (in order) to the standard user agent data
        @type fragments: List of six.text_type
        """
        for worker in self.__workers.values():
            for session in worker.sessions:
                session.augment_scalyr_client_user_agent(fragments)

    def get_worker_session_scalyr_client_statuses(self):
        # type: () -> List[ScalyrClientSessionStatus]
        """
        Get Scalyr client session statuses from all worker session.
        :return: dict with worker_session_id -> ScalyrClientSessionStatus.
        """
        session_stats = []
        for worker in self.__workers.values():
            for worker_session in worker.sessions:
                session_stats.append(worker_session.generate_scalyr_client_status())

        return session_stats<|MERGE_RESOLUTION|>--- conflicted
+++ resolved
@@ -25,6 +25,8 @@
 import operator
 import signal
 import errno
+
+WORKER_SESSION_PROCESS_MONITOR_ID_PREFIX = "agent_worker_"
 
 if False:
     from typing import Dict
@@ -62,23 +64,7 @@
 SCHEDULED_DELETION = "scheduled-deletion"
 CONSOLIDATED_CHECKPOINTS_FILE_NAME = "checkpoints.json"
 
-<<<<<<< HEAD
 WORKER_SESSION_PROCESS_MONITOR_ID_PREFIX = "agent_worker_session_"
-=======
-
-def get_worker_session_ids(worker_config):  # type: (Dict) -> List
-    """
-    Generate the list of IDs of all sessions for the specified worker.
-    :param worker_config: config entry for the worker.
-    :return: List of worker session IDs.
-    """
-    result = []
-    for i in range(worker_config["sessions"]):
-        # combine the id of the worker and session's position in the list to get a session id.
-        worker_session_id = "%s-%s" % (worker_config["id"], i)
-        result.append(worker_session_id)
-    return result
->>>>>>> 977e3672
 
 
 class CopyingManagerWorker(object):
