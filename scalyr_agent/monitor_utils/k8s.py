from __future__ import unicode_literals
from __future__ import absolute_import

import hashlib
import os
import random
import re
import warnings
from string import Template
import sys
import threading
import time
from time import strftime, gmtime
import traceback
from io import open

import six
import six.moves.urllib.request
import six.moves.urllib.parse
import six.moves.urllib.error
from six.moves import range

import scalyr_agent.monitor_utils.annotation_config as annotation_config
from scalyr_agent.monitor_utils.annotation_config import BadAnnotationConfig
from scalyr_agent.monitor_utils.blocking_rate_limiter import BlockingRateLimiter
import scalyr_agent.third_party.requests as requests
from scalyr_agent.util import StoppableThread
from scalyr_agent.json_lib import JsonObject

import scalyr_agent.scalyr_logging as scalyr_logging
import scalyr_agent.util as util
from scalyr_agent.compat import os_environ_unicode

global_log = scalyr_logging.getLogger(__name__)


# A regex for splitting a container id and runtime
_CID_RE = re.compile("^(.+)://(.+)$")

# endpoints used by the agent for querying the k8s api.  Having this mapping allows
# us to avoid special casing the logic for each different object type.  We can just
# look up the appropriate endpoint in this dict and query objects however we need.
#
# The dict is keyed by object kind, and or each object kind, there are 3 endpoints:
#       single, list and list all.
#
# `single` is for querying a single object of a specific type
# `list` is for querying all objects of a given type in a specific namespace
# `list-all` is for querying all objects of a given type in the entire cluster
#
# the `single` and `list` endpoints are Templates that require the caller to substitute
# in the appropriate values for ${namespace} and ${name}
_OBJECT_ENDPOINTS = {
    "CronJob": {
        "single": Template(
            "/apis/batch/v1beta1/namespaces/${namespace}/cronjobs/${name}"
        ),
        "list": Template("/apis/batch/v1beta1/namespaces/${namespace}/cronjobs"),
        "list-all": "/apis/batch/v1beta1/cronjobs",
    },
    "DaemonSet": {
        "single": Template("/apis/apps/v1/namespaces/${namespace}/daemonsets/${name}"),
        "list": Template("/apis/apps/v1/namespaces/${namespace}/daemonsets"),
        "list-all": "/apis/apps/v1/daemonsets",
    },
    "Deployment": {
        "single": Template("/apis/apps/v1/namespaces/${namespace}/deployments/${name}"),
        "list": Template("/apis/apps/v1/namespaces/${namespace}/deployments"),
        "list-all": "/apis/apps/v1/deployments",
    },
    "Job": {
        "single": Template("/apis/batch/v1/namespaces/${namespace}/jobs/${name}"),
        "list": Template("/apis/batch/v1/namespaces/${namespace}/jobs"),
        "list-all": "/apis/batch/v1/jobs",
    },
    "Pod": {
        "single": Template("/api/v1/namespaces/${namespace}/pods/${name}"),
        "list": Template("/api/v1/namespaces/${namespace}/pods"),
        "list-all": "/api/v1/pods",
    },
    "ReplicaSet": {
        "single": Template("/apis/apps/v1/namespaces/${namespace}/replicasets/${name}"),
        "list": Template("/apis/apps/v1/namespaces/${namespace}/replicasets"),
        "list-all": "/apis/apps/v1/replicasets",
    },
    "ReplicationController": {
        "single": Template(
            "/api/v1/namespaces/${namespace}/replicationcontrollers/${name}"
        ),
        "list": Template("/api/v1/namespaces/${namespace}/replicationcontrollers"),
        "list-all": "/api/v1/replicationcontrollers",
    },
    "StatefulSet": {
        "single": Template(
            "/apis/apps/v1/namespaces/${namespace}/statefulsets/${name}"
        ),
        "list": Template("/apis/apps/v1/namespaces/${namespace}/statefulsets"),
        "list-all": "/apis/apps/v1/statefulsets",
    },
}

# Template for an older kubelet endpoint that we may want to fall back to if the new one is unavailable due to an
# older kubernetes version
FALLBACK_KUBELET_URL_TEMPLATE = Template("http://${host_ip}:10255")


def cache(global_config):
    """
        Returns the global k8s cache, configured using the options in `config`
        @param config: The configuration
        @type config: A Scalyr Configuration object
    """
    # split comma delimited string of namespaces to ignore in to a list of strings
    namespaces_to_ignore = []
    for x in global_config.k8s_ignore_namespaces:
        namespaces_to_ignore.append(x.strip())

    cache_config = _CacheConfig(
        api_url=global_config.k8s_api_url,
        verify_api_queries=global_config.k8s_verify_api_queries,
        cache_expiry_secs=global_config.k8s_cache_expiry_secs,
        cache_expiry_fuzz_secs=global_config.k8s_cache_expiry_fuzz_secs,
        cache_start_fuzz_secs=global_config.k8s_cache_start_fuzz_secs,
        cache_purge_secs=global_config.k8s_cache_purge_secs,
        query_timeout=global_config.k8s_cache_query_timeout_secs,
        global_config=global_config,
    )

    # update the config and return current cache
    _k8s_cache.update_config(cache_config)
    return _k8s_cache


def terminate_agent_process(reason):
    """Terminate this agent process, causing the pod running the agent to restart the agent container.

    :param reason: The termination reason which will be written in the K8s termination log and crash report.
    :type reason: six.text_type
    """
    try:
        with open("/dev/termination-log", "w") as fp:
            fp.write(reason)
    finally:
        sys.exit(1)


class K8sApiException(Exception):
    """A wrapper around Exception that makes it easier to catch k8s specific
    exceptions
    """

    def __init__(self, message, status_code=0):
        super(K8sApiException, self).__init__(message)
        self.status_code = status_code


class K8sApiTemporaryError(K8sApiException):
    """The base class for all temporary errors where a retry may result in success (timeouts, too many requests,
    etc) returned when issuing requests to the K8s API server
    """

    def __init__(self, message, status_code=0):
        super(K8sApiTemporaryError, self).__init__(message, status_code=status_code)


class K8sApiPermanentError(K8sApiException):
    """The base class for all permanent errors where a retry will always fail until human action is taken
    (authorization errors, object not found) returned when issuing requests to the K8s API server
    """

    def __init__(self, message, status_code=0):
        super(K8sApiPermanentError, self).__init__(message, status_code=status_code)


class K8sApiAuthorizationException(K8sApiPermanentError):
    """A wrapper around Exception that makes it easier to catch k8s authorization
    exceptions
    """

    def __init__(self, path, status_code=0):
        super(K8sApiAuthorizationException, self).__init__(
            "You don't have permission to access %s.  Please ensure you have correctly configured the RBAC permissions for the scalyr-agent's service account"
            % path,
            status_code=status_code,
        )


# K8sApiNotFoundException needs to be a TemporaryError because there are cases
# when a pod is starting up that querying the pods endpoint will return 404 Not Found
# but then the same query a few seconds later (once the pod is up and running) will return
# 200 - Ok.  Having it derive from PermanentError would put it on a blacklist, when all we
# might want is to back off for a few seconds and try again
class K8sApiNotFoundException(K8sApiTemporaryError):
    """
    A wrapper around Exception that makes it easier to catch not found errors when querying the k8s api
    """

    def __init__(self, path, status_code=0):
        super(K8sApiNotFoundException, self).__init__(
            "The resource at location `%s` was not found" % path,
            status_code=status_code,
        )


class KubeletApiException(Exception):
    """A wrapper around Exception that makes it easier to catch k8s specific
    exceptions
    """

    pass


class QualifiedName(object):
    """
    Represents a fully qualified name for a Kubernetes object using both its name and namespace.
    """

    __slots__ = ("namespace", "name")

    def __init__(self, namespace, name):
        self.namespace = namespace
        self.name = name

    def __eq__(self, other):
        return self.namespace == other.namespace and self.name == other.name

    def __ne__(self, other):
        return not self.__eq__(other)

    def is_valid(self):
        return self.namespace is not None and self.name is not None


class PodInfo(object):
    """
        A collection class that stores label and other information about a kubernetes pod
    """

    def __init__(
        self,
        name="",
        namespace="",
        uid="",
        node_name="",
        labels={},
        container_names=[],
        annotations={},
        controller=None,
    ):

        self.name = name
        self.namespace = namespace
        self.uid = uid
        self.node_name = node_name
        self.labels = labels
        self.container_names = container_names
        self.annotations = annotations

        self.controller = controller  # controller can't change for the life of the object so we don't include it in hash

        # generate a hash we can use to compare whether or not
        # any of the pod info has changed
        md5 = hashlib.md5()
        md5.update(name)
        md5.update(namespace)
        md5.update(uid)
        md5.update(node_name)

        # flatten the labels dict in to a single string because update
        # expects a string arg.  To avoid cases where the 'str' of labels is
        # just the object id, we explicitly create a flattened string of
        # key/value pairs
        flattened = []
        for k, v in six.iteritems(labels):
            flattened.append(k)
            flattened.append(v)
        md5.update("".join(flattened))

        # flatten the container names
        # see previous comment for why flattening is necessary
        md5.update("".join(container_names))

        # flatten the annotations dict in to a single string
        # see previous comment for why flattening is necessary
        flattened = []
        for k, v in six.iteritems(annotations):
            flattened.append(k)
            flattened.append(six.text_type(v))

        md5.update("".join(flattened))

        self.digest = md5.digest()

    def exclude_pod(self, container_name=None, default=False):
        """
            Returns whether or not this pod should be excluded based
            on include/exclude annotations.  If an annotation 'exclude' exists
            then this will be returned.  If an annotation 'include' exists, then
            the boolean opposite of 'include' will be returned.  'include' will
            always override 'exclude' if it exists.

            param: container_name - if specified, and container_name exists in
              the pod annotations, then the container specific annotations will
              also be checked.  These will supercede the pod level include/exclude
              annotations
            param: default - Boolean the default value if no annotations are found

            return Boolean - whether or not to exclude this pod
        """

        def exclude_status(annotations, default):
            exclude = util.value_to_bool(annotations.get("exclude", default))

            # include will always override value of exclude if both exist
            exclude = not util.value_to_bool(annotations.get("include", not exclude))

            return exclude

        result = exclude_status(self.annotations, default)

        if container_name and container_name in self.annotations:
            result = exclude_status(self.annotations[container_name], result)

        return result


class Controller(object):
    """
        General class for all cached Controller objects
    """

    def __init__(
        self,
        name="",
        namespace="",
        kind="",
        parent_name=None,
        parent_kind=None,
        labels={},
    ):
        self.name = name
        self.namespace = namespace
        self.kind = kind
        self.access_time = None
        self.parent_name = parent_name
        self.parent_kind = parent_kind
        flat_labels = []
        for key, value in six.iteritems(labels):
            flat_labels.append("%s=%s" % (key, value))

        self.flat_labels = ",".join(flat_labels)


class ApiQueryOptions(object):
    """Options to use when querying the K8s Api server.
    """

    def __init__(self, max_retries=3, return_temp_errors=True, rate_limiter=None):
        """
        @param max_retries:  The number of times we will retry a query if it receives a temporary error before failing.
        @param return_temp_errors:  If true, all non-known errors will automatically be categorized as temporary errors.
        @param rate_limiter:  Rate limiter for api calls
        """
        self.max_retries = max_retries
        self.return_temp_errors = return_temp_errors
        self.rate_limiter = rate_limiter

    def __repr__(self):
        return (
            "ApiQueryOptions\n\tmax_retries=%s\n\treturn_temp_errors=%s\n\trate_limiter=%s\n"
            % (self.max_retries, self.return_temp_errors, self.rate_limiter)
        )


class _K8sCache(object):
    """
        A cached store of objects from a k8s api query

        This is a private class to this module.  See KubernetesCache which instantiates
        instances of _K8sCache for querying different k8s API objects.

        This abstraction is thread-safe-ish, assuming objects returned
        from querying the cache are never written to.
    """

    def __init__(self, processor, object_type):
        """
            Initialises a Kubernetes Cache
            @param processor: a _K8sProcessor object for querying/processing the k8s api
            @param object_type: a string containing a textual name of the objects being cached, for use in log messages
        """
        # protects self._objects and self._objects_expired
        self._lock = threading.Lock()

        # dict of object dicts.  The outer dict is hashed by namespace,
        # and the inner dict is hashed by object name
        self._objects = {}

        # Identical to self._objects but contains optional expired booleans for corresponding object
        # New object won't have an entry.  Only older objects that have been "soft purged" will be marked
        # with a boolean (True).
        # Note:
        #   Expirations should ideally be stored in the _objects dict itself alongside objects.  However,
        #   the long-term direction for this feature is uncertain and so this is a temporary implementation
        #   needed to support the notion of a "soft purge".
        self._objects_expired = {}
        self._processor = processor
        self._object_type = object_type

    def shallow_copy(self):
        """Returns a shallow copy of all the cached objects dict"""
        result = {}
        self._lock.acquire()
        try:
            for k, v in six.iteritems(self._objects):
                result[k] = v
        finally:
            self._lock.release()

        return result

    def __get_stale_objects(self, access_time):
        """Get all stale objects.  Caller should first obtain lock on self._objects"""
        stale = []
        for namespace, objs in six.iteritems(self._objects):
            for obj_name, obj in six.iteritems(objs):
                if hasattr(obj, "access_time"):
                    if obj.access_time is None or obj.access_time < access_time:
                        stale.append((namespace, obj_name))
        return stale

    def mark_as_expired(self, access_time):
        """Mark all stale cache objects as expired

        @param access_time:  Any objects last accessed before access_time will be purged
        """
        self._lock.acquire()
        try:
            stale = self.__get_stale_objects(access_time)
            for (namespace, obj_name) in stale:
                global_log.log(
                    scalyr_logging.DEBUG_LEVEL_1,
                    "Mark object %s/%s as expired in cache" % (namespace, obj_name),
                )
                expired_set = self._objects_expired.setdefault(namespace, {})
                expired_set.setdefault(obj_name, True)
        finally:
            self._lock.release()

    def purge_unused(self, access_time):
        """Removes any items from the store who haven't been accessed since `access_time`

        @param access_time:  Any objects last accessed before access_time will be purged
        """
        self._lock.acquire()
        try:
            stale = self.__get_stale_objects(access_time)
            for (namespace, obj_name) in stale:
                global_log.log(
                    scalyr_logging.DEBUG_LEVEL_1,
                    "Removing object %s/%s from cache" % (namespace, obj_name),
                )
                self._objects[namespace].pop(obj_name, None)
                self._objects_expired.get(namespace, {}).pop(obj_name, None)
        finally:
            self._lock.release()

    def _update_object(
        self, k8s, kind, namespace, name, current_time, query_options=None
    ):
        """update a single object, returns the object if found, otherwise return None

        This method will always raise a K8SApiException upon k8s api response failure.  It is the responsibility of the
        caller to handle exceptions.
        """
        result = None
        # query k8s api and process objects
        obj = k8s.query_object(kind, namespace, name, query_options=query_options)
        result = self._processor.process_object(k8s, obj, query_options=query_options)
        self._add_to_cache(result)
        return result

    def _add_to_cache(self, obj):
        """
        Adds the object `obj` to the cache.
        """
        # update our cache if we have an obj
        if obj:
            global_log.log(
                scalyr_logging.DEBUG_LEVEL_2,
                "Processing single %s: %s/%s"
                % (self._object_type, obj.namespace, obj.name),
            )
            self._lock.acquire()
            try:
                # update the object
                objects = self._objects.setdefault(obj.namespace, {})
                objects[obj.name] = obj

                # remove expired flag
                expired_dict = self._objects_expired.setdefault(obj.namespace, {})
                expired_dict.pop(obj.name, None)
            finally:
                self._lock.release()

    def _lookup_object(
        self, namespace, name, current_time, allow_expired=True, query_options=None
    ):
        """ Look to see if the object specified by the namespace and name exists within the cached data.

        Note: current_time should be provided (otherwise, access_time-based revalidation of cache won't work correctly,
        for example, manifesting as unnecessary re-queries of controller metadata)

        Return the object info, or None if not found

        @param namespace: The object's namespace
        @param name: The object's name
        @param current_time last access time for the object to this value.
        @param allow_expired: If true, return the object if it exists in the cache even if expired.
            If false, return None if the object exists but is expired.

        @type namespace: six.text_type
        @type name: six.text_type
        @type current_time: epoch seconds
        @type allow_expired: bool
        """
        result = None
        self._lock.acquire()
        try:
            # Optionally check if the object has been marked as expired. If so, return None.
            if not allow_expired:
                expired = self._objects_expired.setdefault(namespace, {}).get(
                    name, False
                )
                if expired:
                    return None

            objects = self._objects.get(namespace, {})
            result = objects.get(name, None)

            # update access time
            if result is not None and current_time is not None:
                result.access_time = current_time

        finally:
            self._lock.release()

        return result

    def is_cached(self, namespace, name, allow_expired):
        """Returns true if the specified object is in the cache and (optionally) not expired.

        @param namespace: The object's namespace
        @param name: The object's name
        @param allow_expired: If True, an object is considered present in cache even if it is expired.

        @type namespace: six.text_type
        @type name: six.text_type
        @type allow_expired: bool

        @return: True if the object is cached.  If check_expiration is True and an expiration
            time exists for the object, then return True only if not expired
        @rtype: bool
        """
        # TODO: Look at passing down a consistent time from layers above
        return (
            self._lookup_object(
                namespace, name, time.time(), allow_expired=allow_expired
            )
            is not None
        )

    def lookup(
        self,
        k8s,
        current_time,
        namespace,
        name,
        kind=None,
        allow_expired=True,
        query_options=None,
        ignore_k8s_api_exception=False,
    ):
        """Returns info for the object specified by namespace and name or None if no object is found in the cache.

        Querying the information is thread-safe, but the returned object should not be written to.

        This method will propagate upwards K8SApiExceptions generated by k8s api response failure.
        It is the responsibility of the caller to handle exceptions.

        @param allow_expired: If True, an object is considered present in cache even if it is expired.
        @type allow_expired: bool
        """
        if kind is None:
            kind = self._object_type

        # see if the object exists in the cache and return it if so
        result = self._lookup_object(
            namespace,
            name,
            current_time,
            allow_expired=allow_expired,
            query_options=None,
        )
        if result:
            global_log.log(
                scalyr_logging.DEBUG_LEVEL_2,
                "cache hit for %s %s/%s" % (kind, namespace, name),
            )
            return result

        # we have a cache miss so query the object individually
        global_log.log(
            scalyr_logging.DEBUG_LEVEL_2,
            "cache miss for %s %s/%s" % (kind, namespace, name),
        )

        result = None
        try:
            result = self._update_object(
                k8s, kind, namespace, name, current_time, query_options=query_options
            )
        except K8sApiException:
            if ignore_k8s_api_exception:
                pass
            else:
                raise

        return result


class _K8sProcessor(object):
    """
        An abstract interface used by _K8sCache for querying a specific type of
        object from the k8s api, and generating python objects from the queried result JSON.
    """

    def _get_managing_controller(self, items):
        """
            Processes a list of items, searching to see if one of them
            is a 'managing controller', which is determined by the 'controller' field

            @param items: an array containing 'ownerReferences' metadata for an object
                            returned from the k8s api

            @return: A dict containing the managing controller of type `kind` or None if no such controller exists
        """
        for i in items:
            controller = i.get("controller", False)
            if controller:
                return i

        return None

    def process_object(self, k8s, obj, query_options=None):
        """
        Creates a python object based of a dict
        @param k8s: a KubernetesApi object
        @param obj: A JSON dict returned as a response to querying
                    the k8s API for a specific object type.
        @return a python object relevant to the
        """
        raise NotImplementedError("process_object not implemented for _K8sProcessor")


class PodProcessor(_K8sProcessor):
    def __init__(self, controllers):
        super(PodProcessor, self).__init__()
        self._controllers = controllers

    def _get_controller_from_owners(self, k8s, owners, namespace, query_options=None):
        """
            Processes a list of owner references returned from a Pod's metadata to see
            if it is eventually owned by a Controller, and if so, returns the Controller object

            @return Controller - a Controller object
        """
        controller = None

        # check if we are owned by another controller
        owner = self._get_managing_controller(owners)
        if owner is None:
            return None

        # make sure owner has a name field and a kind field
        name = owner.get("name", None)
        if name is None:
            return None

        kind = owner.get("kind", None)
        if kind is None:
            return None

        # walk the parent until we get to the root controller
        # Note: Parent controllers will always be in the same namespace as the child
        current_time = time.time()
        controller = self._controllers.lookup(
            k8s,
            current_time,
            namespace,
            name,
            kind=kind,
            query_options=query_options,
            ignore_k8s_api_exception=True,
        )

        while controller:
            if controller.parent_name is None:
                global_log.log(
                    scalyr_logging.DEBUG_LEVEL_1,
                    "controller %s has no parent name" % controller.name,
                )
                break

            if controller.parent_kind is None:
                global_log.log(
                    scalyr_logging.DEBUG_LEVEL_1,
                    "controller %s has no parent kind" % controller.name,
                )
                break

            # get the parent controller
            parent_controller = self._controllers.lookup(
                k8s,
                current_time,
                namespace,
                controller.parent_name,
                kind=controller.parent_kind,
                query_options=query_options,
            )
            # if the parent controller doesn't exist, assume the current controller
            # is the root controller
            if parent_controller is None:
                break

            # walk up the chain
            controller = parent_controller

        return controller

    def process_object(self, k8s, obj, query_options=None):
        """ Generate a PodInfo object from a JSON object
        @param k8s: a KubernetesApi object
        @param pod: The JSON object returned as a response to querying
            a specific pod from the k8s API

        @return A PodInfo object
        """

        result = {}

        metadata = obj.get("metadata", {})
        spec = obj.get("spec", {})
        labels = metadata.get("labels", {})
        annotations = metadata.get("annotations", {})
        owners = metadata.get("ownerReferences", [])

        pod_name = metadata.get("name", "")
        namespace = metadata.get("namespace", "")

        controller = self._get_controller_from_owners(
            k8s, owners, namespace, query_options=query_options
        )

        container_names = []
        for container in spec.get("containers", []):
            container_names.append(container.get("name", "invalid-container-name"))

        try:
            annotations = annotation_config.process_annotations(annotations)
        except BadAnnotationConfig as e:
            global_log.warning(
                "Bad Annotation config for %s/%s.  All annotations ignored. %s"
                % (namespace, pod_name, six.text_type(e)),
                limit_once_per_x_secs=300,
                limit_key="bad-annotation-config-%s"
                % metadata.get("uid", "invalid-uid"),
            )
            annotations = JsonObject()

        global_log.log(
            scalyr_logging.DEBUG_LEVEL_2,
            "Annotations: %s" % (six.text_type(annotations)),
        )

        # create the PodInfo
        result = PodInfo(
            name=pod_name,
            namespace=namespace,
            uid=metadata.get("uid", ""),
            node_name=spec.get("nodeName", ""),
            labels=labels,
            container_names=container_names,
            annotations=annotations,
            controller=controller,
        )
        return result


class ControllerProcessor(_K8sProcessor):
    def process_object(self, k8s, obj, query_options=None):
        """ Generate a Controller object from a JSON object
        @param k8s: a KubernetesApi object
        @param obj: The JSON object returned as a response to querying
            a specific controller from the k8s API

        @return A Controller object
        """

        metadata = obj.get("metadata", {})
        kind = obj.get("kind", "")
        owners = metadata.get("ownerReferences", [])
        namespace = metadata.get("namespace", "")
        name = metadata.get("name", "")
        labels = metadata.get("labels", {})
        parent_name = None
        parent_kind = None

        parent = self._get_managing_controller(owners)
        if parent is not None:
            parent_name = parent.get("name", None)
            parent_kind = parent.get("kind", None)

        return Controller(name, namespace, kind, parent_name, parent_kind, labels)


class _CacheConfig(object):
    """
    Internal configuration options for the Kubernetes cache
    """

    def __init__(
        self,
        api_url="https://kubernetes.default",
        verify_api_queries=True,
        cache_expiry_secs=30,
        cache_purge_secs=300,
        cache_expiry_fuzz_secs=0,
        cache_start_fuzz_secs=0,
        query_timeout=20,
        global_config=None,
    ):
        """
        @param api_url: the url for querying the k8s api
        @param verify_api_queries: whether to verify queries to the k8s api
        @param cache_expiry_secs: the number of secs to wait before updating the cache
        @param cache_expiry_fuzz_secs: if greater than zero, the number of seconds to fuzz the expiration time to avoid query stampede
        @param cache_start_fuzz_secs: if greater than zero, the number of seconds to fuzz the start time to avoid query stampede
        @param cache_purge_secs: the number of seconds to wait before purging old controllers from the cache
        @param query_timeout: The number of seconds to wait before a query to the API server times out
        @param global_config: Global configuration object

        @type api_url: str
        @type verify_api_queries: bool
        @type cache_expiry_secs: int or float
        @type cache_expiry_fuzz_secs: int or float
        @type cache_start_fuzz_secs: int or float
        @type cache_purge_secs: int or float
        @type query_timeout: int
        @type global_config: Configurtion
        """

        # NOTE: current implementations of __eq__ expects that fields set in contructor are only true state
        # fields that affect equality. If this is ever changed, be sure to modify __eq__ accordingly
        self.api_url = api_url
        self.verify_api_queries = verify_api_queries
        self.cache_expiry_secs = cache_expiry_secs
        self.cache_expiry_fuzz_secs = cache_expiry_fuzz_secs
        self.cache_start_fuzz_secs = cache_start_fuzz_secs
        self.cache_purge_secs = cache_purge_secs
        self.query_timeout = query_timeout
        self.global_config = global_config

    def __eq__(self, other):
        """Equivalence method for _CacheConfig objects so == testing works """
        for key, val in self.__dict__.items():
            if val != getattr(other, key):
                return False
        return True

    def __ne__(self, other):
        """Non-Equivalence method for _CacheConfig objects because Python 2 doesn't
        automatically generate != if == is defined
        """
        # return result based on negation of `==` rather than negation of `__eq__`
        return not (self == other)

    def __repr__(self):
        s = ""
        for key, val in self.__dict__.items():
            s += "\n\t%s: %s" % (key, val)
        return s + "\n"

    def need_new_k8s_object(self, new_config):
        """
        Determines if a new KubernetesApi object needs to created for the cache based on the new config
        @param new_config: The new config options
        @type new_config: _CacheConfig
        @return: True if a new KubernetesApi object should be created based on the differences between the
                 current and the new config.  False otherwise.
        """
        relevant_fields = ["api_url", "verify_api_queries", "query_timeout"]
        relevant_global_config_fields = [
            "agent_log_path",
            "k8s_log_api_responses",
            "k8s_log_api_exclude_200s",
            "k8s_log_api_min_response_len",
            "k8s_log_api_min_latency",
            "k8s_log_api_ratelimit_interval",
        ]

        # Verify the relevant CacheConfig fields are equal
        for field in relevant_fields:
            if getattr(self, field) != getattr(new_config, field):
                return True

        # If one of the sub global-config is null and the other isn't, return True
        if bool(self.global_config) ^ bool(new_config.global_config):
            return True

        # If both sub global-configs are present, verify their relevant fields are equal
        if self.global_config and new_config:
            for field in relevant_global_config_fields:
                if getattr(self.global_config, field) != getattr(
                    new_config.global_config, field
                ):
                    return True
        return False


class _CacheConfigState(object):
    """
    Class holding cache config related state
    """

    class LocalState(object):
        """
        Helper class containing copies of state information so that it can be used on
        separate threads without worry of being changed by another thread.
        """

        def __init__(self, state):
            """
            Create a copy of the relevant parts of `state`
            The caller should lock `state` before calling this method
            @param state: the cache state
            @type state: _CacheConfigState
            """
            self.k8s = state.k8s
            self.cache_expiry_secs = state.cache_config.cache_expiry_secs
            self.cache_purge_secs = state.cache_config.cache_purge_secs
            self.cache_expiry_fuzz_secs = state.cache_config.cache_expiry_fuzz_secs
            self.cache_start_fuzz_secs = state.cache_config.cache_start_fuzz_secs

    def __init__(self, cache_config, global_config):
        """Set default values"""
        self._lock = threading.Lock()
        self.k8s = None
        self.cache_config = _CacheConfig(api_url="", global_config=global_config)
        self._pending_config = None
        self.configure(cache_config)

    def copy_state(self):
        """
        Get a copy of the relevant cache state in a thread-safe manner
        @return: a copy of various state information, useful for the main processing thread
        @rtype: LocalState
        """
        self._lock.acquire()
        try:
            return self.LocalState(self)
        finally:
            self._lock.release()

    def configure(self, new_cache_config):
        """
        Configures the state based on any changes in the configuration.

        Whenever a new configuration is detected, a new instance of KubernetesApi will be created.
        The KubernetesApi however, will reference a named BlockingRateLimiter since we need to share
        BlockingRateLimiters across monitors.

        @param new_cache_config: the new configuration
        @param global_config: global configuration object
        @type new_cache_config: _CacheConfig
        @type global_config: Configuration object
        """
        # get old state values
        old_state = self.copy_state()
        need_new_k8s = False
        self._lock.acquire()
        try:
            if self.cache_config == new_cache_config:
                return

            self._pending_config = new_cache_config
            need_new_k8s = (
                old_state.k8s is None
                or self.cache_config.need_new_k8s_object(new_cache_config)
            )
        finally:
            self._lock.release()

        # create a new k8s api object if we need one
        k8s = old_state.k8s
        if need_new_k8s:
            k8s = KubernetesApi.create_instance(
                new_cache_config.global_config,
                k8s_api_url=new_cache_config.api_url,
                query_timeout=new_cache_config.query_timeout,
                verify_api_queries=new_cache_config.verify_api_queries,
            )

        # update with new values
        self._lock.acquire()
        try:
            # if new_config is not self._pending_config then it means a newer config
            # came through on another thread before we finished this call and therefore
            # we should avoid updating because we only want the most recent update to succeed.
            # use 'is' rather than == because we want to see if they are the same object
            # not if the objects are semantically identical
            if new_cache_config is self._pending_config:
                self.k8s = k8s
                self.k8s.query_timeout = new_cache_config.query_timeout
                self.cache_config = new_cache_config
                self._pending_config = None

                global_log.log(
                    scalyr_logging.DEBUG_LEVEL_1,
                    "Got new config %s",
                    six.text_type(self.cache_config),
                )

        finally:
            self._lock.release()


class AgentPodNotReadyException(Exception):
    """Raised when the agent pod is not fully ready according to the K8s API server."""

    pass


class KubernetesCache(object):
    def __init__(
        self,
        api_url="https://kubernetes.default",
        verify_api_queries=True,
        cache_expiry_secs=30,
        cache_expiry_fuzz_secs=0,
        cache_start_fuzz_secs=0,
        cache_purge_secs=300,
        start_caching=True,
        global_config=None,
    ):

        self._lock = threading.Lock()

        new_cache_config = _CacheConfig(
            api_url=api_url,
            verify_api_queries=verify_api_queries,
            cache_expiry_secs=cache_expiry_secs,
            cache_expiry_fuzz_secs=cache_expiry_fuzz_secs,
            cache_start_fuzz_secs=cache_start_fuzz_secs,
            cache_purge_secs=cache_purge_secs,
            global_config=global_config,
        )

        # set the initial state
        self._state = _CacheConfigState(new_cache_config, global_config)

        # create the controller cache
        self._controller_processor = ControllerProcessor()
        self._controllers = _K8sCache(self._controller_processor, "<controller>")

        # create the pod cache
        self._pod_processor = PodProcessor(self._controllers)
        self._pods_cache = _K8sCache(self._pod_processor, "Pod")

        self._cluster_name = None
        self._api_server_version = None
        # The last time (in seconds since epoch) we updated the K8s version number via a query
        self._last_api_server_version_update = 0

        self._container_runtime = None
        self._initialized = False
        self._last_initialization_error = "Initialization not started"

        self._thread = None

        self._rate_limiter = None

        if start_caching:
            self.start()

    def stop(self):
        """Stops the cache, specifically stopping the background thread that refreshes the cache"""
        self._thread.stop()

    def start(self):
        """
            Starts the background thread that reads from the k8s cache
        """
        if self._thread is None:
            self._thread = StoppableThread(target=self.update_cache, name="K8S Cache")
            self._thread.start()

    def local_state(self):
        """
        Returns a local copy of the current state
        """
        return self._state.copy_state()

    def update_config(self, new_cache_config):
        """
        Updates the cache config
        """
        self._state.configure(new_cache_config)

        self._lock.acquire()
        try:
            if self._thread is None:
                self.start()
        finally:
            self._lock.release()

    def is_initialized(self):
        """Returns whether or not the k8s cache has been initialized with the full pod list"""
        result = False
        self._lock.acquire()
        try:
            result = self._initialized
        finally:
            self._lock.release()

        return result

    def last_initialization_error(self):
        """Returns the last error experienced while initializing the cache.
        Returns None if it is initialized."""
        self._lock.acquire()
        try:
            if self._initialized:
                return None
            else:
                return self._last_initialization_error
        finally:
            self._lock.release()

    def _update_initialization_error(self, component, message):
        """Updates the last initialization error message experienced.

        :param component: The component of the cache being initialized when the error occurred
        :param message: The error message

        :type component: six.text_type
        :type message: six.text_type
        """
        self._lock.acquire()
        try:
            self._last_initialization_error = (
                'Unable to initialize %s in K8s cache due to "%s"'
                % (component, message)
            )
        finally:
            self._lock.release()

    def _update_cluster_name(self, k8s):
        """Updates the cluster name"""
        cluster_name = k8s.get_cluster_name()
        self._lock.acquire()
        try:
            self._cluster_name = cluster_name
        finally:
            self._lock.release()

    def _update_api_server_version_if_necessary(self, k8s, current_time=None):
        """Update the API server version if it has not been successfully update in the last hour.
        The version number is determined by querying the K8s API server."""

        if current_time is None:
            current_time = time.time()

        # Check if we have the version set and what time we set it.
        self._lock.acquire()
        try:
            is_version_set = self._api_server_version is not None
            last_check_time = self._last_api_server_version_update
        finally:
            self._lock.release()

        # We only update if we haven't updated it in the last hour.
        if not is_version_set or current_time - last_check_time > 3600:
            # Query the API server to get version.
            gitver = k8s.get_api_server_version()

            self._lock.acquire()
            try:
                self._api_server_version = gitver
                self._last_api_server_version_update = current_time
            finally:
                self._lock.release()

    def _get_runtime(self, k8s):
        pod_name = k8s.get_pod_name()
        pod = k8s.query_pod(k8s.namespace, pod_name)
        if pod is None:
            global_log.warning(
                "Coud not determine K8s CRI because could not find agent pod: %s"
                % pod_name,
                limit_once_per_x_secs=300,
                limit_key="k8s_cri_no_pod",
            )
            return None

        status = pod.get("status", {})
        containers = status.get("containerStatuses", [])
        for container in containers:
            name = container.get("name")
            if name and name == "scalyr-agent":
                # If the agent container is not ready (according the API server) we cannot get the containerID
                # and therefore cannot determine the container runtime.  We need to wait a little bit for the
                # API server to catch up.  We raise this exception which triggers the right things.
                if not container.get("ready", False):
                    raise AgentPodNotReadyException()

                containerId = container.get("containerID", "")
                m = _CID_RE.match(containerId)
                if m:
                    return m.group(1)
                else:
                    global_log.warning(
                        "Coud not determine K8s CRI because agent container id did not match: %s"
                        % containerId,
                        limit_once_per_x_secs=300,
                        limit_key="k8s_cri_unmatched_container_id",
                    )

                    return None

        global_log.warning(
            "Coud not determine K8s CRI because could not find agent container in pod.",
            limit_once_per_x_secs=300,
            limit_key="k8s_cri_no_agent_container",
        )
        return None

    def update_cache(self, run_state):
        """
            Main thread for updating the k8s cache
        """

        start_time = time.time()
        retry_delay_secs = None
        while run_state.is_running() and not self.is_initialized():
            # get cache state values that will be consistent for the duration of the loop iteration
            local_state = self._state.copy_state()

            # Delay the start of this cache if we have fuzzing turned on.  This will reduce the stampede of
            # agents all querying the API master at the same time on large clusters (when the agents are started
            # at the same time.)
            if local_state.cache_start_fuzz_secs > 0:
                run_state.sleep_but_awaken_if_stopped(
                    random.uniform(0, local_state.cache_start_fuzz_secs)
                )
            # Delay before reattempting to initialize the cache if we had an error last time.
            if retry_delay_secs is not None:
                run_state.sleep_but_awaken_if_stopped(retry_delay_secs)

            if not run_state.is_running() or self.is_initialized():
                continue

            # Records which component is being initialized.  Used in error messages below.
            component = "cluster name"
            try:
                self._update_cluster_name(local_state.k8s)
                component = "api version"
                self._update_api_server_version_if_necessary(local_state.k8s)
                component = "runtime"
                runtime = self._get_runtime(local_state.k8s)

                self._lock.acquire()
                try:
                    self._container_runtime = runtime
                    self._initialized = True
                    self._last_initialization_error = None
                finally:
                    self._lock.release()
            except K8sApiException as e:
                global_log.warn(
                    "K8s API exception while updating %s in K8s cache (will retry) - %s"
                    % (component, six.text_type(e)),
                    limit_once_per_x_secs=300,
                    limit_key="k8s_api_init_cache",
                )
                self._update_initialization_error(
                    component, "K8s API error %s" % six.text_type(e)
                )
                # Delay a fixed amount.  TODO: Maybe do exponential backoff here?
                retry_delay_secs = 0.5
            except AgentPodNotReadyException:
                global_log.info(
                    "Agent container not ready while initializing cache (will retry)",
                    limit_once_per_x_secs=60,
                    limit_key="k8s_agent_pod_not_ready",
                )
                self._update_initialization_error(
                    component, "Agent container not ready"
                )
                retry_delay_secs = 1.0
            except Exception as e:
                global_log.warn(
                    "Exception occurred when updating %s in K8s cache (will retry) - %s\n%s"
                    % (component, six.text_type(e), traceback.format_exc()),
                    limit_once_per_x_secs=60,
                    limit_key="k8s_init_generic_error",
                )
                self._update_initialization_error(
                    component, "Unhandled error %s" % six.text_type(e)
                )
                # Unknown error.  TODO: Maybe do exponential backoff here?
                retry_delay_secs = 0.5

        current_time = time.time()
        elapsed = current_time - start_time

        global_log.info("Kubernetes cache initialized in %.2f seconds" % elapsed)

        local_state = self._state.copy_state()

        # go back to sleep if we haven't taken longer than the expiry time
        if elapsed < local_state.cache_expiry_secs:
            global_log.log(
                scalyr_logging.DEBUG_LEVEL_1,
                "sleeping for %.2f seconds" % (local_state.cache_expiry_secs - elapsed),
            )
            run_state.sleep_but_awaken_if_stopped(
                local_state.cache_expiry_secs - elapsed
            )

        # start the main update loop
        last_purge = time.time()
        while run_state.is_running():
            # get cache state values that will be consistent for the duration of the loop iteration
            local_state = self._state.copy_state()

            try:
                current_time = time.time()

                global_log.log(
                    scalyr_logging.DEBUG_LEVEL_1, "Marking unused pods as expired"
                )
                self._pods_cache.mark_as_expired(current_time)

                self._update_cluster_name(local_state.k8s)
                self._update_api_server_version_if_necessary(
                    local_state.k8s, current_time=current_time
                )

                if last_purge + local_state.cache_purge_secs < current_time:
                    global_log.log(
                        scalyr_logging.DEBUG_LEVEL_1,
                        "Purging unused controllers last_purge=%s cache_purge_secs=%s current_time=%s"
                        % (last_purge, local_state.cache_purge_secs, current_time),
                    )
                    self._controllers.purge_unused(last_purge)
                    # purge any pods that haven't been queried within the cache_purge_secs
                    global_log.log(scalyr_logging.DEBUG_LEVEL_1, "Purging stale pods")
                    self._pods_cache.purge_unused(last_purge)
                    last_purge = current_time

            except K8sApiException as e:
                global_log.warn(
                    "Exception occurred when updating k8s cache - %s"
                    % (six.text_type(e)),
                    limit_once_per_x_secs=300,
                    limit_key="k8s_api_update_cache",
                )
            except Exception as e:
                global_log.warn(
                    "Exception occurred when updating k8s cache - %s\n%s"
                    % (six.text_type(e), traceback.format_exc())
                )

            # Fuzz how much time we spend until the next cycle.  This should spread out when the agents query the
            # API master over time in clusters with a larger number of agents.
            if local_state.cache_expiry_fuzz_secs > 0:
                fuzz_factor = max(
                    random.uniform(0, local_state.cache_expiry_fuzz_secs), 0
                )
            else:
                fuzz_factor = 0
            run_state.sleep_but_awaken_if_stopped(
                local_state.cache_expiry_secs - fuzz_factor
            )

    def pod(
        self,
        namespace,
        name,
        current_time=None,
        allow_expired=True,
        query_options=None,
        ignore_k8s_api_exception=False,
    ):
        """Returns pod info for the pod specified by namespace and name or None if no pad matches.

        Warning: Failure to pass current_time leads to incorrect recording of last access times, which will
        lead to these objects being refreshed prematurely (potential source of bugs)

        Querying the pod information is thread-safe, but the returned object should
        not be written to.

        @param allow_expired: If True, an object is considered present in cache even if it is expired.
        @type allow_expired: bool
        """
        local_state = self._state.copy_state()

        if local_state.k8s is None:
            return

        return self._pods_cache.lookup(
            local_state.k8s,
            current_time,
            namespace,
            name,
            kind="Pod",
            allow_expired=allow_expired,
            query_options=query_options,
            ignore_k8s_api_exception=ignore_k8s_api_exception,
        )

    def is_pod_cached(self, namespace, name, allow_expired):
        """Returns true if the specified pod is in the cache and isn't expired.

        Warning: Failure to pass current_time leads to incorrect recording of last access times, which will
        lead to these objects being refreshed prematurely (potential source of bugs)

        @param namespace: The pod's namespace
        @param name: The pod's name
        @param allow_expired: If True, an object is considered present in cache even if it is expired.

        @type namespace: str
        @type name: str
        @type allow_expired: bool

        @return: True if the pod is cached.
        @rtype: bool
        """
        return self._pods_cache.is_cached(namespace, name, allow_expired)

    def controller(self, namespace, name, kind, current_time=None, query_options=None):
        """Returns controller info for the controller specified by namespace and name
        or None if no controller matches.

        Warning: Failure to pass current_time leads to incorrect recording of last access times, which will
        lead to these objects being refreshed prematurely (potential source of bugs)

        Querying the controller information is thread-safe, but the returned object should
        not be written to.
        """
        local_state = self._state.copy_state()

        if local_state.k8s is None:
            return

        return self._controllers.lookup(
            local_state.k8s,
            current_time,
            namespace,
            name,
            kind=kind,
            query_options=query_options,
            ignore_k8s_api_exception=True,
        )

    def pods_shallow_copy(self):
        """Retuns a shallow copy of the pod objects"""
        return self._pods_cache.shallow_copy()

    def get_cluster_name(self):
        """Returns the cluster name"""
        result = None
        self._lock.acquire()
        try:
            result = self._cluster_name
        finally:
            self._lock.release()

        return result

    def get_container_runtime(self):
        """Returns the k8s container runtime currently being used"""
        result = None
        self._lock.acquire()
        try:
            result = self._container_runtime
        finally:
            self._lock.release()

        return result

    def get_api_server_version(self):
        """Returns API server version"""
        result = None
        self._lock.acquire()
        try:
            result = self._api_server_version
        finally:
            self._lock.release()
        return result


class KubernetesApi(object):
    """Simple wrapper class for querying the k8s api
    """

    @staticmethod
    def create_instance(
        global_config,
        k8s_api_url=None,
        query_timeout=None,
        verify_api_queries=None,
        rate_limiter_key="K8S_CACHE_MAIN_RATELIMITER",
    ):
        """
        @param global_config: Global configuration
        @param k8s_api_url: overrides global config api url
        @param query_timeout: overrides global config query timeout
        @param verify_api_queries: overrides global config verify_api_queries
        @param rate_limiter_key: Allow overriding of rate limiter key, otherwise, uses the "main" k8s cache ratelimiter
        """
        if k8s_api_url is None:
            k8s_api_url = global_config.k8s_api_url
        if query_timeout is None:
            query_timeout = global_config.k8s_cache_query_timeout_secs
        if verify_api_queries is None:
            verify_api_queries = global_config.k8s_verify_api_queries

        kwargs = {
            "k8s_api_url": k8s_api_url,
            "query_timeout": query_timeout,
        }

        if not verify_api_queries:
            kwargs["ca_file"] = None
        elif global_config:
            kwargs["ca_file"] = global_config.k8s_service_account_cert

        if global_config:
            kwargs.update(
                {
                    "log_api_responses": global_config.k8s_log_api_responses,
                    "log_api_exclude_200s": global_config.k8s_log_api_exclude_200s,
                    "log_api_min_response_len": global_config.k8s_log_api_min_response_len,
                    "log_api_min_latency": global_config.k8s_log_api_min_latency,
                    "log_api_ratelimit_interval": global_config.k8s_log_api_ratelimit_interval,
                    "agent_log_path": global_config.agent_log_path,
                    "query_options_max_retries": global_config.k8s_controlled_warmer_max_query_retries,
                    "rate_limiter": BlockingRateLimiter.get_instance(
                        rate_limiter_key, global_config, logger=global_log
                    ),
                    "token_file": global_config.k8s_service_account_token,
                    "namespace_file": global_config.k8s_service_account_namespace,
                }
            )
        return KubernetesApi(**kwargs)

    def __init__(
        self,
        ca_file="/run/secrets/kubernetes.io/serviceaccount/ca.crt",
        k8s_api_url="https://kubernetes.default",
        query_timeout=20,
        log_api_responses=False,
        log_api_exclude_200s=False,
        log_api_min_response_len=False,
        log_api_min_latency=0.0,
        log_api_ratelimit_interval=300,
        agent_log_path=None,
        query_options_max_retries=3,
        rate_limiter=None,
        token_file="/var/run/secrets/kubernetes.io/serviceaccount/token",
        namespace_file="/var/run/secrets/kubernetes.io/serviceaccount/namespace",
    ):
        """Init the kubernetes object"""
        self.log_api_responses = log_api_responses
        self.log_api_exclude_200s = log_api_exclude_200s
        self.log_api_min_response_len = log_api_min_response_len
        self.log_api_min_latency = log_api_min_latency
        self.log_api_ratelimit_interval = log_api_ratelimit_interval

        self.agent_log_path = agent_log_path

        self._http_host = k8s_api_url

        global_log.log(
            scalyr_logging.DEBUG_LEVEL_1, "Kubernetes API host: %s", self._http_host
        )

        self.query_timeout = query_timeout

        self._session = None

        self._ca_file = ca_file

        # We create a few headers ahead of time so that we don't have to recreate them each time we need them.
        self._standard_headers = {
            "Connection": "Keep-Alive",
            "Accept": "application/json",
        }

        # The k8s API requires us to pass in an authentication token
        # which we can obtain from a token file in a 'well known' location
        self.token = ""

        try:
            # using with is ok here, because we need to be running
            # a recent version of python for various 3rd party libs
            f = open(token_file, "r")
            try:
                self.token = f.read()
            finally:
                f.close()
        except IOError:
            pass

        # get the namespace this pod is running on
        self.namespace = "default"
        try:
            # using with is ok here, because we need to be running
            # a recent version of python for various 3rd party libs
            f = open(namespace_file, "r")
            try:
                self.namespace = f.read()
            finally:
                f.close()
        except IOError:
            pass

        self._standard_headers["Authorization"] = "Bearer %s" % (self.token)

        # A rate limiter should normally be passed unless no rate limiting is desired.
        self._query_options_max_retries = query_options_max_retries
        self._rate_limiter = rate_limiter

    @property
    def default_query_options(self):
        if not self._rate_limiter:
            return None
        return ApiQueryOptions(
            max_retries=self._query_options_max_retries, rate_limiter=self._rate_limiter
        )

    def _verify_connection(self):
        """ Return whether or not to use SSL verification
        """
        if self._ca_file:
            return self._ca_file
        return False

    def _ensure_session(self):
        """Create the session if it doesn't exist, otherwise do nothing
        """
        if not self._session:
            self._session = requests.Session()
            self._session.headers.update(self._standard_headers)

    def get_pod_name(self):
        """ Gets the pod name of the pod running the scalyr-agent """
        # 2->TODO in python2 os.environ returns 'str' type. Convert it to unicode.
        return os_environ_unicode.get("SCALYR_K8S_POD_NAME") or os_environ_unicode.get(
            "HOSTNAME"
        )

    def get_node_name(self, pod_name):
        """ Gets the node name of the node running the agent """
        # 2->TODO in python2 os.environ returns 'str' type. Convert it to unicode.
        node = os_environ_unicode.get("SCALYR_K8S_NODE_NAME")
        if not node:
            pod = self.query_pod(self.namespace, pod_name)
            spec = pod.get("spec", {})
            node = spec.get("nodeName")
        return node

    def get_api_server_version(self):
        """Get the API server version (specifically the server gitVersion)

        @return: The gitVersion extracted from /version JSON
        @rtype: str
        """
        version_map = self.query_api_with_retries(
            "/version",
            retry_error_context="get_api_server_version",
            retry_error_limit_key="get_api_server_version",
        )
        return version_map.get("gitVersion")

    def get_cluster_name(self):
        """ Returns the name of the cluster running this agent.

        There is no way to get this from the k8s API so we check the following:

        If the environment variable SCALYR_K8S_CLUSTER_NAME is set, then use that.

        Otherwise query the api for the pod running the agent container and check to see
        if it has an annotation: agent.config.scalyr.com/cluster_name, and if so, use that.

        Otherwise return None
        """

        # 2->TODO in python2 os.environ returns 'str' type. Convert it to unicode.
        cluster = os_environ_unicode.get("SCALYR_K8S_CLUSTER_NAME", "")
        if cluster:
            return cluster

        pod_name = self.get_pod_name()
        pod = self.query_pod(self.namespace, pod_name)

        if pod is None:
            return None

        metadata = pod.get("metadata", {})
        annotations = metadata.get("annotations", {})

        if "agent.config.scalyr.com/cluster_name" in annotations:
            return annotations["agent.config.scalyr.com/cluster_name"]

        return None

    def query_api_with_retries(
        self,
        query,
        query_options="not-set",
        retry_error_context=None,
        retry_error_limit_key=None,
    ):
        """Invoke query api through rate limiter with retries

        @param query: Query string
        @param query_options: ApiQueryOptions containing retries and rate_limiter.
            Explicit None signifies no rate limiting.
            Default 'not-set' signifies "use k8s-instance specific rate limiter and query options
        @param retry_error_context: context object whose string representation is logged upon failure (if None)
        @param retry_error_limit_key: key for limiting retry logging

        @type query: str
        @type query_options: ApiQueryOptions
        @type retry_error_context: object
        @type retry_error_limit_key: str

        @return: json-decoded response of the query api call
        @rtype: dict or a scalyr_agent.json_lib.objects.JsonObject
        """
        if not query_options:
            return self.query_api(query)

        if query_options == "not-set":
            query_options = self.default_query_options

        retries_left = query_options.max_retries
        rate_limiter = query_options.rate_limiter
        while True:
            t = time.time()
            token = rate_limiter.acquire_token()
            rate_limit_outcome = False
            try:
                result = self.query_api(
                    query,
                    return_temp_errors=query_options.return_temp_errors,
                    rate_limited=True,
                )
                rate_limit_outcome = True
                global_log.log(
                    scalyr_logging.DEBUG_LEVEL_3,
                    "Rate limited k8s api query took %s seconds" % (time.time() - t),
                )
                return result
            except K8sApiNotFoundException:
                # catch and re-raise this before any other temporary errors, because we need to
                # handle this one separately.  Rather than immediately retrying, we won't do anything,
                # rather, if the agent wants to query this endpoint again later then it will.
                # This is useful for when a pod hasn't fully started up yet and querying its endpoint
                # will return a 404.  Then if you query again a few seconds later everything works.
                rate_limit_outcome = True
                raise
            except K8sApiTemporaryError as e:
                rate_limit_outcome = False
                if retries_left <= 0:
                    raise e
                retries_left -= 1
                if retry_error_context:
                    global_log.warn(
                        "k8s API - retrying temporary error: %s" % retry_error_context,
                        limit_once_per_x_secs=300,
                        limit_key="k8s_api_retry-%s" % retry_error_limit_key,
                    )
            finally:
                # Any uncaught exceptions will result in an outcome of False
                rate_limiter.release_token(token, rate_limit_outcome)

    def __open_api_response_log(self, path, rate_limited):
        """Opens a file for logging the api response

        The file will be located in agent_log_dir/kapi/(limited/not_limited) depending on whether the
        api call is rate limited or not.

        @param path: The URL path to be queried (also embedded in the filename)
        @param rate_limited: Whether the response is rate limited or not

        @type path: str
        @type rate_limited: bool

        @returns File handle to the api response log file or None upon failure.
        @rtype: file handle
        """
        # try to open the logged_response_file
        try:
            kapi = os.path.join(self.agent_log_path, "kapi")
            if not os.path.exists(kapi):
                os.mkdir(kapi, 0o755)
            if rate_limited:
                kapi = os.path.join(kapi, "limited")
            else:
                kapi = os.path.join(kapi, "limited")
            if not os.path.exists(kapi):
                os.mkdir(kapi, 0o755)
            fname = "%s_%.20f_%s_%s" % (
                strftime("%Y%m%d-%H-%M-%S", gmtime()),
                time.time(),
                random.randint(1, 100),
                path.replace("/", "--"),
            )

            # if logging responses to disk, always prepend the stack trace for easier debugging
            return open(os.path.join(kapi, fname), "w")
        except IOError:
            pass

    def __check_for_fake_response(self, logged_response_file):
        """Helper method that checks for a well known file on disk and simulates timeouts from API master

        If successfully logging responses, we can also check for a local "simfile" to simulate API master timeout.
        The simfile is a textfile that contains the HTTP error code we want to simulate.

        This method should only be called during development.

        @param logged_response_file: Logged-response logfile
        @type logged_response_file: file handle

        @raises K8sApiTemporaryError: if the simfile contains one of the following http error codes that we consider
            as a temporary error.
        """
        fake_response_file = os.path.join(self.agent_log_path, "simfile")
        if os.path.isfile(fake_response_file):
            fake_response_code = None
            try:
                fake_f = open(fake_response_file, "r")
                try:
                    fake_response_code = fake_f.read().strip()
                finally:
                    fake_f.close()
            except Exception:
                if logged_response_file:
                    logged_response_file.write(
                        "Error encountered while attempting to fake a response code:\n%s\n\n"
                        % traceback.format_exc()
                    )
            if fake_response_code in ["404", "503", "429"]:
                global_log.log(
                    scalyr_logging.DEBUG_LEVEL_3,
                    "Faking api master temporary error (%s) for url: %s",
                    limit_once_per_x_secs=300,
                    limit_key="k8s_api_query_fake_temporary_error",
                )
                raise K8sApiTemporaryError("Fake %s" % fake_response_code)

    def query_api(self, path, pretty=0, return_temp_errors=False, rate_limited=False):
        """ Queries the k8s API at 'path', and converts OK responses to JSON objects
        """
        self._ensure_session()
        pretty = "pretty=%d" % pretty
        if "?" in path:
            pretty = "&%s" % pretty
        else:
            pretty = "?%s" % pretty

        url = self._http_host + path + pretty

        response = None

        # Various state used logging of responses
        log_responses = self.log_api_responses
        logged_response = []
        response_status_code = -1
        response_len = 0

        try:
            # Optionally prepend stack trace into logged response
            if log_responses:
                limited_txt = ""
                if rate_limited:
                    limited_txt = " (rate limited)"
                logged_response.append("k8s.query_api%s: %s" % (limited_txt, path))
                stack_trace = "".join(traceback.format_stack())
                logged_response.append("\\n%s" % stack_trace.replace("\n", "\\n"))

            # Make actual API call
            latency = float("inf")
            examine_latency = log_responses and self.log_api_min_latency > 0
            if examine_latency:
                t1 = time.time()
            try:
                response = self._session.get(
                    url, verify=self._verify_connection(), timeout=self.query_timeout
                )
                response.encoding = "utf-8"
            except Exception as e:
                if return_temp_errors:
                    raise K8sApiTemporaryError(
                        "Temporary error seen while accessing api: %s"
                        % six.text_type(e)
                    )
                else:
                    raise
            finally:
                # conditionally record latency regardless of exception
                if examine_latency:
                    latency = time.time() - t1

            # No exception case: record response status code and length
            response_status_code = response.status_code
            if response.text:
                response_len = len(response.text)

            if response.status_code != 200:
                if response.status_code == 401 or response.status_code == 403:
                    raise K8sApiAuthorizationException(
                        path, status_code=response.status_code
                    )
                elif response.status_code == 404:
                    raise K8sApiNotFoundException(
                        path, status_code=response.status_code
                    )

                global_log.log(
                    scalyr_logging.DEBUG_LEVEL_3,
                    "Invalid response from K8S API.\n\turl: %s\n\tstatus: %d\n\tresponse length: %d"
                    % (url, response.status_code, len(response.text)),
                    limit_once_per_x_secs=300,
                    limit_key="k8s_api_query",
                )
                if return_temp_errors:
                    raise K8sApiTemporaryError(
                        "Invalid response from Kubernetes API when querying '%s': %s"
                        % (path, six.text_type(response)),
                        status_code=response.status_code,
                    )
                else:
                    raise K8sApiException(
                        "Invalid response from Kubernetes API when querying '%s': %s"
                        % (path, six.text_type(response)),
                        status_code=response.status_code,
                    )

            # Optionally prepend stack trace into logged response
            # newlines should become literal '\n' so that the entire response is a single line
            if log_responses and response.text:
                logged_response.append(response.text.replace("\n", "\\n"))

            return util.json_decode(response.text)

        finally:
            # Only debug-log the response if all criteria (status code, latency, response len) are satisfied
            if log_responses:
                # Always log non-200 responses (using integer division to inspect first digit.
                # For 200 responses, only log if log_api_exclude_200s is False.
                if (response_status_code // 100) != 2 or not self.log_api_exclude_200s:
                    if (
                        response_len >= self.log_api_min_response_len
                        and latency >= self.log_api_min_latency
                    ):
                        # Log the url, stacktrace and response text as a single line of text
                        global_log.log(
                            scalyr_logging.DEBUG_LEVEL_1,
                            "\\n\\n".join(logged_response),
                            limit_once_per_x_secs=self.log_api_ratelimit_interval,
                            limit_key="query-api-log-resp-%s"
                            % util.md5_hexdigest(path),
                        )

    def query_object(self, kind, namespace, name, query_options=None):
        """ Queries a single object from the k8s api based on an object kind, a namespace and a name
            An empty dict is returned if the object kind is unknown, or if there is an error generating
            an appropriate query string
            @param kind: the kind of the object
            @param namespace: the namespace to query in
            @param name: the name of the object
            @return - a dict returned by the query
        """
        if kind not in _OBJECT_ENDPOINTS:
            global_log.warn(
                "k8s API - tried to query invalid object type: %s, %s, %s.  Creating dummy object"
                % (kind, namespace, name),
                limit_once_per_x_secs=300,
                limit_key="k8s_api_query-%s" % kind,
            )
            if kind is None:
                kind = "<invalid>"

            # return a dummy object with valid kind, namespace and name members
            return {"kind": kind, "metadata": {"namespace": namespace, "name": name}}

        query = None
        try:
            query = _OBJECT_ENDPOINTS[kind]["single"].substitute(
                name=name, namespace=namespace
            )
        except Exception as e:
            global_log.warn(
                "k8s API - failed to build query string - %s" % (six.text_type(e)),
                limit_once_per_x_secs=300,
                limit_key="k8s_api_build_query-%s" % kind,
            )
            return {}

        return self.query_api_with_retries(
            query,
            query_options=query_options,
            retry_error_context="%s, %s, %s" % (kind, namespace, name),
            retry_error_limit_key="query_object-%s" % kind,
        )

    def query_objects(self, kind, namespace=None, filter=None):
        """ Queries a list of objects from the k8s api based on an object kind, optionally limited by
            a namespace and a filter
            A dict containing an empty 'items' array is returned if the object kind is unknown, or if there is an error generating
            an appropriate query string
        """
        if kind not in _OBJECT_ENDPOINTS:
            global_log.warn(
                "k8s API - tried to list invalid object type: %s, %s"
                % (kind, namespace),
                limit_once_per_x_secs=300,
                limit_key="k8s_api_list_query-%s" % kind,
            )
            return {"items": []}

        query = _OBJECT_ENDPOINTS[kind]["list-all"]
        if namespace:
            try:
                query = _OBJECT_ENDPOINTS[kind]["list"].substitute(namespace=namespace)
            except Exception as e:
                global_log.warn(
                    "k8s API - failed to build namespaced query list string - %s"
                    % (six.text_type(e)),
                    limit_once_per_x_secs=300,
                    limit_key="k8s_api_build_list_query-%s" % kind,
                )

        if filter:
            query = "%s?fieldSelector=%s" % (
                query,
                six.moves.urllib.parse.quote(filter),
            )

        return self.query_api_with_retries(
            query,
            retry_error_context="%s, %s" % (kind, namespace),
            retry_error_limit_key="query_objects-%s" % kind,
        )

    def query_pod(self, namespace, name):
        """Convenience method for query a single pod"""
        return self.query_object("Pod", namespace, name)

    def query_pods(self, namespace=None, filter=None):
        """Convenience method for query a single pod"""
        return self.query_objects("Pod", namespace, filter)

    def query_namespaces(self):
        """Wrapper to query all namespaces"""
        return self.query_api_with_retries(
            "/api/v1/namespaces",
            retry_error_context="query_pods",
            retry_error_limit_key="query_pods",
        )

    def stream_events(self, path="/api/v1/watch/events", last_event=None):
        """Streams k8s events from location specified at path"""
        self._ensure_session()
        url = self._http_host + path

        if last_event:
            resource = "resourceVersion=%s" % six.text_type(last_event)
            if "?" in url:
                resource = "&%s" % resource
            else:
                resource = "?%s" % resource

            url += resource

        response = self._session.get(
            url,
            verify=self._verify_connection(),
            timeout=self.query_timeout,
            stream=True,
        )
        if response.status_code != 200:
            global_log.log(
                scalyr_logging.DEBUG_LEVEL_0,
                "Invalid response from K8S API.\n\turl: %s\n\tstatus: %d\n\tresponse length: %d"
                % (url, response.status_code, len(response.text)),
                limit_once_per_x_secs=300,
                limit_key="k8s_stream_events",
            )
            raise K8sApiException(
                "Invalid response from Kubernetes API when querying %d - '%s': %s"
                % (response.status_code, path, six.text_type(response)),
                status_code=response.status_code,
            )

        for line in response.iter_lines():
            if line:
                yield line


class KubeletApi(object):
    """
        A class for querying the kubelet API
    """

    def __init__(
        self,
        k8s,
        host_ip=None,
        node_name=None,
        kubelet_url_template=Template("https://${host_ip}:10250"),
        ca_file="/run/secrets/kubernetes.io/serviceaccount/ca.crt",
    ):
        """
        @param k8s - a KubernetesApi object
        """
        self._ca_file = ca_file
        self._host_ip = host_ip
        if self._host_ip is None:
            try:
                pod_name = k8s.get_pod_name()
                pod = k8s.query_pod(k8s.namespace, pod_name)
                status = pod.get("status", {})
                self._host_ip = status.get("hostIP", None)
                # Don't raise exception for now
                # if host_ip is None:
                #     raise KubeletApiException( "Unable to get host IP for pod: %s/%s" % (k8s.namespace, pod_name) )
            except Exception:
                global_log.exception("couldn't get host ip")
                pass

        self._session = requests.Session()
        headers = {
            "Accept": "application/json",
            "Authorization": "Bearer %s" % k8s.token,
        }
        self._session.headers.update(headers)

        global_log.info("KubeletApi host ip = %s" % self._host_ip)
        self._kubelet_url = self._build_kubelet_url(
            kubelet_url_template, host_ip, node_name
        )
        self._fallback_kubelet_url = self._build_kubelet_url(
            FALLBACK_KUBELET_URL_TEMPLATE, host_ip, node_name
        )
        self._timeout = 20.0

    @staticmethod
    def _build_kubelet_url(kubelet_url, host_ip, node_name):
        if node_name:
            return kubelet_url.substitute(host_ip=node_name)
        if host_ip:
            return kubelet_url.substitute(host_ip=host_ip)
        return None

    def _switch_to_fallback(self):
        self._kubelet_url = self._fallback_kubelet_url

    def _verify_connection(self):
        """ Return whether or not to use SSL verification
        """
        if self._ca_file:
            return self._ca_file
        return False

    def query_api(self, path):
        """ Queries the kubelet API at 'path', and converts OK responses to JSON objects
        """
        while True:
            url = self._kubelet_url + path
<<<<<<< HEAD
            response = self._session.get(
                url,
                timeout=self._timeout,
                verify="/run/secrets/kubernetes.io/serviceaccount/ca.crt",
            )
=======
            # We suppress warnings here to avoid spam about an unverified connection going to stderr.
            # This method of warning suppression is not thread safe and has a small chance of suppressing warnings from
            # other threads if they are emitted while this request is going.
            with warnings.catch_warnings():
                warnings.simplefilter("ignore", category=Warning)
                response = self._session.get(url, timeout=self._timeout, verify=False)
            if self._kubelet_url.startswith("https://"):
                global_log.warn(
                    "Accessing Kubelet with an unverified HTTPS request.",
                    limit_once_per_x_secs=3600,
                    limit_key="unverified-kubelet-request",
                )
>>>>>>> f0d0a1d4
            response.encoding = "utf-8"
            if response.status_code != 200:
                if (
                    response.status_code == 403
                    and self._kubelet_url != self._fallback_kubelet_url
                ):
                    global_log.log(
                        scalyr_logging.DEBUG_LEVEL_3,
                        "Invalid response while querying the Kubelet API: %d. Falling back to older endpoint."
                        % response.status_code,
                    )
                    self._switch_to_fallback()
                    continue
                else:
                    global_log.log(
                        scalyr_logging.DEBUG_LEVEL_3,
                        "Invalid response from Kubelet API.\n\turl: %s\n\tstatus: %d\n\tresponse length: %d"
                        % (url, response.status_code, len(response.text)),
                        limit_once_per_x_secs=300,
                        limit_key="kubelet_api_query",
                    )
                    raise KubeletApiException(
                        "Invalid response from Kubelet API when querying '%s': %s"
                        % (path, six.text_type(response))
                    )

            return util.json_decode(response.text)

    def query_pods(self):
        return self.query_api("/pods")

    def query_stats(self):
        return self.query_api("/stats/summary")


class DockerMetricFetcher(object):
    """Allows for parallel fetching of container metrics from Docker.  Typically, one instance of this object
    will be created per monitor (Docker or Kubernetes).  This current implementation relies on threads to
    issue multiple `stats` requests in parallel.

    This approach is necessary because the `stats` Docker command blocks for 2 seconds while it gathers
    cpu measures over the interval.  If we had 40 containers whose metrics we were trying to retrieve, we would
    have to wait for a total of 80 seconds if we issued the `stats` request one at a time.

    To get the benefit of this approach, you must first invoke `prefetch_metrics` for each container whose metrics
    you wish to retrieve, and then invoke `get_metrics` to actually get the metrics.
    """

    def __init__(self, docker_client, concurrency):
        """

        @param docker_client:  The docker client object to use for issuing `stats` requests.
        @param concurrency:  The maximum number of `stats` requests to issue in parallel.  This controls the maximum
            number of threads that will be created.
        @type docker_client: k8s_test.MetricFaker
        @type concurrency: int
        """
        self.__docker_client = docker_client
        self.__concurrency = concurrency

        # A sentinel value used in the `__container_scoreboard` to indicate the container is in the queue to be fetched.
        self.__PENDING = dict()
        # A sentinel value used in the `__container_scoreboard` to indicate the `stats` call for a container has been
        # issued but no response has been received.
        self.__IN_FLIGHT = dict()

        # The lock that must be held for all other state variables in this class.
        self.__lock = threading.Lock()
        # Records the state of requesting metrics for all containers.  Maps the container name to its state or
        # metric value.  If the value is __PENDING, then the `stats` request for the request has not been issued.
        # If it is __IN_FLIGHT, it has been requested.  If it is None, an error occurred.  Otherwise, the value
        # is the result of the `stats` request.
        self.__container_scoreboard = dict()

        # Whether or not `stop` has been invoked.
        self.__is_stopped = False

        # The conditional variable that can be waited on to be notified of any changes to the state of this object,
        # such as whether it has been stopped or if a stats results has been added in to `__container_scoreboard`.
        self.__cv = threading.Condition(self.__lock)

        # The number of worker threads (to perform `stats` calls) that have been created.  This will always be
        # less than `concurrency`.
        self.__num_worker_threads = 0

        # A list of containers whose metrics should be fetched.  This is the same as all entries in
        # `__container_scoreboard` whose value is `__PENDING`.
        self.__pending_fetches = []
        # The total number of containers in `__container_scoreboard` with value either `__PENDING` or `__IN_FLIGHT`.
        self.__remaining_metrics_count = 0
        # The number of worker threads blocked, waiting for a container to fetch its metrics.
        self.__idle_workers_count = 0

    def prefetch_metrics(self, container_id):
        """Initiates requesting invoking `stats` for the specified container.  If you invoke this, you must
        also eventually invoke `get_metrics` with the same container.  By invoking this first, the `get_metrics`
        call will take less time when issuing many `stats` requests.

        Whenever possible, you should first invoke this method for all containers whose metrics you wish to request
        before any call to `get_metrics`.

        The behavior is not well defined if you invoke `prefetch_metrics` multiple times for a container before
        invoking `get_metrics` for it.

        @param container_id: The id of the container to fetch.
        @type container_id: str
        """
        self.__lock.acquire()
        try:
            if container_id not in self.__container_scoreboard:
                self._add_fetch_task(container_id)
        finally:
            self.__lock.release()

    def get_metrics(self, container_id):
        """Blocks until the `stats` call for the specified container is received.  If `prefetch_metrics` was not
        invoked already for this container, then the `stats` request will be issued.

        @param container_id:  The container whose metrics should be fetched.
        @type container_id: str
        @return The metrics for the container, or None if there was an error or if `stop` was invoked on this object.
        @rtype JSON
        """
        self.__lock.acquire()
        try:
            while True:
                if self.__is_stopped:
                    return None

                # Fetch the result if it was prefetched.
                if container_id not in self.__container_scoreboard:
                    self._add_fetch_task(container_id)

                status = self.__container_scoreboard[container_id]
                if status is not self.__PENDING and status is not self.__IN_FLIGHT:
                    result = self.__container_scoreboard[container_id]
                    del self.__container_scoreboard[container_id]
                    return result
                # Otherwise no result has been received yet.. wait..
                self.__cv.wait()
        finally:
            self.__lock.release()

    def stop(self):
        """Stops the fetcher.  Any calls blocking on `get_metrics` will finish and return `None`.  All threads
        started by this instance will be stopped (though, this method does not wait on them to terminate).
        """
        self.__lock.acquire()
        try:
            self.__is_stopped = True
            # Notify all threads that may be waiting on a new container or waiting on a metric result that we have
            # been stopped.
            self.__cv.notifyAll()
        finally:
            self.__lock.release()

    def idle_workers(self):
        """
        Used for testing.

        @return:  The number of worker threads currently blocking, waiting for a container whose metrics need fetching.
        @rtype: int
        """
        self.__lock.acquire()
        try:
            return self.__idle_workers_count
        finally:
            self.__lock.release()

    def _get_fetch_task(self):
        """Blocks until either there is a new container whose metrics need to be fetched or until this instance
        is stopped.
        @return:  A tuple containing the container whose metrics should be fetched and a boolean indicating if the
            instance has been stopped.  If it has been stopped, the container will be None.
        @rtype: (str, bool)
        """
        self.__lock.acquire()
        try:
            while True:
                if self.__is_stopped:
                    return None, True
                if len(self.__pending_fetches) > 0:
                    container = self.__pending_fetches.pop(0)
                    self.__container_scoreboard[container] = self.__PENDING
                    self.__idle_workers_count -= 1
                    return container, False
                self.__cv.wait()
        finally:
            self.__lock.release()

    def __start_workers(self, count):
        """Start `count` worker threads that will fetch metrics results.

        @param count:  The number of threads to start.
        @type count: int
        """
        new_number_workers = min(self.__concurrency, count + self.__num_worker_threads)
        for i in range(self.__num_worker_threads, new_number_workers):
            x = threading.Thread(target=self.__worker)
            # Set daemon so this thread does not need to be finished for the overall process to stop.  This allows
            # the process to terminate even if a `stats` request is still in-flight.
            x.setDaemon(True)
            x.start()
            self.__num_worker_threads += 1
            # For accounting purposes,we consider the thread idle until it actually has a container it is fetching.
            self.__idle_workers_count += 1

    def __worker(self):
        """The body for the worker threads.
        """
        while True:
            # Get the next container to fetch if there is one.
            container_id, is_stopped = self._get_fetch_task()
            if is_stopped:
                return

            result = None
            try:
                global_log.log(
                    scalyr_logging.DEBUG_LEVEL_3,
                    "Attempting to retrieve metrics for cid=%s" % container_id,
                )
                result = self.__docker_client.stats(
                    container=container_id, stream=False
                )
            except Exception as e:
                global_log.error(
                    "Error readings stats for '%s': %s\n%s"
                    % (container_id, six.text_type(e), traceback.format_exc()),
                    limit_once_per_x_secs=300,
                    limit_key="api-stats-%s" % container_id,
                )
            self._record_fetch_result(container_id, result)

    def _add_fetch_task(self, container_id):
        """Adds the specified container to the list of containers whose metrics will be fetched.  Eventually, a worker
        thread will grab this container and fetch its metrics.

        IMPORTANT: callers must hold `__lock` when invoking this method.

        @param container_id:  The container whose metrics should be fetched.
        @type container_id: str
        """
        self.__remaining_metrics_count += 1
        self.__container_scoreboard[container_id] = self.__PENDING
        self.__pending_fetches.append(container_id)
        # Notify any worker threads waiting for a container.
        self.__cv.notifyAll()

        # We need to spin up new worker threads if the amount of remaining metrics (PENDING or IN-FLIGHT) is greater
        # than the number of threads we already have.
        if (
            self.__remaining_metrics_count > self.__num_worker_threads
            and self.__num_worker_threads < self.__concurrency
        ):
            self.__start_workers(
                self.__remaining_metrics_count - self.__num_worker_threads
            )

    def _record_fetch_result(self, container_id, result):
        """Record that the `stats` result for the specified container.  If there was an error, result should be
        None.
        @type container_id: str
        @type result: JsonObject
        """
        self.__lock.acquire()
        try:
            self.__container_scoreboard[container_id] = result
            self.__remaining_metrics_count -= 1
            # Since this is only invoked by a worker once their stats call is done, we know they are now idle.
            self.__idle_workers_count += 1
            # Wake up any thread that was waiting on this result.
            self.__cv.notifyAll()
        finally:
            self.__lock.release()


def _create_k8s_cache():
    """
        creates a new k8s cache object
    """

    return KubernetesCache(start_caching=False)


# global cache object - the module loading system guarantees this is only ever
# initialized once, regardless of how many modules import k8s.py
_k8s_cache = _create_k8s_cache()<|MERGE_RESOLUTION|>--- conflicted
+++ resolved
@@ -2194,13 +2194,6 @@
         """
         while True:
             url = self._kubelet_url + path
-<<<<<<< HEAD
-            response = self._session.get(
-                url,
-                timeout=self._timeout,
-                verify="/run/secrets/kubernetes.io/serviceaccount/ca.crt",
-            )
-=======
             # We suppress warnings here to avoid spam about an unverified connection going to stderr.
             # This method of warning suppression is not thread safe and has a small chance of suppressing warnings from
             # other threads if they are emitted while this request is going.
@@ -2213,7 +2206,6 @@
                     limit_once_per_x_secs=3600,
                     limit_key="unverified-kubelet-request",
                 )
->>>>>>> f0d0a1d4
             response.encoding = "utf-8"
             if response.status_code != 200:
                 if (
