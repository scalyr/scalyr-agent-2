#!/usr/bin/python
# This file is part of tcollector.
# Copyright (C) 2010  StumbleUpon, Inc.
#
# This program is free software: you can redistribute it and/or modify it
# under the terms of the GNU Lesser General Public License as published by
# the Free Software Foundation, either version 3 of the License, or (at your
# option) any later version.  This program is distributed in the hope that it
# will be useful, but WITHOUT ANY WARRANTY; without even the implied warranty
# of MERCHANTABILITY or FITNESS FOR A PARTICULAR PURPOSE.  See the GNU Lesser
# General Public License for more details.  You should have received a copy
# of the GNU Lesser General Public License along with this program.  If not,
# see <http://www.gnu.org/licenses/>.

"""iostat statistics for TSDB"""

# data is from /proc/diskstats

# Calculate disk statistics.  We handle 2.6 kernel output only, both
# pre-2.6.25 and post (which added back per-partition disk stats).
# (diskstats output significantly changed from 2.4).
# The fields (from iostats.txt) are mainly rate counters
# (either number of operations or number of milliseconds doing a
# particular operation), so let's just let TSD do the rate
# calculation for us.
#
# /proc/diskstats has 11 stats for a given device
# these are all rate counters except ios_in_progress
# .read_requests       Number of reads completed
# .read_merged         Number of reads merged
# .read_sectors        Number of sectors read
# .msec_read           Time in msec spent reading
# .write_requests      Number of writes completed
# .write_merged        Number of writes merged
# .write_sectors       Number of sectors written
# .msec_write          Time in msec spent writing
# .ios_in_progress     Number of I/O operations in progress
# .msec_total          Time in msec doing I/O
# .msec_weighted_total Weighted time doing I/O (multiplied by ios_in_progress)

# in 2.6.25 and later, by-partition stats are reported same as disks
# in 2.6 before 2.6.25, partitions have 4 stats per partition
# .read_issued
# .read_sectors
# .write_issued
# .write_sectors
# For partitions, these *_issued are counters collected before
# requests are merged, so aren't the same as *_requests (which is
# post-merge, which more closely represents represents the actual
# number of disk transactions).

# Given that diskstats provides both per-disk and per-partition data,
# for TSDB purposes we want to put them under different metrics (versus
# the same metric and different tags).  Otherwise, if you look at a
# given metric, the data for a given box will be double-counted, since
# a given operation will increment both the disk series and the
# partition series.  To fix this, we output by-disk data to iostat.disk.*
# and by-partition data to iostat.part.*.

# TODO: Add additional tags to map partitions/disks back to mount
# points/swap so you can (for example) plot just swap partition
# activity or /var/lib/mysql partition activity no matter which
# disk/partition this happens to be.  This is nontrivial, especially
# when you have to handle mapping of /dev/mapper to dm-N, pulling out
# swap partitions from /proc/swaps, etc.

# TODO: add some generated stats from iostat -x like svctm, await,
# %util.  These need to pull in cpu idle counters from /proc.


from __future__ import absolute_import
from __future__ import print_function
from __future__ import unicode_literals

import os
import sys
import time
from io import open

COLLECTION_INTERVAL = 30  # seconds

# Scalyr edit:  Check environment variable for collection interval.  TODO:  See if we can centralize code, but
# difficult without requiring collectors including common module which is goes against tcollector architecture.
try:
    if "TCOLLECTOR_SAMPLE_INTERVAL" in os.environ:
        COLLECTION_INTERVAL = float(os.environ["TCOLLECTOR_SAMPLE_INTERVAL"])
except ValueError:
    pass

# Docs come from the Linux kernel's Documentation/iostats.txt
FIELDS_DISK = (
    "read_requests",  # Total number of reads completed successfully.
    "read_merged",  # Adjacent read requests merged in a single req.
    "read_sectors",  # Total number of sectors read successfully.
    "msec_read",  # Total number of ms spent by all reads.
    "write_requests",  # total number of writes completed successfully.
    "write_merged",  # Adjacent write requests merged in a single req.
    "write_sectors",  # total number of sectors written successfully.
    "msec_write",  # Total number of ms spent by all writes.
    "ios_in_progress",  # Number of actual I/O requests currently in flight.
    "msec_total",  # Amount of time during which ios_in_progress >= 1.
    "msec_weighted_total",  # Measure of recent I/O completion time and backlog.
)

FIELDS_PART = (
    "read_issued",
    "read_sectors",
    "write_issued",
    "write_sectors",
)


def main():
    """iostats main loop."""
    f_diskstats = open("/proc/diskstats", "r")

    while True:
        # Scalyr edit to add in check for parent.  A ppid of 1 means our parent has died.
        if os.getppid() == 1:
            sys.exit(1)

<<<<<<< HEAD
        parse_and_print_metrics(f_diskstats=f_diskstats)
=======
        f_diskstats.seek(0)
        ts = int(time.time())
        for line in f_diskstats:
            # maj, min, devicename, [list of stats, see above]
            values = line.split(None)
            # shortcut the deduper and just skip disks that
            # haven't done a single read.  This elimiates a bunch
            # of loopback, ramdisk, and cdrom devices but still
            # lets us report on the rare case that we actually use
            # a ramdisk.
            if values[3] == "0":
                continue

            if int(values[1]) % 16 == 0 and int(values[0]) > 1:
                metric = "iostat.disk."
            else:
                metric = "iostat.part."

            # Sometimes there can be a slash in the device name, see bug #8.
            # TODO(tsuna): Remove the substitution once TSD allows `/' in tags.
            device = values[2].replace("/", "_")
            if len(values) == 14:
                # full stats line
                for i in range(11):
                    print(
                        "%s%s %d %s dev=%s"
                        % (metric, FIELDS_DISK[i], ts, values[i + 3], device)
                    )
            elif len(values) == 7:
                # partial stats line
                for i in range(4):
                    print(
                        "%s%s %d %s dev=%s"
                        % (metric, FIELDS_PART[i], ts, values[i + 3], device)
                    )
            else:
                print("Cannot parse /proc/diskstats line: ", line, file=sys.stderr)
                continue
>>>>>>> 6621a449

        sys.stdout.flush()
        time.sleep(COLLECTION_INTERVAL)


<<<<<<< HEAD
def parse_and_print_metrics(f_diskstats, output_file_sucess=None, output_file_error=None):
    """
    Parse /proc/diskstats and print metrics to the provided file handle.

    :param f_diskstats: Open file handle to /proc/diskstats file. That's done to avoid re-opening
    the file on each function call / main loop iteration
    """
    output_file_sucess = output_file_sucess or sys.stdout
    output_file_error = output_file_error or sys.stderr

    f_diskstats.seek(0)
    ts = int(time.time())
    for line in f_diskstats:
        # maj, min, devicename, [list of stats, see above]
        values = line.split(None)
        # shortcut the deduper and just skip disks that
        # haven't done a single read.  This elimiates a bunch
        # of loopback, ramdisk, and cdrom devices but still
        # lets us report on the rare case that we actually use
        # a ramdisk.
        if values[3] == "0":
            continue

        if int(values[1]) % 16 == 0 and int(values[0]) > 1:
            metric = "iostat.disk."
        else:
            metric = "iostat.part."

        # Sometimes there can be a slash in the device name, see bug #8.
        # TODO(tsuna): Remove the substitution once TSD allows `/' in tags.
        device = values[2].replace("/", "_")
        # For now we simply ignore values which were added in newer versions of kernel
        if len(values) >= 14:
            # full stats line
            # 14 fields - up to kernel 4.18
            # 18 fields - kernel >= 4.18 - 5.5
            # 20 fields - kernel >= 5.5
            # See https://www.kernel.org/doc/Documentation/ABI/testing/procfs-diskstats for
            # details
            for i in range(11):
                print(
                    "%s%s %d %s dev=%s"
                    % (metric, FIELDS_DISK[i], ts, values[i+3], device), file=output_file_sucess
                )
        elif len(values) == 7:
            # partial stats line
            for i in range(4):
                print(
                    "%s%s %d %s dev=%s"
                    % (metric, FIELDS_PART[i], ts, values[i+3], device), file=output_file_sucess
                )
        else:
            print("Cannot parse /proc/diskstats line: ", line, file=output_file_error)
            continue


=======
>>>>>>> 6621a449
if __name__ == "__main__":
    main()<|MERGE_RESOLUTION|>--- conflicted
+++ resolved
@@ -119,54 +119,12 @@
         if os.getppid() == 1:
             sys.exit(1)
 
-<<<<<<< HEAD
         parse_and_print_metrics(f_diskstats=f_diskstats)
-=======
-        f_diskstats.seek(0)
-        ts = int(time.time())
-        for line in f_diskstats:
-            # maj, min, devicename, [list of stats, see above]
-            values = line.split(None)
-            # shortcut the deduper and just skip disks that
-            # haven't done a single read.  This elimiates a bunch
-            # of loopback, ramdisk, and cdrom devices but still
-            # lets us report on the rare case that we actually use
-            # a ramdisk.
-            if values[3] == "0":
-                continue
-
-            if int(values[1]) % 16 == 0 and int(values[0]) > 1:
-                metric = "iostat.disk."
-            else:
-                metric = "iostat.part."
-
-            # Sometimes there can be a slash in the device name, see bug #8.
-            # TODO(tsuna): Remove the substitution once TSD allows `/' in tags.
-            device = values[2].replace("/", "_")
-            if len(values) == 14:
-                # full stats line
-                for i in range(11):
-                    print(
-                        "%s%s %d %s dev=%s"
-                        % (metric, FIELDS_DISK[i], ts, values[i + 3], device)
-                    )
-            elif len(values) == 7:
-                # partial stats line
-                for i in range(4):
-                    print(
-                        "%s%s %d %s dev=%s"
-                        % (metric, FIELDS_PART[i], ts, values[i + 3], device)
-                    )
-            else:
-                print("Cannot parse /proc/diskstats line: ", line, file=sys.stderr)
-                continue
->>>>>>> 6621a449
 
         sys.stdout.flush()
         time.sleep(COLLECTION_INTERVAL)
 
 
-<<<<<<< HEAD
 def parse_and_print_metrics(f_diskstats, output_file_sucess=None, output_file_error=None):
     """
     Parse /proc/diskstats and print metrics to the provided file handle.
@@ -209,21 +167,19 @@
             for i in range(11):
                 print(
                     "%s%s %d %s dev=%s"
-                    % (metric, FIELDS_DISK[i], ts, values[i+3], device), file=output_file_sucess
+                    % (metric, FIELDS_DISK[i], ts, values[i + 3], device), file=output_file_sucess
                 )
         elif len(values) == 7:
             # partial stats line
             for i in range(4):
                 print(
                     "%s%s %d %s dev=%s"
-                    % (metric, FIELDS_PART[i], ts, values[i+3], device), file=output_file_sucess
+                    % (metric, FIELDS_PART[i], ts, values[i + 3], device), file=output_file_sucess
                 )
         else:
             print("Cannot parse /proc/diskstats line: ", line, file=output_file_error)
             continue
 
 
-=======
->>>>>>> 6621a449
 if __name__ == "__main__":
     main()