# Copyright 2014 Scalyr Inc.
#
# Licensed under the Apache License, Version 2.0 (the "License");
# you may not use this file except in compliance with the License.
# You may obtain a copy of the License at
#
#   http://www.apache.org/licenses/LICENSE-2.0
#
# Unless required by applicable law or agreed to in writing, software
# distributed under the License is distributed on an "AS IS" BASIS,
# WITHOUT WARRANTIES OR CONDITIONS OF ANY KIND, either express or implied.
# See the License for the specific language governing permissions and
# limitations under the License.
# ------------------------------------------------------------------------
#
# author: Steven Czerwinski <czerwin@scalyr.com>
from __future__ import absolute_import
__author__ = "czerwin@scalyr.com"

import struct
import six
from six.moves import range

from cStringIO import StringIO
<<<<<<< HEAD
from scalyr_agent.json_lib import JsonConversionException, JsonObject, JsonArray

# Used below to escape characters found in strings when
# writing strings as a JSON string.
ESCAPES = {
    ord('"'): ('\\"', u'\\"'),
    ord("\\"): ("\\\\", u"\\\\"),
    ord("\b"): ("\\b", u"\\b"),
    ord("\f"): ("\\f", u"\\f"),
    ord("\n"): ("\\n", u"\\n"),
    ord("\r"): ("\\r", u"\\r"),
    ord("\t"): ("\\t", u"\\t"),
}
# 2->TODO: Which type of the result serialize function should return?
#  In the majority of cases, json_lib will be used only to serialize data before send it to Scalyr.
#  The binary data is required to send it to Scalyr, so "serialize" can return bytes string all the time.
#  Moreover, we don't have to worry about current encoding if "use_length_prefix_string" is used.

# IF there is a place where unicode is required, it will be easier just to convert it there.
def serialize(
    value,
    output=None,
    use_fast_encoding=False,
    use_length_prefix_string=False,
    sort_keys=True,
):
    """Serializes the specified value as JSON.

    @param value: The value to write. Can be a bool, int, long, float, dict, and list. If this value is a list or dict,
        then all of their elements must also be one of these types. A value of None will be written as null.
    @param output: If specified, this should be a StringIO object to collect the output.
    @param use_fast_encoding: To be used only when JSON is going to be sent as part of a request to the Scalyr servers.
        We support a non-spec variant that allows us to skip a UTF-8 decoding step.
    @param sort_keys: This parameter is ignored and keys are always sorted.  It is for compatibility with the ujson and json libs
        so their respective 'serialize' functions can be called interchangeably.

    @return: The string containing the JSON if the output argument is None.  Otherwise, the results are
        written to output and the output object is returned.
    """
    if output is None:
        # TODO:  Note, the problem here is that cStringIO.StringIO does not except unicode characters.  We need to
        # make a whole change to only use StringIO.StringIO, but it is not clear how that would impact performance.
        # We are going to defer for now.
        output = StringIO()
        # Remember that we have to return a string and not the output object.
        return_as_string = True
    else:
        return_as_string = False

    value_type = type(value)
    if value is None:
        output.write("null")
    elif value_type is str or value_type is six.text_type:
        if not use_length_prefix_string:
            output.write('"')
            output.write(
                __to_escaped_string(value, use_fast_encoding=use_fast_encoding)
            )
            output.write('"')
        else:
            serialize_as_length_prefixed_string(value, output)
    elif value_type is dict or value_type is JsonObject:
        output.write("{")
        first = True
        for key in sorted(six.iterkeys(value)):
            if not first:
                output.write(",")
            output.write('"')
            output.write(__to_escaped_string(key, use_fast_encoding=use_fast_encoding))
            output.write('":')
            serialize(value[key], output, use_fast_encoding=use_fast_encoding)
            first = False
        output.write("}")
    elif value_type is list or value_type is JsonArray:
        output.write("[")
        first = True
        for element in value:
            if not first:
                output.write(",")
            serialize(element, output, use_fast_encoding=use_fast_encoding)
            first = False
        output.write("]")
    elif value_type in six.integer_types:
        output.write(str(value))
    elif value_type is bool:
        if value:
            output.write("true")
        else:
            output.write("false")
    elif value_type is float:
        # TODO:  Handle Nan and Infinite
        output.write(str(value))
    else:
        raise JsonConversionException(
            "Unknown value type when attempting to serialize as json: %s"
            % str(value_type)
        )

    if return_as_string:
        return output.getvalue()
    else:
        return output


# Some regular expressions used for an optimized string escaping method
# based on code in the json lib in 2.7.
ESCAPE_OPT = re.compile(r'[\x00-\x1f\\"\b\f\n\r\t\x7f]')
ESCAPE_DCT_OPT = {
    "\\": "\\\\",
    '"': '\\"',
    "\b": "\\b",
    "\f": "\\f",
    "\n": "\\n",
    "\r": "\\r",
    "\t": "\\t",
}
# Add in translations for \x00 to \x1f and then \x7f
for i in range(0x20):
    ESCAPE_DCT_OPT.setdefault(chr(i), "\\u%0.4x" % i)
ESCAPE_DCT_OPT.setdefault(chr(127), "\\u007f")

HAS_UTF8 = re.compile(r"[\x80-\xff]")

# Used for an optimization when escaping a string. This regexp matches a continuous sequence of regular ascii
# characters (from char 32 to 127).
SIMPLE_MATCHER = re.compile("^[ -~]+")
# Find the two characters " and \ that need to be escaped from the above regular ascii characters.
ESCAPE_ME = re.compile(r"(\"|\\)")


def __to_escaped_string(string_value, use_fast_encoding=False, use_optimization=True):
    """Returns a string that is properly escaped by JSON standards.

    @param string_value: The value to return. Should be a str and not unicode but we might work either way.
    @param use_fast_encoding: If True, then uses a faster but non-spec escaping method that only the Scalyr servers
        will work with.
    @param use_optimization: If True, use the optimized path for escaping. This only applies if string_value is 'str'
        and use_fast_encoding is True and string_value does not have any high ascii. If any of these conditions are not
        met, then this method falls back to the unoptimized approach.

    @return: The escaped string.
    """
    if type(string_value) is six.text_type:
        type_index = 1
    elif not use_fast_encoding:
        if not isinstance(string_value, str) or HAS_UTF8.search(string_value):
            # it is possible to have the raw strings being passed through (UTF-8)
            # in which case, the utf-8 decoding is not necessary and will throw
            string_value = string_value.decode("utf8")
        type_index = 1
    elif not use_optimization:
        type_index = 0
    elif HAS_UTF8.search(string_value) is None:

        def replace(match):
            return ESCAPE_DCT_OPT[match.group(0)]

        return ESCAPE_OPT.sub(replace, string_value)
    else:
        type_index = 0

    result = StringIO()
    pos = 0
    len_sv = len(string_value)

    while pos < len_sv:
        simple = SIMPLE_MATCHER.match(string_value, pos)
        if simple is not None:
            pos = simple.end(0)
            result.write(ESCAPE_ME.sub("\\\\\\1", simple.group(0)))
            if pos >= len_sv:
                continue

        x_ord = ord(string_value[pos])
        if x_ord in ESCAPES:
            result.write(ESCAPES[x_ord][type_index])
        # Reference: http://www.unicode.org/versions/Unicode5.1.0/
        # 127 = \u007f
        # 159 = \u009f
        # 8192 = \u2000
        # 8447 = \u20ff
        # TODO: Fix this.  For now, we are disabling this optimization to only write common punctuation marks
        # out escaped.  We are instead going to right anything that has higher ascii (and is 4 bytes).
        # elif 0 <= x_ord <= 31 or 127 <= x_ord <= 159 or 8192 <= x_ord <= 8447:
        elif 0 <= x_ord <= 31 or 127 <= x_ord <= 159 or 8192 <= x_ord < 65536:
            if type_index == 0:
                result.write("\\u%0.4x" % x_ord)
            else:
                result.write(u"\\u%0.4x" % x_ord)
        elif 65536 <= x_ord < 4294967296:
            # Just try to do something sane if we see a UTF-32 character.  We just write it as two UTF-16 escaped chars.
            high_order = x_ord >> 16
            low_order = x_ord & (2 ** 16 - 1)
            if type_index == 0:
                result.write("\\U%0.4x%0.4x" % (high_order, low_order))
            else:
                result.write(u"\\U%0.4x%0.4x" % (high_order, low_order))
        else:
            result.write(string_value[pos])
        pos += 1

    return result.getvalue()
=======
>>>>>>> 6943f0c4


def serialize_as_length_prefixed_string(value, output_buffer):
    """Serializes the str or unicode value using the length-prefixed format special to Scalyr.

    This is a bit more efficient since the value does not need to be blackslash or quote escaped.

    @param value: The string value to serialize.
    @param output_buffer: The buffer to serialize the string to.

    @type value: str or unicode
    @type output_buffer: StringIO
    """
    output_buffer.write("`s")
    if type(value) is six.text_type:
        to_serialize = value.encode("utf-8")
    else:
        to_serialize = value
    output_buffer.write(struct.pack(">i", len(to_serialize)))
    output_buffer.write(to_serialize)<|MERGE_RESOLUTION|>--- conflicted
+++ resolved
@@ -19,214 +19,8 @@
 
 import struct
 import six
-from six.moves import range
 
 from cStringIO import StringIO
-<<<<<<< HEAD
-from scalyr_agent.json_lib import JsonConversionException, JsonObject, JsonArray
-
-# Used below to escape characters found in strings when
-# writing strings as a JSON string.
-ESCAPES = {
-    ord('"'): ('\\"', u'\\"'),
-    ord("\\"): ("\\\\", u"\\\\"),
-    ord("\b"): ("\\b", u"\\b"),
-    ord("\f"): ("\\f", u"\\f"),
-    ord("\n"): ("\\n", u"\\n"),
-    ord("\r"): ("\\r", u"\\r"),
-    ord("\t"): ("\\t", u"\\t"),
-}
-# 2->TODO: Which type of the result serialize function should return?
-#  In the majority of cases, json_lib will be used only to serialize data before send it to Scalyr.
-#  The binary data is required to send it to Scalyr, so "serialize" can return bytes string all the time.
-#  Moreover, we don't have to worry about current encoding if "use_length_prefix_string" is used.
-
-# IF there is a place where unicode is required, it will be easier just to convert it there.
-def serialize(
-    value,
-    output=None,
-    use_fast_encoding=False,
-    use_length_prefix_string=False,
-    sort_keys=True,
-):
-    """Serializes the specified value as JSON.
-
-    @param value: The value to write. Can be a bool, int, long, float, dict, and list. If this value is a list or dict,
-        then all of their elements must also be one of these types. A value of None will be written as null.
-    @param output: If specified, this should be a StringIO object to collect the output.
-    @param use_fast_encoding: To be used only when JSON is going to be sent as part of a request to the Scalyr servers.
-        We support a non-spec variant that allows us to skip a UTF-8 decoding step.
-    @param sort_keys: This parameter is ignored and keys are always sorted.  It is for compatibility with the ujson and json libs
-        so their respective 'serialize' functions can be called interchangeably.
-
-    @return: The string containing the JSON if the output argument is None.  Otherwise, the results are
-        written to output and the output object is returned.
-    """
-    if output is None:
-        # TODO:  Note, the problem here is that cStringIO.StringIO does not except unicode characters.  We need to
-        # make a whole change to only use StringIO.StringIO, but it is not clear how that would impact performance.
-        # We are going to defer for now.
-        output = StringIO()
-        # Remember that we have to return a string and not the output object.
-        return_as_string = True
-    else:
-        return_as_string = False
-
-    value_type = type(value)
-    if value is None:
-        output.write("null")
-    elif value_type is str or value_type is six.text_type:
-        if not use_length_prefix_string:
-            output.write('"')
-            output.write(
-                __to_escaped_string(value, use_fast_encoding=use_fast_encoding)
-            )
-            output.write('"')
-        else:
-            serialize_as_length_prefixed_string(value, output)
-    elif value_type is dict or value_type is JsonObject:
-        output.write("{")
-        first = True
-        for key in sorted(six.iterkeys(value)):
-            if not first:
-                output.write(",")
-            output.write('"')
-            output.write(__to_escaped_string(key, use_fast_encoding=use_fast_encoding))
-            output.write('":')
-            serialize(value[key], output, use_fast_encoding=use_fast_encoding)
-            first = False
-        output.write("}")
-    elif value_type is list or value_type is JsonArray:
-        output.write("[")
-        first = True
-        for element in value:
-            if not first:
-                output.write(",")
-            serialize(element, output, use_fast_encoding=use_fast_encoding)
-            first = False
-        output.write("]")
-    elif value_type in six.integer_types:
-        output.write(str(value))
-    elif value_type is bool:
-        if value:
-            output.write("true")
-        else:
-            output.write("false")
-    elif value_type is float:
-        # TODO:  Handle Nan and Infinite
-        output.write(str(value))
-    else:
-        raise JsonConversionException(
-            "Unknown value type when attempting to serialize as json: %s"
-            % str(value_type)
-        )
-
-    if return_as_string:
-        return output.getvalue()
-    else:
-        return output
-
-
-# Some regular expressions used for an optimized string escaping method
-# based on code in the json lib in 2.7.
-ESCAPE_OPT = re.compile(r'[\x00-\x1f\\"\b\f\n\r\t\x7f]')
-ESCAPE_DCT_OPT = {
-    "\\": "\\\\",
-    '"': '\\"',
-    "\b": "\\b",
-    "\f": "\\f",
-    "\n": "\\n",
-    "\r": "\\r",
-    "\t": "\\t",
-}
-# Add in translations for \x00 to \x1f and then \x7f
-for i in range(0x20):
-    ESCAPE_DCT_OPT.setdefault(chr(i), "\\u%0.4x" % i)
-ESCAPE_DCT_OPT.setdefault(chr(127), "\\u007f")
-
-HAS_UTF8 = re.compile(r"[\x80-\xff]")
-
-# Used for an optimization when escaping a string. This regexp matches a continuous sequence of regular ascii
-# characters (from char 32 to 127).
-SIMPLE_MATCHER = re.compile("^[ -~]+")
-# Find the two characters " and \ that need to be escaped from the above regular ascii characters.
-ESCAPE_ME = re.compile(r"(\"|\\)")
-
-
-def __to_escaped_string(string_value, use_fast_encoding=False, use_optimization=True):
-    """Returns a string that is properly escaped by JSON standards.
-
-    @param string_value: The value to return. Should be a str and not unicode but we might work either way.
-    @param use_fast_encoding: If True, then uses a faster but non-spec escaping method that only the Scalyr servers
-        will work with.
-    @param use_optimization: If True, use the optimized path for escaping. This only applies if string_value is 'str'
-        and use_fast_encoding is True and string_value does not have any high ascii. If any of these conditions are not
-        met, then this method falls back to the unoptimized approach.
-
-    @return: The escaped string.
-    """
-    if type(string_value) is six.text_type:
-        type_index = 1
-    elif not use_fast_encoding:
-        if not isinstance(string_value, str) or HAS_UTF8.search(string_value):
-            # it is possible to have the raw strings being passed through (UTF-8)
-            # in which case, the utf-8 decoding is not necessary and will throw
-            string_value = string_value.decode("utf8")
-        type_index = 1
-    elif not use_optimization:
-        type_index = 0
-    elif HAS_UTF8.search(string_value) is None:
-
-        def replace(match):
-            return ESCAPE_DCT_OPT[match.group(0)]
-
-        return ESCAPE_OPT.sub(replace, string_value)
-    else:
-        type_index = 0
-
-    result = StringIO()
-    pos = 0
-    len_sv = len(string_value)
-
-    while pos < len_sv:
-        simple = SIMPLE_MATCHER.match(string_value, pos)
-        if simple is not None:
-            pos = simple.end(0)
-            result.write(ESCAPE_ME.sub("\\\\\\1", simple.group(0)))
-            if pos >= len_sv:
-                continue
-
-        x_ord = ord(string_value[pos])
-        if x_ord in ESCAPES:
-            result.write(ESCAPES[x_ord][type_index])
-        # Reference: http://www.unicode.org/versions/Unicode5.1.0/
-        # 127 = \u007f
-        # 159 = \u009f
-        # 8192 = \u2000
-        # 8447 = \u20ff
-        # TODO: Fix this.  For now, we are disabling this optimization to only write common punctuation marks
-        # out escaped.  We are instead going to right anything that has higher ascii (and is 4 bytes).
-        # elif 0 <= x_ord <= 31 or 127 <= x_ord <= 159 or 8192 <= x_ord <= 8447:
-        elif 0 <= x_ord <= 31 or 127 <= x_ord <= 159 or 8192 <= x_ord < 65536:
-            if type_index == 0:
-                result.write("\\u%0.4x" % x_ord)
-            else:
-                result.write(u"\\u%0.4x" % x_ord)
-        elif 65536 <= x_ord < 4294967296:
-            # Just try to do something sane if we see a UTF-32 character.  We just write it as two UTF-16 escaped chars.
-            high_order = x_ord >> 16
-            low_order = x_ord & (2 ** 16 - 1)
-            if type_index == 0:
-                result.write("\\U%0.4x%0.4x" % (high_order, low_order))
-            else:
-                result.write(u"\\U%0.4x%0.4x" % (high_order, low_order))
-        else:
-            result.write(string_value[pos])
-        pos += 1
-
-    return result.getvalue()
-=======
->>>>>>> 6943f0c4
 
 
 def serialize_as_length_prefixed_string(value, output_buffer):
