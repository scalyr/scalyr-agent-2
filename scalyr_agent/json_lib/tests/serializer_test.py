--- conflicted
+++ resolved
@@ -14,7 +14,6 @@
 # ------------------------------------------------------------------------
 #
 # author:  Steven Czerwinski <czerwin@scalyr.com>
-
 from __future__ import absolute_import
 __author__ = "czerwin@scalyr.com"
 
@@ -24,91 +23,16 @@
 
 from scalyr_agent.test_base import ScalyrTestCase
 
-<<<<<<< HEAD
-class SerializeTests(ScalyrTestCase):
-    def test_numbers(self):
-        self.assertEquals(self.write(1), "1")
-        self.assertEquals(self.write(1.2), "1.2")
-        self.assertEquals(self.write(133), "133")
-
-    def test_bool(self):
-        self.assertEquals(self.write(True), "true")
-        self.assertEquals(self.write(False), "false")
-
-    def test_4byte_utf8_fast(self):
-        actual = "\xF0\xAA\x9A\xA5"
-        expected_fast = '"\xf0\xaa\\u009a\xa5"'
-        self.assertEquals(serialize(actual, use_fast_encoding=True), expected_fast)
-
-        actual = "\xF0\x9F\x98\xA2"
-        expected_fast = '"\xf0\\u009f\\u0098\xa2"'
-        self.assertEquals(serialize(actual, use_fast_encoding=True), expected_fast)
-
-    def test_string_fast(self):
-        self.__run_string_test_case("Hi there", '"Hi there"')
-        self.__run_string_test_case("Hi there\n", '"Hi there\\n"')
-        self.__run_string_test_case("Hi there\b", '"Hi there\\b"')
-        self.__run_string_test_case("Hi there\f", '"Hi there\\f"')
-        self.__run_string_test_case("Hi there\r", '"Hi there\\r"')
-        self.__run_string_test_case("Hi there\t", '"Hi there\\t"')
-        self.__run_string_test_case('Hi there"', '"Hi there\\""')
-        self.__run_string_test_case("Hi there\\", '"Hi there\\\\"')
-
-        self.__run_string_test_case("Escaped\5", '"Escaped\\u0005"')
-        self.__run_string_test_case("Escaped\17", '"Escaped\\u000f"')
-        self.__run_string_test_case("Escaped\177", '"Escaped\\u007f"')
-        self.__run_string_test_case("Escaped\177", '"Escaped\\u007f"')
-        self.__run_string_test_case(u"\u2192", '"\\u2192"')
-
-        self.assertEquals(
-            serialize("Escaped\xE2\x82\xAC", use_fast_encoding=True),
-            '"Escaped\xe2\\u0082\xac"',
-        )
-
-    def test_string_slow(self):
-        self.__run_string_test_case("Hi there", '"Hi there"')
-        self.__run_string_test_case("Hi there\n", '"Hi there\\n"')
-        self.__run_string_test_case("Hi there\b", '"Hi there\\b"')
-        self.__run_string_test_case("Hi there\f", '"Hi there\\f"')
-        self.__run_string_test_case("Hi there\r", '"Hi there\\r"')
-        self.__run_string_test_case("Hi there\t", '"Hi there\\t"')
-        self.__run_string_test_case('Hi there"', '"Hi there\\""')
-        self.__run_string_test_case("Hi there\\", '"Hi there\\\\"')
-
-        self.__run_string_test_case("Escaped\5", '"Escaped\\u0005"')
-        self.__run_string_test_case("Escaped\17", '"Escaped\\u000f"')
-        self.__run_string_test_case("Escaped\177", '"Escaped\\u007f"')
-        self.__run_string_test_case("Escaped\177", '"Escaped\\u007f"')
-        self.__run_string_test_case(u"\u2192", '"\\u2192"')
-
-        self.assertEquals(
-            serialize("Escaped\xE2\x82\xAC", use_fast_encoding=False),
-            '"Escaped\\u20ac"',
-        )
-
-    def test_dict(self):
-        self.assertEquals(self.write({"hi": 5}), '{"hi":5}')
-        self.assertEquals(self.write({"bye": 5, "hi": True}), '{"bye":5,"hi":true}')
-        self.assertEquals(
-            self.write({"bye": 5, "hi": {"foo": 5}}), '{"bye":5,"hi":{"foo":5}}'
-        )
-        self.assertEquals(self.write({}), "{}")
-
-    def test_array(self):
-        self.assertEquals(self.write([1, 2, 5]), "[1,2,5]")
-        self.assertEquals(self.write([]), "[]")
-=======
->>>>>>> 39585463
 
 class SerializeTests(ScalyrTestCase):
     def test_length_prefixed_strings(self):
         self.assertEquals(
-            "`s\x00\x00\x00\x0cHowdy folks!", self.serialize_string("Howdy folks!"),
+            b"`s\x00\x00\x00\x0cHowdy folks!", self.serialize_string("Howdy folks!"),
         )
 
     def test_length_prefixed_strings_with_unicode(self):
         self.assertEquals(
-            "`s\x00\x00\x00\x10Howdy \xe8\x92\xb8 folks!",
+            b"`s\x00\x00\x00\x10Howdy \xe8\x92\xb8 folks!",
             self.serialize_string(u"Howdy \u84b8 folks!"),
         )
 
