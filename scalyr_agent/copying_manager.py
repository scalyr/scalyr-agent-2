# Copyright 2014 Scalyr Inc.
#
# Licensed under the Apache License, Version 2.0 (the "License");
# you may not use this file except in compliance with the License.
# You may obtain a copy of the License at
#
#   http://www.apache.org/licenses/LICENSE-2.0
#
# Unless required by applicable law or agreed to in writing, software
# distributed under the License is distributed on an "AS IS" BASIS,
# WITHOUT WARRANTIES OR CONDITIONS OF ANY KIND, either express or implied.
# See the License for the specific language governing permissions and
# limitations under the License.
# ------------------------------------------------------------------------
#
#
# author: Steven Czerwinski <czerwin@scalyr.com>
from __future__ import unicode_literals
from __future__ import absolute_import

__author__ = "czerwin@scalyr.com"

import copy
import datetime
import fnmatch
import os
import threading
import time
import sys

import six
from six.moves import range

import scalyr_agent.scalyr_logging as scalyr_logging
import scalyr_agent.util as scalyr_util
from scalyr_agent.log_watcher import LogWatcher

from scalyr_agent.util import StoppableThread
from scalyr_agent.log_processing import LogMatcher, LogFileProcessor
from scalyr_agent.agent_status import CopyingManagerStatus

log = scalyr_logging.getLogger(__name__)

SCHEDULED_DELETION = "scheduled-deletion"


class CopyingParameters(object):
    """Tracks the copying parameters that should be used for sending requests to Scalyr and adjusts them over time
    according to success and failures of requests.

    The copying parameters boil down to two parameters:  the maximum number of bytes that can be sent to Scalyr
    in a request (self.current_bytes_allowed_to_send), and the minimum amount of time to wait between requests
    (self.current_sleep_interval).

    This implements a truncated binary backoff algorithm.
    """

    def __init__(self, configuration):
        """Initialize the parameters based on the thresholds defined in the configuration file.

        @param configuration: The configuration file.
        @type configuration: configuration.Configuration
        """
        # The current maximum number of bytes that can be sent in a single request to Scalyr.
        # This will be adjusted over time.
        self.current_bytes_allowed_to_send = configuration.max_allowed_request_size
        # The current time to sleep between requests to Scalyr.
        # This will be adjusted over time.
        self.current_sleep_interval = configuration.max_request_spacing_interval

        # The maximum value current_bytes_allowed_to_send can take.
        self.__max_allowed_request_size = configuration.max_allowed_request_size
        # The minimum value current_bytes_allowed_to_send can take.
        self.__min_allowed_request_size = configuration.min_allowed_request_size

        # The maximum value current_sleep_interval can take.
        self.__max_request_spacing_interval = configuration.max_request_spacing_interval
        # The minimum value current_sleep_interval can take.
        self.__min_request_spacing_interval = configuration.min_request_spacing_interval

        # The maximum value current_sleep_interval can take when there has been an error.
        self.__max_error_request_spacing_interval = (
            configuration.max_error_request_spacing_interval
        )

        # The low water mark for the number of bytes sent in a request.  If, when we go to collect the lines that
        # need to be sent from all logs, the amount is lower than this, then we will sleep more between requests.
        self.__low_water_bytes_sent = configuration.low_water_bytes_sent
        # The percentage to adjust the sleeping time if the lower_water_bytes_sent mark is not met.
        self.__low_water_request_spacing_adjustment = (
            configuration.low_water_request_spacing_adjustment
        )
        # The high water mark for the number of bytes sent in a request.  If, when we go to collect the lines that
        # need to be sent from all logs, the amount is higher than this, then we will sleep less between requests.
        self.__high_water_bytes_sent = configuration.high_water_bytes_sent
        # The percentage to adjust the sleeping time if the high_water_bytes_sent mark is exceeded.
        self.__high_water_request_spacing_adjustment = (
            configuration.high_water_request_spacing_adjustment
        )

        # The percentage to adjust the sleeping time if the last request was a failure.
        self.__failure_request_spacing_adjustment = (
            configuration.failure_request_spacing_adjustment
        )

        # The percentage to adjust the allowed request size if we get a back a 'requestTooLarge' response from
        # the server.
        self.__request_too_large_adjustment = configuration.request_too_large_adjustment

    def update_params(self, result, bytes_sent):
        """Updates the current_bytes_allowed_to_send and current_sleep_interval based on the result from the last
        request as well as the number of bytes sent.

        @param result: The status field from the response from the server for the last request.
        @param bytes_sent: The number of bytes sent in the last request.
        @type result: str
        @type bytes_sent: int
        """
        # The algorithm is as follows:
        #    For the sleep time:  If it is a success, then we multiple the current sleep time by either the
        #      lower or high water spacing adjustment, depending if we sent fewer than the lower water bytes or
        #      more than the high water bytes.  (If we sent a number between them, then no adjustment is made).
        #      If the request was a failure, we adjust it by the failure request failure adjustment.
        #   For the size, we only adjust the request downwards if we get a 'requestTooLarge' message from the server,
        #      but on success, we put the allowed size back up to the maximum.
        if result == "success":
            max_request_spacing_interval = self.__max_request_spacing_interval
            if bytes_sent < self.__low_water_bytes_sent:
                self.current_sleep_interval *= (
                    self.__low_water_request_spacing_adjustment
                )
            elif bytes_sent > self.__high_water_bytes_sent:
                self.current_sleep_interval *= (
                    self.__high_water_request_spacing_adjustment
                )
        else:
            self.current_sleep_interval *= self.__failure_request_spacing_adjustment
            max_request_spacing_interval = self.__max_error_request_spacing_interval

        if result == "success":
            self.current_bytes_allowed_to_send = self.__max_allowed_request_size
        elif "requestTooLarge" in result:
            self.current_bytes_allowed_to_send = int(
                bytes_sent * self.__request_too_large_adjustment
            )

        self.current_bytes_allowed_to_send = self.__ensure_within(
            self.current_bytes_allowed_to_send,
            self.__min_allowed_request_size,
            self.__max_allowed_request_size,
        )

        self.current_sleep_interval = self.__ensure_within(
            self.current_sleep_interval,
            self.__min_request_spacing_interval,
            max_request_spacing_interval,
        )

    def __ensure_within(self, value, min_value, max_value):
        """Return value subject to the constraints that it must be greater than min_value and less than max_value.

        @param value: The raw value.
        @param min_value: The minimum allowed value.
        @param max_value: The maximum allowed value.

        @type value: float
        @type min_value: float
        @type max_value: float

        @return: The value to use.  If it is between min_value and max_value, then the original value.  Otherwise,
            either min_value or max_value depending on which constraint was violated.
        @rtype: float
        """
        if value < min_value:
            value = min_value
        elif value > max_value:
            value = max_value
        return value


class AddEventsTask(object):
    """Encapsulates the state for a pending AddEventRequest."""

    def __init__(self, add_events_request, completion_callback):
        """Initializes the instance.

        @param add_events_request: The AddEventRequest to send using a ScalyrClientSession
        @param completion_callback:  The completion callback to invoke once the request has been successfully sent.
            It takes a single int argument, which must be one of the three values:  LogFileProcessor.SUCCESS,
            LogFileProcessor.FAIL_AND_RETRY, LogFileProcessor.FAIL_AND_DROP.
        @type add_events_request: scalyr_client.AddEventRequest
        @type completion_callback: function that takes an int argument
        """
        # The pending AddEventsRequest to send.
        self.add_events_request = add_events_request
        # The calllback to invoke once the request has completed.
        self.completion_callback = completion_callback
        # If there is a AddEventsTask object already created for the next request due to pipelining, this is set to it.
        # This must be the next request if this request is successful, otherwise, we will lose bytes.
        self.next_pipelined_task = None


class CopyingManager(StoppableThread, LogWatcher):
    """Manages the process of copying all configured log files to the Scalyr server.

    This is run as its own thread.
    """

    def __init__(self, configuration, monitors):
        """Initializes the manager.

        Note, the log_config variable on the monitors will be updated as a side effect of this call to reflect
        the filling in of defaults and making paths absolute.  TODO:  This is kind of odd, it would be cleaner
        to do this elsewhere more tied to the monitors themselves.

        @param configuration: The configuration file containing which log files need to be copied listed in the
            configuration file.
        @param monitors:  The list of ScalyrMonitor instances that will be run.  This is needed so the manager
            can be sure to copy the logs files generated by the monitors. Note, the log_config for the monitors
            will be updated (on the monitor) to reflect the filling in of defaults and making paths absolute.

        @type configuration: configuration.Configuration
        @type monitors: list<ScalyrMonitor>
        """
        StoppableThread.__init__(self, name="log copier thread")
        self.__config = configuration
        # Keep track of monitors
        self.__monitors = monitors

        # collect monitor-specific extra server-attributes.  seed with a copy of the attributes and converted to a dict.
        self.__expanded_server_attributes = self.__config.server_attributes.to_dict()

        for monitor in monitors:
            monitor_attribs = monitor.get_extra_server_attributes()
            if not monitor_attribs:
                continue
            for key, value in monitor_attribs.items():
                if key in self.__expanded_server_attributes:
                    log.log(
                        scalyr_logging.DEBUG_LEVEL_0,
                        "Extra server attribute already defined. Cannot add extra server attribute '%s' from monitor %s"
                        % (key, monitor.module_name),
                        limit_once_per_x_secs=300,
                        limit_key="extra-server-attrib-%s" % key,
                    )
                else:
                    self.__expanded_server_attributes[key] = value

        # a dict of paths -> log matchers for log matchers that have been dynamically added
        # this dict should only be touched by the main thread
        self.__dynamic_matchers = {}

        # a dict of paths -> monitor names that have been dynamically added to the copying manager
        # the copying manager ensures that operations on a dynamically added path can only be performed
        # by the same monitor (i.e. only the monitor that dynamically added a path can remove or update
        # that monitor).
        self.__dynamic_paths = {}

        # a dict of log paths pending removal once their bytes pending count reaches 0
        # keyed on the log path, with a value of True or False depending on whether the
        # log file has been processed yet
        self.__logs_pending_removal = {}

        # a dict of log_configs keyed by log_path for logs with configs that need to be reloaded.
        # Logs need to be reloaded if their configuration changes at runtime
        # e.g. with the k8s monitor if an annotation attribute changes such as the
        # sampling rules or the parser, and this is outside the usual configuration reload mechanism.
        # By keeping logs that need reloading in a separate 'pending' list
        # we can avoid locking around log_processors and log_paths_being_processed containers,
        # and simply process the contents of this list on the main loop
        self.__logs_pending_reload = {}

        # a list of dynamically added log_matchers that have not been processed yet
        self.__pending_log_matchers = []

        # The list of LogMatcher objects that are watching for new files to appear.
        self.__log_matchers = self.__create_log_matches(configuration, monitors)

        # The list of LogFileProcessors that are processing the lines from matched log files.
        self.__log_processors = []

        # A dict from file path to the LogFileProcessor that is processing it.
        self.__log_paths_being_processed = {}
        # A lock that protects the status variables and the __log_matchers variable, the only variables that
        # are access in generate_status() which needs to be thread safe.
        self.__lock = threading.Lock()

        # The current pending AddEventsTask.  We will retry the contained AddEventsRequest serveral times.
        self.__pending_add_events_task = None

        # The next LogFileProcessor that should have log lines read from it for transmission.
        self.__current_processor = 0

        # The client to use for sending the data.  Set in the start_manager call.
        self.__scalyr_client = None
        # The last time we scanned for new files that match the __log_matchers.
        self.__last_new_file_scan_time = 0

        # Status variables that track statistics reported to the status page.
        self.__last_attempt_time = None
        self.__last_success_time = None
        self.__last_attempt_size = None
        self.__last_response = None
        self.__last_response_status = None
        self.__total_bytes_uploaded = 0
        self.__total_errors = 0

        # The positions to use for a given file if there is not already a checkpoint for that file.
        # Set in the start_manager call.
        self.__logs_initial_positions = None

        # A semaphore that we increment when this object has begun copying files (after first scan).
        self.__copying_semaphore = threading.Semaphore()

        # set the log watcher variable of all monitors.  Do this last so everything is set up
        # and configured when the monitor receives this call
        for monitor in monitors:
            monitor.set_log_watcher(self)

        # debug leaks
        self.__disable_new_file_matches = configuration.disable_new_file_matches
        self.__disable_scan_for_new_bytes = configuration.disable_scan_for_new_bytes
        self.__disable_copying_thread = configuration.disable_copying_thread

    @property
    def expanded_server_attributes(self):
        """Return deepcopy of expanded server attributes"""
        return copy.deepcopy(self.__expanded_server_attributes)

    @property
    def log_matchers(self):
        """Returns the list of log matchers that were created based on the configuration and passed in monitors.

        This is really only exposed for testing purposes.

        @return: The log matchers.
        @rtype: list<LogMatcher>
        """
        return self.__log_matchers

    def __path_in_globs(self, path, path_globs):
        """ Returns the first glob pattern in 'path_globs' that matches 'path' if one exists."""
        for p in path_globs:
            if fnmatch.fnmatch(path, p):
                return p

        return None

    def add_log_config(self, monitor_name, log_config):
        """Add the log_config item to the list of paths being watched
        param: monitor_name - the name of the monitor adding the log config
        param: log_config - a log_config object containing the path to be added
        returns: an updated log_config object
        """
        log_config = self.__config.parse_log_config(
            log_config,
            default_parser="agent-metrics",
            context_description='Additional log entry requested by module "%s"'
            % monitor_name,
        ).copy()

        self.__lock.acquire()
        try:
            # Make sure the path isn't already being dynamically monitored
            path = log_config["path"]
            if path in self.__dynamic_paths:
                log.log(
                    scalyr_logging.DEBUG_LEVEL_0,
                    "Tried to add new log file '%s' for monitor '%s', but it is already being monitored by '%s'"
                    % (path, monitor_name, self.__dynamic_paths[path]),
                )
                return log_config

            # add the path and matcher
            matcher = LogMatcher(self.__config, log_config)
            self.__dynamic_paths[path] = monitor_name
            self.__pending_log_matchers.append(matcher)
            log.log(
                scalyr_logging.DEBUG_LEVEL_0,
                "Adding new log file '%s' for monitor '%s'" % (path, monitor_name),
            )

            # If the log was previously pending removal, cancel the pending removal
            self.__logs_pending_removal.pop(path, None)

        finally:
            self.__lock.release()

        return log_config

    def update_log_config(self, monitor_name, log_config):
        """ Updates the log config of the log matcher that has the same
        path as the one specified in the log_config param
        """
        log_config = self.__config.parse_log_config(
            log_config,
            default_parser="agent-metrics",
            context_description='Updating log entry requested by module "%s"'
            % monitor_name,
        ).copy()
        try:
            self.__lock.acquire()

            path = log_config["path"]
            # Make sure the log path is being dynamically monitored
            if path not in self.__dynamic_paths:
                log.log(
                    scalyr_logging.DEBUG_LEVEL_0,
                    "Tried to updating a log file '%s' for monitor '%s', but it is not being monitored"
                    % (path, monitor_name),
                )
                return

            # Make sure only the monitor that added this path can update it
            if (
                path in self.__dynamic_paths
                and self.__dynamic_paths[path] != monitor_name
            ):
                log.log(
                    scalyr_logging.DEBUG_LEVEL_0,
                    "Tried to updating a log file '%s' for monitor '%s', but it is currently being monitored by '%s'"
                    % (path, monitor_name, self.__dynamic_paths[path]),
                )
                return

            log.log(
                scalyr_logging.DEBUG_LEVEL_0,
                "Updating config for log file '%s' for monitor '%s'"
                % (path, monitor_name),
            )
            self.__logs_pending_reload[path] = log_config
        finally:
            self.__lock.release()

    def remove_log_path(self, monitor_name, log_path):
        """Remove the log_path from the list of paths being watched
        params: log_path - a string containing the path to the file no longer being watched
        """
        # get the list of paths with 0 reference counts
        self.__lock.acquire()
        try:
            # Make sure the log path is being dynamically monitored
            if log_path not in self.__dynamic_paths:
                log.log(
                    scalyr_logging.DEBUG_LEVEL_0,
                    "Tried removing a log file '%s' for monitor '%s', but it is not being monitored"
                    % (log_path, monitor_name),
                )
                return

            # If we are not a scheduled deletion, make sure only the monitor that added this path can remove it
            if (
                monitor_name != SCHEDULED_DELETION
                and log_path in self.__dynamic_paths
                and self.__dynamic_paths[log_path] != monitor_name
            ):
                log.log(
                    scalyr_logging.DEBUG_LEVEL_0,
                    "Tried removing a log file '%s' for monitor '%s', but it is currently being monitored by '%s'"
                    % (log_path, monitor_name, self.__dynamic_paths[log_path]),
                )
                return

            log.log(
                scalyr_logging.DEBUG_LEVEL_0,
                "Removing log file '%s' for '%s'" % (log_path, monitor_name),
            )
            # do the removals
            matchers = []
            for m in self.__log_matchers:
                if m.log_path == log_path:
                    # Make sure the matcher is always finished if called from a non scheduled deletion (e.g. on shutdown/config reload).
                    # This ensures that the __dynamic_matchers dict on the main thread will also clean
                    # itself up when it notices the matcher is finished.
                    # We set the matcher to finish immediately, because we want the matcher to finish now, not when it's finished
                    # any existing processing
                    m.finish(immediately=True)
                else:
                    matchers.append(m)

            self.__log_matchers[:] = matchers
            self.__logs_pending_removal.pop(log_path, None)
            self.__logs_pending_reload.pop(log_path, None)
            self.__dynamic_paths.pop(log_path, None)

        finally:
            self.__lock.release()

    def schedule_log_path_for_removal(self, monitor_name, log_path):
        """
            Schedules a log path for removal.  The logger will only
            be removed once the number of pending bytes reaches 0
        """
        self.__lock.acquire()
        try:
            # Make sure the log path is being dynamically monitored
            if log_path not in self.__dynamic_paths:
                log.log(
                    scalyr_logging.DEBUG_LEVEL_0,
                    "Tried scheduling the removal of log file '%s' for monitor '%s', but it is not being monitored"
                    % (log_path, monitor_name),
                )
                return

            # Make sure only the monitor that added this path can remove it
            if (
                log_path in self.__dynamic_paths
                and self.__dynamic_paths[log_path] != monitor_name
            ):
                log.log(
                    scalyr_logging.DEBUG_LEVEL_0,
                    "Tried scheduling the removal of log file '%s' for monitor '%s', but it is currently being monitored by '%s'"
                    % (log_path, monitor_name, self.__dynamic_paths[log_path]),
                )
                return

            if log_path not in self.__logs_pending_removal:
                self.__logs_pending_removal[log_path] = True
                log.log(
                    scalyr_logging.DEBUG_LEVEL_0,
                    "log path '%s' for monitor '%s' is pending removal"
                    % (log_path, monitor_name),
                )
        finally:
            self.__lock.release()

    def dynamic_matchers_count(self):
        """
            Used for testing - returns the number of dynamic matchers
        """
        return len(self.__dynamic_matchers)

    def logs_pending_removal_count(self):
        """
            Used for testing - returns the number of logs pending removal
        """

        self.__lock.acquire()
        try:
            return len(self.__logs_pending_removal)
        finally:
            self.__lock.release()

    def __create_log_matches(self, configuration, monitors):
        """Creates the log matchers that should be used based on the configuration and the list of monitors.

        @param configuration: The Configuration object.
        @param monitors: A list of ScalyrMonitor instances whose logs should be copied.

        @type configuration: Configuration
        @type monitors: list<ScalyrMonitor>

        @return: The list of log matchers.
        @rtype: list<LogMatcher>
        """
        configs = []

        # We keep track of which paths we have configs for so that when we add in the configuration for the monitor
        # log files we don't re-add in the same path.  This can easily happen if a monitor is used multiple times
        # but they are all just writing to the same monitor file.
        all_paths = {}
        for entry in configuration.log_configs:
            if "path" in entry:
                configs.append(entry.copy())
                all_paths[entry["path"]] = 1

        for monitor in monitors:
            log_config = configuration.parse_log_config(
                monitor.log_config,
                default_parser="agent-metrics",
                context_description='log entry requested by module "%s"'
                % monitor.module_name,
            ).copy()

            if log_config["path"] not in all_paths:
                configs.append(log_config)
                all_paths[log_config["path"]] = 1

            monitor.log_config = log_config

        result = []

        for log_config in configs:
            result.append(LogMatcher(configuration, log_config))

        return result

    def start_manager(self, scalyr_client, logs_initial_positions=None):
        """Starts the manager running and will not return until it has been stopped.

        This will start a new thread to run the manager.

        @param scalyr_client: The client to use to send requests to Scalyr.
        @param logs_initial_positions: A dict mapping file paths to the offset with the file to begin copying
            if none can be found from the checkpoint files.  This can be used to override the default behavior of
            just reading from the current end of the file if there is no checkpoint for the file
        @type scalyr_client: scalyr_client.ScalyrClientSession
        @type logs_initial_positions: dict
        @param scalyr_client:
        """
        self.__scalyr_client = scalyr_client
        self.__logs_initial_positions = logs_initial_positions
        self.start()

    def stop_manager(self, wait_on_join=True, join_timeout=5):
        """Stops the manager.

        @param wait_on_join: If True, will block on a join of the thread running the manager.
        @param join_timeout: The maximum number of seconds to block for the join.
        """
        self.stop(wait_on_join=wait_on_join, join_timeout=join_timeout)

    def run(self):
        """Processes the log files as requested by the configuration, looking for matching log files, reading their
        bytes, applying redaction and sampling rules, and then sending them to the server.

        This method will not terminate until the thread has been stopped.
        """
        # Debug leak
        if self.__disable_copying_thread:
            log.log(
                scalyr_logging.DEBUG_LEVEL_0,
                "Copying thread disabled.  No log copying will occur",
            )
            self.__copying_semaphore.release()
            # sit here and do nothing
            while self._run_state.is_running():
                self._sleep_but_awaken_if_stopped(1)
            # early return
            return

        # So the scanning.. every scan:
        #   - See if any of the loggers have new files that are being matched
        #   - Update the file length counts of all current scanners:
        #   - Then pick up where you left off, getting X bytes as determined that abstraction
        #   - Send it to the client
        #   - determine success or not.. if success, update it.
        #   - sleep

        # Make sure start_manager was invoked to start the thread and we have a scalyr client instance.
        assert self.__scalyr_client is not None

        if self.__config.copying_thread_profile_interval > 0:
            import cProfile

            profiler = cProfile.Profile()
            profiler.enable()
            profile_dump_interval = self.__config.copying_thread_profile_interval
        else:
            profiler = None
            profile_dump_interval = 0

        current_time = time.time()

        try:
            # noinspection PyBroadException
            try:
                # Try to read the checkpoint state from disk.
                checkpoints_state = self.__read_checkpoint_state()
                if checkpoints_state is None:
                    log.info(
                        "The checkpoints were not read.  All logs will be copied starting at their current end"
                    )
                elif (
                    current_time - checkpoints_state["time"]
                ) > self.__config.max_allowed_checkpoint_age:
                    log.warn(
                        'The current checkpoint is too stale (written at "%s").  Ignoring it.  All log files will '
                        "be copied starting at their current end.",
                        scalyr_util.format_time(checkpoints_state["time"]),
                        error_code="staleCheckpointFile",
                    )
                    checkpoints_state = None

                if checkpoints_state is None:
                    checkpoints = None
                else:
                    checkpoints = checkpoints_state["checkpoints"]

                # Do the initial scan for any log files that match the configured logs we should be copying.  If there
                # are checkpoints for them, make sure we start copying from the position we left off at.
                self.__scan_for_new_logs_if_necessary(
                    current_time=current_time,
                    checkpoints=checkpoints,
                    logs_initial_positions=self.__logs_initial_positions,
                )

                # The copying params that tell us how much we are allowed to send and how long we have to wait between
                # attempts.
                copying_params = CopyingParameters(self.__config)

                current_time = time.time()

                # Just initialize the last time we had a success to now.  Make the logic below easier.
                last_success = current_time

                # Force the agent to write a new full checkpoint as soon as it can
                last_full_checkpoint_write = 0.0

                pipeline_byte_threshold = self.__config.pipeline_threshold * float(
                    self.__config.max_allowed_request_size
                )

                # We are about to start copying.  We can tell waiting threads.
                self.__copying_semaphore.release()

                while self._run_state.is_running():
                    log.log(
                        scalyr_logging.DEBUG_LEVEL_1, "At top of copy log files loop."
                    )
                    current_time = time.time()
                    pipeline_time = 0.0
                    # noinspection PyBroadException
                    try:
                        # If we have a pending request and it's been too taken too long to send it, just drop it
                        # on the ground and advance.
                        if current_time - last_success > self.__config.max_retry_time:
                            if self.__pending_add_events_task is not None:
                                self.__pending_add_events_task.completion_callback(
                                    LogFileProcessor.FAIL_AND_DROP
                                )
                                self.__pending_add_events_task = None
                            # Tell all of the processors to go to the end of the current log file.  We will start
                            # copying
                            # from there.
                            for processor in self.__log_processors:
                                processor.skip_to_end(
                                    "Too long since last successful request to server.",
                                    "skipNoServerSuccess",
                                    current_time=current_time,
                                )

                        # Check for new logs.  If we do detect some new log files, they must have been created since our
                        # last scan.  In this case, we start copying them from byte zero instead of the end of the file.
                        self.__scan_for_new_logs_if_necessary(
                            current_time=current_time, copy_at_index_zero=True
                        )

                        # Collect log lines to send if we don't have one already.
                        if self.__pending_add_events_task is None:
                            self.__pending_add_events_task = self.__get_next_add_events_task(
                                copying_params.current_bytes_allowed_to_send
                            )
                        else:
                            log.log(
                                scalyr_logging.DEBUG_LEVEL_1,
                                "Have pending batch of events, retrying to send.",
                            )
                            # Take a look at the file system and see if there are any new bytes pending.  This updates
                            # the statistics for each pending file.  This is important to do for status purposes if we
                            # have not tried to invoke get_next_send_events_task in a while (since that already updates
                            # the statistics).
                            self.__scan_for_new_bytes(current_time=current_time)

                        # Try to send the request if we have one.
                        if self.__pending_add_events_task is not None:
                            log.log(
                                scalyr_logging.DEBUG_LEVEL_1,
                                "Sending an add event request",
                            )
                            # Send the request, but don't block for the response yet.
                            get_response = self._send_events(
                                self.__pending_add_events_task
                            )

                            # Check to see if pipelining should be disabled
                            disable_pipelining = self.__has_pending_log_changes()

                            # If we are sending very large requests, we will try to optimize for future requests
                            # by overlapping building the request with waiting for the response on the current request
                            # (pipelining).
                            if (
                                self.__pending_add_events_task.add_events_request.current_size
                                >= pipeline_byte_threshold
                                and self.__pending_add_events_task.next_pipelined_task
                                is None
                                and not disable_pipelining
                            ):

                                # Time how long it takes us to build it because we will subtract it from how long we
                                # have to wait before we send the next request.
                                pipeline_time = time.time()
                                self.__pending_add_events_task.next_pipelined_task = self.__get_next_add_events_task(
                                    copying_params.current_bytes_allowed_to_send,
                                    for_pipelining=True,
                                )
                            else:
                                pipeline_time = 0.0

                            # Now block for the response.
                            (result, bytes_sent, full_response) = get_response()

                            if pipeline_time > 0:
                                pipeline_time = time.time() - pipeline_time
                            else:
                                pipeline_time = 0.0

                            log.log(
                                scalyr_logging.DEBUG_LEVEL_1,
                                'Sent %ld bytes and received response with status="%s".',
                                bytes_sent,
                                result,
                            )

<<<<<<< HEAD
                            if result == 'parseResponseFailed':
                                # Log the whole response body in case parsing it fails to see what
                                # response / error server returned
                                log.log(
                                    scalyr_logging.DEBUG_LEVEL_5,
                                    'Received server response which we failed to parse as JSON: %s',
=======
                            if result != "success":
                                # Log the whole response body in case server returns non-success
                                # response so we can troubleshoot the error (aka is it bug in the
                                # agent code or similar)
                                log.log(
                                    scalyr_logging.DEBUG_LEVEL_5,
                                    'Received server response with status="%s" and body: %s',
                                    result,
>>>>>>> e3d54f2c
                                    full_response,
                                )

                            if (
                                result == "success"
                                or "discardBuffer" in result
                                or "requestTooLarge" in result
                            ):
                                next_add_events_task = None
                                try:
                                    if result == "success":
                                        self.__pending_add_events_task.completion_callback(
                                            LogFileProcessor.SUCCESS
                                        )
                                        next_add_events_task = (
                                            self.__pending_add_events_task.next_pipelined_task
                                        )
                                    elif "discardBuffer" in result:
                                        self.__pending_add_events_task.completion_callback(
                                            LogFileProcessor.FAIL_AND_DROP
                                        )
                                    else:
                                        self.__pending_add_events_task.completion_callback(
                                            LogFileProcessor.FAIL_AND_RETRY
                                        )
                                finally:
                                    # No matter what, we want to throw away the current event since the server said we
                                    # could.  We have seen some bugs where we did not throw away the request because
                                    # an exception was thrown during the callback.
                                    self.__pending_add_events_task = (
                                        next_add_events_task
                                    )
                                    self.__write_active_checkpoint_state(current_time)

                            if result == "success":
                                last_success = current_time
                        else:
                            result = "failedReadingLogs"
                            bytes_sent = 0
                            full_response = ""

                            log.error("Failed to read logs for copying.  Will re-try")

                        # Update the statistics and our copying parameters.
                        self.__lock.acquire()
                        copying_params.update_params(result, bytes_sent)
                        self.__last_attempt_time = current_time
                        self.__last_success_time = last_success
                        self.__last_attempt_size = bytes_sent
                        self.__last_response = full_response
                        self.__last_response_status = result
                        if result == "success":
                            self.__total_bytes_uploaded += bytes_sent
                        self.__lock.release()

                        self.__scan_for_pending_log_files()
                        self.__remove_logs_scheduled_for_deletion()
                        self.__purge_finished_log_matchers()

                        if profiler is not None:
                            seconds_past_epoch = int(time.time())
                            if seconds_past_epoch % profile_dump_interval == 0:
                                profiler.disable()
                                profiler.dump_stats(
                                    "%s%s"
                                    % (
                                        self.__config.copying_thread_profile_output_path,
                                        datetime.datetime.now().strftime(
                                            "%H_%M_%S.out"
                                        ),
                                    )
                                )
                                profiler.enable()
                    except Exception:
                        # TODO: Do not catch Exception here.  That is too broad.  Disabling warning for now.
                        log.exception(
                            "Failed while attempting to scan and transmit logs"
                        )
                        log.log(
                            scalyr_logging.DEBUG_LEVEL_1,
                            "Failed while attempting to scan and transmit logs",
                        )
                        self.__lock.acquire()
                        self.__last_attempt_time = current_time
                        self.__total_errors += 1
                        self.__lock.release()

                    if (
                        current_time - last_full_checkpoint_write
                        > self.__config.full_checkpoint_interval
                    ):
                        self.__write_full_checkpoint_state(current_time)
                        last_full_checkpoint_write = current_time

                    if pipeline_time < copying_params.current_sleep_interval:
                        self._sleep_but_awaken_if_stopped(
                            copying_params.current_sleep_interval - pipeline_time
                        )
            except Exception:
                # If we got an exception here, it is caused by a bug in the program, so let's just terminate.
                log.exception("Log copying failed due to exception")
                sys.exit(1)
        finally:
            self.__write_full_checkpoint_state(current_time)
            for processor in self.__log_processors:
                processor.close()
            if profiler is not None:
                profiler.disable()

    def wait_for_copying_to_begin(self):
        """Block the current thread until this instance has finished its first scan and has begun copying.

        It is good to wait for the first scan to finish before possibly creating new files to copy because
        if the first scan has not completed, the copier will just begin copying at the end of the file when
        it is first noticed.  However, if the first scan has completed, then the copier will know that the
        new file was just newly created and should therefore have all of its bytes copied to Scalyr.

        TODO:  Make it so that this thread does not block indefinitely if the copying never starts.  However,
        we do not do this now because the CopyManager's run method will sys.exit if the copying fails to start.
        """
        self.__copying_semaphore.acquire(True)

    def generate_status(self):
        """Generate the status for the copying manager to be reported.

        This is used in such features as 'scalyr-agent-2 status -v'.

        Note, this method is thread safe.  It needs to be since another thread will ask this object for its
        status.

        @return:  The status object containing the statistics for the copying manager.
        @rtype: CopyingManagerStatus
        """
        try:
            self.__lock.acquire()

            result = CopyingManagerStatus()
            result.total_bytes_uploaded = self.__total_bytes_uploaded
            result.last_success_time = self.__last_success_time
            result.last_attempt_time = self.__last_attempt_time
            result.last_attempt_size = self.__last_attempt_size
            result.last_response = self.__last_response
            result.last_response_status = self.__last_response_status
            result.total_errors = self.__total_errors

            for entry in self.__log_matchers:
                result.log_matchers.append(entry.generate_status())

        finally:
            self.__lock.release()

        return result

    def _sleep_but_awaken_if_stopped(self, seconds):
        """Makes the current thread (the copying manager thread) go to sleep for the specified number of seconds,
        or until the manager is stopped, whichever comes first.

        Note, this method is exposed for testing purposes.

        @param seconds: The number of seconds to sleep.
        @type seconds: float
        """
        self._run_state.sleep_but_awaken_if_stopped(seconds)

    def _create_add_events_request(self, session_info=None, max_size=None):
        """Creates and returns a new AddEventRequest.

        This is created using the current instance of the scalyr client.

        Note, this method is exposed for testing purposes.

        @param session_info:  The attributes to include as session attributes
        @param max_size:  The maximum number of bytes that request is allowed (when serialized)

        @type session_info: JsonObject or dict
        @type max_size: int

        @return: The add events request
        @rtype: AddEventsRequest
        """
        return self.__scalyr_client.add_events_request(
            session_info=session_info, max_size=max_size
        )

    def _send_events(self, add_events_task):
        """Sends the AddEventsRequest contained in the task but does not block on the response.

        Note, this method is exposed for testing purposes.

        @param add_events_task: The task whose request should be sent.
        @type add_events_task: AddEventsTask

        @return: A function, that when invoked, will block on the response and return a tuple containing the status
            message, the number of bytes sent, and the actual response itself.
        @rtype: func
        """
        # TODO: Re-enable not actually sending an event if it is empty.  However, if we turn this on, it
        # currently causes too much error output and the client connection closes too frequently.  We need to
        # actually send some sort of application level keep alive.
        # if add_events_task.add_events_request.total_events > 0:
        return self.__scalyr_client.send(
            add_events_task.add_events_request, block_on_response=False
        )
        # else:
        #    return "success", 0, "{ status: \"success\", message: \"RPC not sent to server because it was empty\"}"

    def __read_checkpoint_state(self):
        """Reads the checkpoint state from disk and returns it.

        The checkpoint state maps each file path to the offset within that log file where we left off copying it.

        @return:  The checkpoint state
        @rtype: dict
        """
        full_checkpoint_file_path = os.path.join(
            self.__config.agent_data_path, "checkpoints.json"
        )

        if not os.path.isfile(full_checkpoint_file_path):
            log.info(
                'The log copying checkpoint file "%s" does not exist, skipping.'
                % full_checkpoint_file_path
            )
            return None

        # noinspection PyBroadException
        try:
            full_checkpoints = scalyr_util.read_file_as_json(
                full_checkpoint_file_path, strict_utf8=True
            )
            active_checkpoint_file_path = os.path.join(
                self.__config.agent_data_path, "active-checkpoints.json"
            )

            if not os.path.isfile(active_checkpoint_file_path):
                return full_checkpoints

            # if the active checkpoint file is newer, overwrite any checkpoint values with the
            # updated full checkpoint
            active_checkpoints = scalyr_util.read_file_as_json(
                active_checkpoint_file_path, strict_utf8=True
            )

            if active_checkpoints["time"] > full_checkpoints["time"]:
                full_checkpoints["time"] = active_checkpoints["time"]
                for path, checkpoint in six.iteritems(
                    active_checkpoints["checkpoints"]
                ):
                    full_checkpoints[path] = checkpoint

            return full_checkpoints

        except Exception:
            # TODO:  Fix read_file_as_json so that it will not return an exception.. or will return a specific one.
            log.exception(
                "Could not read checkpoint file due to error. Ignoring checkpoint file.",
                error_code="failedCheckpointRead",
            )
            return None

    def __write_checkpoint_state(
        self, log_processors, base_file, current_time, full_checkpoint
    ):
        """Writes the current checkpoint state to disk.

        This must be done periodically to ensure that if the agent process stops and starts up again, we pick up
        from where we left off copying each file.
        """
        # Create the format that is expected.  An overall dict with the time when the file was written,
        # and then an entry for each file path.
        checkpoints = {}
        state = {
            "time": current_time,
            "checkpoints": checkpoints,
        }

        for processor in log_processors:
            if full_checkpoint or processor.is_active:
                checkpoints[processor.log_path] = processor.get_checkpoint()

            if full_checkpoint:
                processor.set_inactive()

        # We write to a temporary file and then rename it to the real file name to make the write more atomic.
        # We have had problems in the past with corrupted checkpoint files due to failures during the write.
        file_path = os.path.join(self.__config.agent_data_path, base_file)
        tmp_path = os.path.join(self.__config.agent_data_path, base_file + "~")
        scalyr_util.atomic_write_dict_as_json_file(file_path, tmp_path, state)

    def __write_full_checkpoint_state(self, current_time):
        """Writes the full checkpont state to disk.

        This must be done periodically to ensure that if the agent process stops and starts up again, we pick up
        from where we left off copying each file.

        """
        self.__write_checkpoint_state(
            self.__log_processors,
            "checkpoints.json",
            current_time,
            full_checkpoint=True,
        )
        self.__active_log_processors = {}
        self.__write_active_checkpoint_state(current_time)

    def __write_active_checkpoint_state(self, current_time):
        """Writes checkpoints only for logs that have been active since the last full checkpoint write
        """
        self.__write_checkpoint_state(
            self.__log_processors,
            "active-checkpoints.json",
            current_time,
            full_checkpoint=False,
        )

    def __get_next_add_events_task(self, bytes_allowed_to_send, for_pipelining=False):
        """Returns a new AddEventsTask getting all of the pending bytes from the log files that need to be copied.

        @param bytes_allowed_to_send: The maximum number of bytes that can be copied in this request.
        @param for_pipelining:  True if this request is being used for a pipelined request.  We have slightly different
            behaviors for pipelined requests.  For example, we do not return a pipelined request if we do not have
            any events in it.  (For normal ones we do because they act as a keep-alive).

        @type bytes_allowed_to_send: int
        @type for_pipelining: bool

        @return: The new AddEventsTask
        @rtype: AddEventsTask
        """
        log.log(
            scalyr_logging.DEBUG_LEVEL_1,
            "Getting batch of events to send. (pipelining=%s)"
            % six.text_type(for_pipelining),
        )

        # We have to iterate over all of the LogFileProcessors, getting bytes from them.  We also have to
        # collect all of the callback that they give us and wrap it into one massive one.
        all_callbacks = {}
        logs_processed = 0

        # Initialize the looping variable to the processor we last left off at on a previous run through this method.
        # This is an index into the __log_processors list.
        current_processor = self.__current_processor
        # The list could have shrunk since the last time we were in this loop, so adjust current_process if needed.
        if current_processor >= len(self.__log_processors):
            current_processor = 0

        # Track which processor we first look at in this method.
        first_processor = current_processor

        # Whether or not the max bytes allowed to send has been reached.
        buffer_filled = False

        add_events_request = self._create_add_events_request(
            session_info=self.__expanded_server_attributes,
            max_size=bytes_allowed_to_send,
        )

        if for_pipelining:
            add_events_request.increment_timing_data(**{"pipelined": 1.0})

        while not buffer_filled and logs_processed < len(self.__log_processors):
            # Iterate, getting bytes from each LogFileProcessor until we are full.
            (callback, buffer_filled) = self.__log_processors[
                current_processor
            ].perform_processing(add_events_request)

            # A callback of None indicates there was some error reading the log.  Just retry again later.
            if callback is None:
                # We have to make sure we rollback any LogFileProcessors we touched by invoking their callbacks.
                for cb in six.itervalues(all_callbacks):
                    cb(LogFileProcessor.FAIL_AND_RETRY)
                return None

            all_callbacks[current_processor] = callback
            logs_processed += 1

            # Advance if the buffer if not filled.  Also, even if it is filled, if we are on the first
            # processor we tried, then make sure next time we come through this method, we use the next one.
            # This prevents us from getting stuck on one processor for too long.
            if not buffer_filled or current_processor == first_processor:
                self.__current_processor += 1
                if self.__current_processor >= len(self.__log_processors):
                    self.__current_processor = 0
                current_processor = self.__current_processor
            else:
                break

        # Define the single callback we will return to wrap all of the callbacks we have collected.
        def handle_completed_callback(result):
            """Invokes the callback for all the LogFileProcessors that were touched, along with doing clean up work.

            @param result: The type of result of sending the AddEventRequest, one of LogFileProcessor.SUCCESS,
                LogFileProcessor.FAIL_AND_RETRY, LogFileProcessor.FAIL_AND_DROP.
            @type result: int
            """
            # TODO:  This might not be bullet proof here.  We copy __log_processors and then update it at the end
            # We could be susceptible to exceptions thrown in the middle of this method, though now should.

            # Copy the processor list because we may need to remove some processors if they are done.
            processor_list = self.__log_processors[:]
            self.__log_processors = []
            # A dict that maps file paths to the processors assigned to them.  This is used to ensure multiple
            # processors do not try to process the same file.
            self.__log_paths_being_processed = {}
            add_events_request.close()

            for i in range(0, len(processor_list)):
                # Iterate over all the processors, seeing if we had a callback for that particular processor.
                processor = processor_list[i]
                if i in all_callbacks:
                    # noinspection PyCallingNonCallable
                    # If we did have a callback for that processor, report the status and see if we callback is done.
                    keep_it = not all_callbacks[i](result)
                else:
                    keep_it = True
                if keep_it:
                    self.__log_processors.append(processor)
                    self.__log_paths_being_processed[processor.log_path] = processor
                else:
                    processor.close()

        if for_pipelining and add_events_request.num_events == 0:
            handle_completed_callback(LogFileProcessor.SUCCESS)
            return None

        log.log(
            scalyr_logging.DEBUG_LEVEL_1,
            "Information for batch of events. (pipelining=%s): %s"
            % (six.text_type(for_pipelining), add_events_request.get_timing_data()),
        )
        return AddEventsTask(add_events_request, handle_completed_callback)

    def __has_pending_log_changes(self):
        """
        Returns true if there are any pending changes to set of logs being monitored
        """
        self.__lock.acquire()
        try:
            pending_count = (
                len(self.__pending_log_matchers)
                + len(self.__logs_pending_reload)
                + len(self.__logs_pending_removal)
            )
            return pending_count > 0
        finally:
            self.__lock.release()

    def __remove_logs_scheduled_for_deletion(self):
        """
            Removes any logs scheduled for deletion, if there are 0 bytes left to copy and
            the log file has been matched/processed at least once
        """

        # make a shallow copy of logs_pending_removal
        # so we can iterate without a lock (remove_log_path also acquires the lock so best
        # not to do that while the lock is already aquired
        self.__lock.acquire()
        try:
            pending_removal = self.__logs_pending_removal.copy()
        finally:
            self.__lock.release()

        # if we have a log matcher for the path, then set it to finished
        for path in six.iterkeys(pending_removal):
            matcher = self.__dynamic_matchers.get(path, None)
            if matcher is None:
                log.warn("Log scheduled for removal is not being monitored: %s" % path)
                continue

            matcher.finish()

        # remove from list of logs pending removal
        self.__lock.acquire()
        try:
            self.__logs_pending_removal = {}
        finally:
            self.__lock.release()

    def __purge_finished_log_matchers(self):
        """
        Removes from the list of log matchers any log matchers that are finished
        """
        # make a shallow copy for iteration
        matchers = self.__dynamic_matchers.copy()

        for path, m in six.iteritems(matchers):
            if m.is_finished():
                self.remove_log_path(SCHEDULED_DELETION, path)
                self.__dynamic_matchers.pop(path, None)

    def __scan_for_pending_log_files(self):
        """
        Creates log processors for any recent, dynamically added log matchers
        """

        # make a shallow copy of pending log_matchers, and pending reloads
        log_matchers = []
        pending_reload = {}
        self.__lock.acquire()
        try:
            log_matchers = self.__pending_log_matchers[:]

            # get any logs that need reloading and reset the pending reload list
            pending_reload = self.__logs_pending_reload.copy()
            self.__logs_pending_reload = {}
        finally:
            self.__lock.release()

        # add new matchers
        for matcher in log_matchers:
            self.__dynamic_matchers[matcher.log_path] = matcher

        # Try to read the checkpoint state from disk.
        checkpoints_state = self.__read_checkpoint_state()
        if checkpoints_state is None:
            log.info("The checkpoints were not read from the filesystem.")
        elif (
            time.time() - checkpoints_state["time"]
        ) > self.__config.max_allowed_checkpoint_age:
            log.warn(
                'The current checkpoint is too stale (written at "%s").  Ignoring it.',
                scalyr_util.format_time(checkpoints_state["time"]),
                error_code="staleCheckpointFile",
            )
            checkpoints_state = None

        if checkpoints_state is None:
            checkpoints = {}
        else:
            checkpoints = checkpoints_state["checkpoints"]

        # reload the config of any matchers/processors that need reloading
        reloaded = []
        for path, log_config in six.iteritems(pending_reload):
            log.log(scalyr_logging.DEBUG_LEVEL_1, "Pending reload for %s" % path)

            # only reload matchers that have been dynamically added
            matcher = self.__dynamic_matchers.get(path, None)
            if matcher is None:
                log.log(
                    scalyr_logging.DEBUG_LEVEL_0, "Log matcher not found for %s" % path
                )
                continue

            # update the log config of the matcher, which closes any open processors, and returns
            # their checkpoints
            closed_processors = matcher.update_log_entry_config(log_config)
            for processor_path, checkpoint in six.iteritems(closed_processors):
                checkpoints[processor_path] = checkpoint

            reloaded.append(matcher)

        self.__remove_closed_processors()

        self.__create_log_processors_for_log_matchers(
            log_matchers, checkpoints=checkpoints, copy_at_index_zero=True
        )
        self.__create_log_processors_for_log_matchers(
            reloaded, checkpoints=checkpoints, copy_at_index_zero=True
        )

        self.__lock.acquire()
        try:
            self.__log_matchers.extend(log_matchers)
            self.__pending_log_matchers = [
                lm for lm in self.__pending_log_matchers if lm not in log_matchers
            ]
        finally:
            self.__lock.release()

    def __remove_closed_processors(self):
        """
        Removes any closed log processors from the __log_processors and __log_paths_being_processed lists
        """
        # shallow copy the processor list for iteration
        processor_list = self.__log_processors[:]

        # set processors to empty
        self.__log_processors = []
        self.__log_paths_being_processed = {}

        # add back any processors that haven't been closed
        for p in processor_list:
            if not p.is_closed():
                self.__log_processors.append(p)
                self.__log_paths_being_processed[p.log_path] = p

    def __create_log_processors_for_log_matchers(
        self, log_matchers, checkpoints=None, copy_at_index_zero=False
    ):
        """
        Creates log processors for any files on disk that match any file matching the
        passed in log_matchers

        @param log_matchers: A list of log_matchers to check against.  Note:  No locking is done on the log_matchers
          passed in, so the caller needs to ensure that the list is thread-safe and only accessed from the main
          loop.
        @param checkpoints: A dict mapping file paths to the checkpoint to use for them to determine where copying
            should begin.
        @param copy_at_index_zero: If True, then any new file that doesn't have a checkpoint or an initial position,
            will begin being copied from the start of the file rather than the current end.
        """

        # make a shallow copy of logs pending removal so we don't need to hold the lock
        # while iterating
        pending_removal = {}
        self.__lock.acquire()
        try:
            pending_removal = self.__logs_pending_removal.copy()
        finally:
            self.__lock.release()

        # check if any pending removal have already been processed
        # and update the processed status
        for path in pending_removal.keys():
            if path in self.__log_paths_being_processed:
                pending_removal[path] = True

        # iterate over the log_matchers while we create the LogFileProcessors
        for matcher in log_matchers:
            for new_processor in matcher.find_matches(
                self.__log_paths_being_processed,
                checkpoints,
                copy_at_index_zero=copy_at_index_zero,
            ):
                self.__log_processors.append(new_processor)
                self.__log_paths_being_processed[new_processor.log_path] = new_processor

                # if the log file pending removal, mark that it has now been processed
                if new_processor.log_path in pending_removal:
                    pending_removal[new_processor.log_path] = True

            # check to see if no matches were found for pending removal
            # if none were found, this is indicative that the log file has already been
            # removed
            if (
                matcher.config["path"] in pending_removal
                and not pending_removal[matcher.config["path"]]
            ):
                log.warn(
                    "No log matches were found for %s.  This is likely indicative that the log file no longer exists.\n",
                    matcher.config["path"],
                )

                # remove it anyway, otherwise the logs_`pending_removal list will just
                # grow and grow
                pending_removal[matcher.config["path"]] = True

        # require the lock to update the pending removal dict to
        # mark which logs have been matched.
        # This is so we can catch short lived log files that are added but then removed
        # before any log matching takes place
        self.__lock.acquire()
        try:
            # go over all items in pending_removal, and update the master
            # logs_pending_removal list
            for path, processed in six.iteritems(pending_removal):
                if path in self.__logs_pending_removal:
                    self.__logs_pending_removal[path] = processed
        finally:
            self.__lock.release()

    def __scan_for_new_logs_if_necessary(
        self,
        current_time=None,
        checkpoints=None,
        logs_initial_positions=None,
        copy_at_index_zero=False,
    ):
        """If it has been sufficient time since we last checked, scan the file system for new files that match the
        logs that should be copied.

        @param checkpoints: A dict mapping file paths to the checkpoint to use for them to determine where copying
            should begin.
        @param logs_initial_positions: A dict mapping file paths to what file offset the copying should begin from
            if there is no checkpoint for them.
        @param copy_at_index_zero: If True, then any new file that doesn't have a checkpoint or an initial position,
            will begin being copied from the start of the file rather than the current end.
        @param current_time: If not None, the time to use as the current time.

        @type checkpoints: dict
        @type logs_initial_positions: dict
        @type copy_at_index_zero: bool
        @type current_time: float
        """

        # Debug leak, if not the initial request, and disable_leak flag is true, then don't scan
        # for new logs
        if logs_initial_positions is None and self.__disable_new_file_matches:
            log.log(
                scalyr_logging.DEBUG_LEVEL_0, "Scanning for new file matches disabled"
            )
            return

        if current_time is None:
            current_time = time.time()

        if (
            self.__last_new_file_scan_time is None
            or current_time - self.__last_new_file_scan_time
            < self.__config.max_new_log_detection_time
        ):
            return

        self.__last_new_file_scan_time = current_time

        if checkpoints is None:
            checkpoints = {}

        if logs_initial_positions is not None:
            for log_path in logs_initial_positions:
                if log_path not in checkpoints:
                    checkpoints[log_path] = LogFileProcessor.create_checkpoint(
                        logs_initial_positions[log_path]
                    )

        # make a shallow copy of log_matchers
        log_matchers = []
        self.__lock.acquire()
        try:
            log_matchers = self.__log_matchers[:]
        finally:
            self.__lock.release()

        self.__create_log_processors_for_log_matchers(
            log_matchers, checkpoints=checkpoints, copy_at_index_zero=copy_at_index_zero
        )

    def __scan_for_new_bytes(self, current_time=None):
        """For any existing LogProcessors, have them scan the file system to see if their underlying files have
        grown.

        This does not perform any processing on the file nor advances the file's position.

        This is mainly used to just update the statistics about the files for reporting purposes (i.e., the number
        of pending bytes, etc).
        """
        if self.__disable_scan_for_new_bytes:
            log.log(scalyr_logging.DEBUG_LEVEL_0, "Scanning for new bytes disabled.")
            return

        if current_time is None:
            current_time = time.time()
        for processor in self.__log_processors:
            processor.scan_for_new_bytes(current_time)<|MERGE_RESOLUTION|>--- conflicted
+++ resolved
@@ -802,14 +802,6 @@
                                 result,
                             )
 
-<<<<<<< HEAD
-                            if result == 'parseResponseFailed':
-                                # Log the whole response body in case parsing it fails to see what
-                                # response / error server returned
-                                log.log(
-                                    scalyr_logging.DEBUG_LEVEL_5,
-                                    'Received server response which we failed to parse as JSON: %s',
-=======
                             if result != "success":
                                 # Log the whole response body in case server returns non-success
                                 # response so we can troubleshoot the error (aka is it bug in the
@@ -818,7 +810,6 @@
                                     scalyr_logging.DEBUG_LEVEL_5,
                                     'Received server response with status="%s" and body: %s',
                                     result,
->>>>>>> e3d54f2c
                                     full_response,
                                 )
 
