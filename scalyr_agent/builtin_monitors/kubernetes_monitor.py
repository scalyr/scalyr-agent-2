# Copyright 2018 Scalyr Inc.
#
# Licensed under the Apache License, Version 2.0 (the "License");
# you may not use this file except in compliance with the License.
# You may obtain a copy of the License at
#
#   http://www.apache.org/licenses/LICENSE-2.0
#
# Unless required by applicable law or agreed to in writing, software
# distributed under the License is distributed on an "AS IS" BASIS,
# WITHOUT WARRANTIES OR CONDITIONS OF ANY KIND, either express or implied.
# See the License for the specific language governing permissions and
# limitations under the License.
# ------------------------------------------------------------------------
# author:  Imron Alston <imron@scalyr.com>

from __future__ import unicode_literals
from __future__ import absolute_import

__author__ = "imron@scalyr.com"

import six


import datetime
import docker
import fnmatch
import glob
import traceback
import os
import random
import re
import stat
from string import Template
import threading
import time
from io import open
from six.moves.urllib.parse import quote_plus

# Work around with a striptime race we see every now and then with docker monitor run() method.
# That race would occur very rarely, since it depends on the order threads are started and when
# strptime is first called.
# See:
# 1. https://github.com/scalyr/scalyr-agent-2/pull/700#issuecomment-761676613
# 2. https://bugs.python.org/issue7980
import _strptime  # NOQA

from scalyr_agent import compat

from scalyr_agent import (
    ScalyrMonitor,
    define_config_option,
    define_metric,
    BadMonitorConfiguration,
)
import scalyr_agent.util as scalyr_util
import scalyr_agent.scalyr_logging as scalyr_logging
from scalyr_agent.json_lib import (
    JsonObject,
    ArrayOfStrings,
    SpaceAndCommaSeparatedArrayOfStrings,
)
from scalyr_agent.monitor_utils.k8s import (
    KubernetesApi,
    KubeletApi,
    KubeletApiException,
    K8sApiTemporaryError,
    K8sConfigBuilder,
    K8sNamespaceFilter,
)
from scalyr_agent.monitor_utils.k8s import (
    K8sApiPermanentError,
    DockerMetricFetcher,
    QualifiedName,
)
import scalyr_agent.monitor_utils.k8s as k8s_utils
from scalyr_agent.third_party.requests.exceptions import ConnectionError

from scalyr_agent.util import StoppableThread, HistogramTracker


global_log = scalyr_logging.getLogger(__name__)

__monitor__ = __name__

define_config_option(
    __monitor__,
    "module",
    "Always ``scalyr_agent.builtin_monitors.kubernetes_monitor``",
    convert_to=six.text_type,
    required_option=True,
)

define_config_option(
    __monitor__,
    "container_name",
    "Optional (defaults to None). Defines a regular expression that matches the name given to the "
    "container running the scalyr-agent.\n"
    "If this is None, the scalyr agent will look for a container running /usr/sbin/scalyr-agent-2 as the main process.\n",
    convert_to=six.text_type,
    default=None,
)

define_config_option(
    __monitor__,
    "container_check_interval",
    "Optional (defaults to 5). How often (in seconds) to check if containers have been started or stopped.",
    convert_to=int,
    default=5,
    env_aware=True,
)

define_config_option(
    __monitor__,
    "initial_stopped_container_collection_window",
    "By default, the Scalyr Agent does not collect the logs from any pods stopped before the agent was started. "
    "To override this, set this parameter to the number of seconds the agent will look in the past (before it was "
    "started). It will collect logs for any pods that was started and stopped during this window.",
    convert_to=int,
    default=0,
    env_aware=True,
)

define_config_option(
    __monitor__,
    "api_socket",
    "Optional (defaults to /var/scalyr/docker.sock). Defines the unix socket used to communicate with "
    "the docker API.   WARNING, if you have `mode` set to `syslog`, you must also set the "
    "`docker_api_socket` configuration option in the syslog monitor to this same value\n"
    "Note:  You need to map the host's /run/docker.sock to the same value as specified here, using the -v parameter, e.g.\n"
    "\tdocker run -v /run/docker.sock:/var/scalyr/docker.sock ...",
    convert_to=six.text_type,
    default="/var/scalyr/docker.sock",
)

define_config_option(
    __monitor__,
    "docker_api_version",
    "Optional (defaults to 'auto'). The version of the Docker API to use.  WARNING, if you have "
    "`mode` set to `syslog`, you must also set the `docker_api_version` configuration option in the "
    "syslog monitor to this same value\n",
    convert_to=six.text_type,
    default="auto",
)

define_config_option(
    __monitor__,
    "docker_log_prefix",
    "Optional (defaults to docker). Prefix added to the start of all docker logs.",
    convert_to=six.text_type,
    default="docker",
)

define_config_option(
    __monitor__,
    "docker_max_parallel_stats",
    "Optional (defaults to 20). Maximum stats requests to issue in parallel when retrieving container "
    "metrics using the Docker API.",
    convert_to=int,
    default=20,
    env_aware=True,
)

define_config_option(
    __monitor__,
    "docker_percpu_metrics",
    "Optional (defaults to False). When `True`, emits cpu usage stats per core.  Note: This is disabled by "
    "default because it can result in an excessive amount of metric data on cpus with a large number of cores",
    convert_to=bool,
    default=False,
    env_aware=True,
)

define_config_option(
    __monitor__,
    "max_previous_lines",
    "Optional (defaults to 5000). The maximum number of lines to read backwards from the end of the stdout/stderr logs\n"
    "when starting to log a containers stdout/stderr to find the last line that was sent to Scalyr.",
    convert_to=int,
    default=5000,
)

define_config_option(
    __monitor__,
    "readback_buffer_size",
    "Optional (defaults to 5k). The maximum number of bytes to read backwards from the end of any log files on disk\n"
    "when starting to log a containers stdout/stderr.  This is used to find the most recent timestamp logged to file "
    "was sent to Scalyr.",
    convert_to=int,
    default=5 * 1024,
)

define_config_option(
    __monitor__,
    "log_mode",
    'Optional (defaults to "docker_api"). Determine which method is used to gather logs from the '
    'local containers. If "docker_api", then this agent will use the docker API to contact the local '
    'containers and pull logs from them.  If "syslog", then this agent expects the other containers '
    'to push logs to this one using the syslog Docker log plugin.  Currently, "syslog" is the '
    "preferred method due to bugs/issues found with the docker API.  It is not the default to protect "
    "legacy behavior.\n",
    convert_to=six.text_type,
    default="docker_api",
)

define_config_option(
    __monitor__,
    "container_globs",
    "Optional (defaults to None). If true, a list of glob patterns for container names.  Only containers whose names "
    "match one of the glob patterns will be monitored.",
    convert_to=ArrayOfStrings,
    default=None,
    env_aware=True,
)

define_config_option(
    __monitor__,
    "report_container_metrics",
    "Optional (defaults to True). If true, metrics will be collected from the container and reported  "
    "to Scalyr.  Note, metrics are only collected from those containers whose logs are being collected",
    convert_to=bool,
    default=True,
    env_aware=True,
)

define_config_option(
    __monitor__,
    "report_k8s_metrics",
    "Optional (defaults to True). If true and report_container_metrics is true, metrics will be "
    "collected from the k8s and reported to Scalyr.",
    convert_to=bool,
    default=True,
    env_aware=True,
)

define_config_option(
    __monitor__,
    "k8s_ignore_namespaces",
    'Optional (defaults to "kube-system"). A comma-delimited list of the namespaces whose pods\'s '
    "logs should not be collected and sent to Scalyr.",
    convert_to=SpaceAndCommaSeparatedArrayOfStrings,
    default=["kube-system"],
)

define_config_option(
    __monitor__,
    "k8s_ignore_pod_sandboxes",
    "Optional (defaults to True). If True then all containers with the label "
    "`io.kubernetes.docker.type` equal to `podsandbox` are excluded from the"
    "logs being collected",
    convert_to=bool,
    default=True,
    env_aware=True,
)

define_config_option(
    __monitor__,
    "k8s_include_all_containers",
    "Optional (defaults to True). If True, all containers in all pods will be monitored by the kubernetes monitor "
    "unless they have an include: false or exclude: true annotation. "
    "If false, only pods/containers with an include:true or exclude:false annotation "
    "will be monitored. See documentation on annotations for further detail.",
    convert_to=bool,
    default=True,
    env_aware=True,
)

define_config_option(
    __monitor__,
    "k8s_use_v2_attributes",
    "Optional (defaults to False). If True, will use v2 version of attribute names instead of "
    "the names used with the original release of this monitor.  This is a breaking change so could "
    "break searches / alerts if you rely on the old names",
    convert_to=bool,
    default=False,
)

define_config_option(
    __monitor__,
    "k8s_use_v1_and_v2_attributes",
    "Optional (defaults to False). If True, send attributes using both v1 and v2 versions of their"
    "names.  This may be used to fix breakages when you relied on the v1 attribute names",
    convert_to=bool,
    default=False,
)

define_config_option(
    __monitor__,
    "k8s_api_url",
    "DEPRECATED.",
    convert_to=six.text_type,
    default="https://kubernetes.default",
)

define_config_option(
    __monitor__,
    "k8s_cache_expiry_secs",
    "Optional (defaults to 30). The amount of time to wait between fully updating the k8s cache from the k8s api. "
    "Increase this value if you want less network traffic from querying the k8s api.  Decrease this value if you "
    "want dynamic updates to annotation configuration values to be processed more quickly.",
    convert_to=int,
    default=30,
)

define_config_option(
    __monitor__,
    "k8s_cache_purge_secs",
    "Optional (defaults to 300). The number of seconds to wait before purging unused items from the k8s cache",
    convert_to=int,
    default=300,
)

define_config_option(
    __monitor__,
    "k8s_cache_init_abort_delay",
    "Optional (defaults to 120). The number of seconds to wait for initialization of the kubernetes cache before aborting "
    "the kubernetes_monitor.",
    convert_to=int,
    default=120,
)

define_config_option(
    __monitor__,
    "k8s_parse_json",
    "Deprecated, please use `k8s_parse_format`. If set, and True, then this flag will override the `k8s_parse_format` to `auto`. "
    "If set and False, then this flag will override the `k8s_parse_format` to `raw`.",
    convert_to=bool,
    default=None,
)

define_config_option(
    __monitor__,
    "k8s_parse_format",
    "Optional (defaults to `auto`). Valid values are: `auto`, `json`, `cri` and `raw`. "
    "If `auto`, the monitor will try to detect the format of the raw log files, "
    "e.g. `json` or `cri`.  Log files will be parsed in this format before uploading to the server "
    "to extract log and timestamp fields.  If `raw`, the raw contents of the log will be uploaded to Scalyr. "
    "(Note: An incorrect setting can cause parsing to fail which will result in raw logs being uploaded to Scalyr, so please leave "
    "this as `auto` if in doubt.)",
    convert_to=six.text_type,
    default="auto",
    env_aware=True,
)

define_config_option(
    __monitor__,
    "k8s_always_use_cri",
    "Optional (defaults to False). If True, the kubernetes monitor will always try to read logs using the container runtime interface "
    "even when the runtime is detected as docker",
    convert_to=bool,
    default=False,
    env_aware=True,
)

define_config_option(
    __monitor__,
    "k8s_always_use_docker",
    "Optional (defaults to False). If True, the kubernetes monitor will always try to get the list of running "
    "containers using docker even when the runtime is detected to be something different.",
    convert_to=bool,
    default=False,
    env_aware=True,
)

define_config_option(
    __monitor__,
    "k8s_cri_query_filesystem",
    "Optional (defaults to True). If True, then when in CRI mode, the monitor will only query the filesystem for the list of active containers, rather than first querying the Kubelet API.",
    convert_to=bool,
    default=True,
    env_aware=True,
)

define_config_option(
    __monitor__,
    "k8s_verify_api_queries",
    "Optional (defaults to True). If true, then the ssl connection for all queries to the k8s API will be verified using "
    "the ca.crt certificate found in the service account directory. If false, no verification will be performed. "
    "This is useful for older k8s clusters where certificate verification can fail.",
    convert_to=bool,
    default=True,
)

define_config_option(
    __monitor__,
    "gather_k8s_pod_info",
    "Optional (defaults to False). If true, then every gather_sample interval, metrics will be collected "
    "from the docker and k8s APIs showing all discovered containers and pods. This is mostly a debugging aid "
    "and there are performance implications to always leaving this enabled",
    convert_to=bool,
    default=False,
    env_aware=True,
)

define_config_option(
    __monitor__,
    "include_daemonsets_as_deployments",
    "Deprecated",
    convert_to=bool,
    default=True,
)

define_config_option(
    __monitor__,
    "k8s_kubelet_host_ip",
    "Optional (defaults to None). Defines the host IP address for the Kubelet API. If None, the Kubernetes API will be queried for it",
    convert_to=six.text_type,
    default=None,
    env_aware=True,
)

define_config_option(
    __monitor__,
    "k8s_kubelet_api_url_template",
    "Optional (defaults to https://${host_ip}:10250). Defines the port and protocol to use when talking to the kubelet API. "
    "Allowed template variables are `node_name` and `host_ip`.",
    convert_to=six.text_type,
    default="https://${host_ip}:10250",
    env_aware=True,
)

define_config_option(
    __monitor__,
    "k8s_sidecar_mode",
    "Optional, (defaults to False). If true, then logs will only be collected for containers "
    "running in the same Pod as the agent. This is used in situations requiring very high throughput.",
    env_aware=True,
    default=False,
)

# for now, always log timestamps to help prevent a race condition
# define_config_option( __monitor__, 'log_timestamps',
#                     'Optional (defaults to False). If true, stdout/stderr logs will contain docker timestamps at the beginning of the line\n',
#                     convert_to=bool, default=False)

define_metric(
    __monitor__,
    "docker.net.rx_bytes",
    "Total received bytes on the network interface",
    cumulative=True,
    unit="bytes",
    category="Network",
)
define_metric(
    __monitor__,
    "docker.net.rx_dropped",
    "Total receive packets dropped on the network interface",
    cumulative=True,
    category="Network",
)
define_metric(
    __monitor__,
    "docker.net.rx_errors",
    "Total receive errors on the network interface",
    cumulative=True,
    category="Network",
)
define_metric(
    __monitor__,
    "docker.net.rx_packets",
    "Total received packets on the network interface",
    cumulative=True,
    category="Network",
)
define_metric(
    __monitor__,
    "docker.net.tx_bytes",
    "Total transmitted bytes on the network interface",
    cumulative=True,
    unit="bytes",
    category="Network",
)
define_metric(
    __monitor__,
    "docker.net.tx_dropped",
    "Total transmitted packets dropped on the network interface",
    cumulative=True,
    category="Network",
)
define_metric(
    __monitor__,
    "docker.net.tx_errors",
    "Total transmission errors on the network interface",
    cumulative=True,
    category="Network",
)
define_metric(
    __monitor__,
    "docker.net.tx_packets",
    "Total packets transmitted on the network intervace",
    cumulative=True,
    category="Network",
)

define_metric(
    __monitor__,
    "docker.mem.stat.active_anon",
    "The number of bytes of active memory backed by anonymous pages, excluding sub-cgroups.",
    category="Memory",
)
define_metric(
    __monitor__,
    "docker.mem.stat.active_file",
    "The number of bytes of active memory backed by files, excluding sub-cgroups.",
    category="Memory",
)
define_metric(
    __monitor__,
    "docker.mem.stat.cache",
    "The number of bytes used for the cache, excluding sub-cgroups.",
    category="Memory",
)
define_metric(
    __monitor__,
    "docker.mem.stat.hierarchical_memory_limit",
    "The memory limit in bytes for the container.",
    category="Memory",
)
define_metric(
    __monitor__,
    "docker.mem.stat.inactive_anon",
    "The number of bytes of inactive memory in anonymous pages, excluding sub-cgroups.",
    category="Memory",
)
define_metric(
    __monitor__,
    "docker.mem.stat.inactive_file",
    "The number of bytes of inactive memory in file pages, excluding sub-cgroups.",
    category="Memory",
)
define_metric(
    __monitor__,
    "docker.mem.stat.mapped_file",
    "The number of bytes of mapped files, excluding sub-groups",
    category="Memory",
)
define_metric(
    __monitor__,
    "docker.mem.stat.pgfault",
    "The total number of page faults, excluding sub-cgroups.",
    cumulative=True,
    category="Memory",
)
define_metric(
    __monitor__,
    "docker.mem.stat.pgmajfault",
    "The number of major page faults, excluding sub-cgroups",
    cumulative=True,
    category="Memory",
)
define_metric(
    __monitor__,
    "docker.mem.stat.pgpgin",
    "The number of charging events, excluding sub-cgroups",
    category="Memory",
)
define_metric(
    __monitor__,
    "docker.mem.stat.pgpgout",
    "The number of uncharging events, excluding sub-groups",
    category="Memory",
)
define_metric(
    __monitor__,
    "docker.mem.stat.rss",
    "The number of bytes of anonymous and swap cache memory (includes transparent hugepages), excluding sub-cgroups",
    category="Memory",
)
define_metric(
    __monitor__,
    "docker.mem.stat.rss_huge",
    "The number of bytes of anonymous transparent hugepages, excluding sub-cgroups",
    category="Memory",
)
define_metric(
    __monitor__,
    "docker.mem.stat.unevictable",
    "The number of bytes of memory that cannot be reclaimed (mlocked etc), excluding sub-cgroups",
    category="Memory",
)
define_metric(
    __monitor__,
    "docker.mem.stat.writeback",
    "The number of bytes being written back to disk, excluding sub-cgroups",
    category="Memory",
)

define_metric(
    __monitor__,
    "docker.mem.stat.total_active_anon",
    "The number of bytes of active memory backed by anonymous pages, including sub-cgroups.",
    category="Memory",
)
define_metric(
    __monitor__,
    "docker.mem.stat.total_active_file",
    "The number of bytes of active memory backed by files, including sub-cgroups.",
    category="Memory",
)
define_metric(
    __monitor__,
    "docker.mem.stat.total_cache",
    "The number of bytes used for the cache, including sub-cgroups.",
    category="Memory",
)
define_metric(
    __monitor__,
    "docker.mem.stat.total_inactive_anon",
    "The number of bytes of inactive memory in anonymous pages, including sub-cgroups.",
    category="Memory",
)
define_metric(
    __monitor__,
    "docker.mem.stat.total_inactive_file",
    "The number of bytes of inactive memory in file pages, including sub-cgroups.",
    category="Memory",
)
define_metric(
    __monitor__,
    "docker.mem.stat.total_mapped_file",
    "The number of bytes of mapped files, including sub-groups",
    category="Memory",
)
define_metric(
    __monitor__,
    "docker.mem.stat.total_pgfault",
    "The total number of page faults, including sub-cgroups.",
    cumulative=True,
    category="Memory",
)
define_metric(
    __monitor__,
    "docker.mem.stat.total_pgmajfault",
    "The number of major page faults, including sub-cgroups",
    cumulative=True,
    category="Memory",
)
define_metric(
    __monitor__,
    "docker.mem.stat.total_pgpgin",
    "The number of charging events, including sub-cgroups",
    category="Memory",
)
define_metric(
    __monitor__,
    "docker.mem.stat.total_pgpgout",
    "The number of uncharging events, including sub-groups",
    category="Memory",
)
define_metric(
    __monitor__,
    "docker.mem.stat.total_rss",
    "The number of bytes of anonymous and swap cache memory (includes transparent hugepages), including sub-cgroups",
    category="Memory",
)
define_metric(
    __monitor__,
    "docker.mem.stat.total_rss_huge",
    "The number of bytes of anonymous transparent hugepages, including sub-cgroups",
    category="Memory",
)
define_metric(
    __monitor__,
    "docker.mem.stat.total_unevictable",
    "The number of bytes of memory that cannot be reclaimed (mlocked etc), including sub-cgroups",
    category="Memory",
)
define_metric(
    __monitor__,
    "docker.mem.stat.total_writeback",
    "The number of bytes being written back to disk, including sub-cgroups",
    category="Memory",
)


define_metric(
    __monitor__,
    "docker.mem.max_usage",
    "The max amount of memory used by container in bytes.",
    unit="bytes",
    category="Memory",
)
define_metric(
    __monitor__,
    "docker.mem.usage",
    "The current number of bytes used for memory including cache.",
    unit="bytes",
    category="Memory",
)
define_metric(
    __monitor__,
    "docker.mem.fail_cnt",
    "The number of times the container hit its memory limit",
    category="Memory",
)
define_metric(
    __monitor__,
    "docker.mem.limit",
    "The memory limit for the container in bytes.",
    unit="bytes",
    category="Memory",
)

define_metric(
    __monitor__,
    "docker.cpu.usage",
    "Total CPU consumed by container in nanoseconds",
    cumulative=True,
    category="CPU",
)
define_metric(
    __monitor__,
    "docker.cpu.system_cpu_usage",
    "Total CPU consumed by container in kernel mode in nanoseconds",
    cumulative=True,
    category="CPU",
)
define_metric(
    __monitor__,
    "docker.cpu.usage_in_usermode",
    "Total CPU consumed by tasks of the cgroup in user mode in nanoseconds",
    cumulative=True,
    category="CPU",
)
define_metric(
    __monitor__,
    "docker.cpu.total_usage",
    "Total CPU consumed by tasks of the cgroup in nanoseconds",
    cumulative=True,
    category="CPU",
)
define_metric(
    __monitor__,
    "docker.cpu.usage_in_kernelmode",
    "Total CPU consumed by tasks of the cgroup in kernel mode in nanoseconds",
    cumulative=True,
    category="CPU",
)

define_metric(
    __monitor__,
    "docker.cpu.throttling.periods",
    "The number of of periods with throttling active.",
    cumulative=True,
    category="CPU",
)
define_metric(
    __monitor__,
    "docker.cpu.throttling.throttled_periods",
    "The number of periods where the container hit its throttling limit",
    cumulative=True,
    category="CPU",
)
define_metric(
    __monitor__,
    "docker.cpu.throttling.throttled_time",
    "The aggregate amount of time the container was throttled in nanoseconds",
    cumulative=True,
    category="CPU",
)

define_metric(
    __monitor__,
    "k8s.pod.network.rx_bytes",
    "The total received bytes on a pod",
    cumulative=True,
    category="Network",
)
define_metric(
    __monitor__,
    "k8s.pod.network.rx_errors",
    "The total received errors on a pod",
    cumulative=True,
    category="Network",
)
define_metric(
    __monitor__,
    "k8s.pod.network.tx_bytes",
    "The total transmitted bytes on a pod",
    cumulative=True,
    category="Network",
)
define_metric(
    __monitor__,
    "k8s.pod.network.tx_errors",
    "The total transmission errors on a pod",
    cumulative=True,
    category="Network",
)

define_metric(
    __monitor__,
    "k8s.node.network.rx_bytes",
    "The total received bytes on a pod",
    cumulative=True,
    category="Network",
)
define_metric(
    __monitor__,
    "k8s.node.network.rx_errors",
    "The total received errors on a pod",
    cumulative=True,
    category="Network",
)
define_metric(
    __monitor__,
    "k8s.node.network.tx_bytes",
    "The total transmitted bytes on a pod",
    cumulative=True,
    category="Network",
)
define_metric(
    __monitor__,
    "k8s.node.network.tx_errors",
    "The total transmission errors on a pod",
    cumulative=True,
    category="Network",
)

# A mapping of k8s controller kinds to the appropriate field name
# passed to the scalyr server for metrics that originate from pods
# controlled by that object. See #API-62
_CONTROLLER_KEYS = {
    "CronJob": "k8s-cron-job",
    "DaemonSet": "k8s-daemon-set",
    "Deployment": "k8s-deployment",
    "Job": "k8s-job",
    "ReplicaSet": "k8s-replica-set",
    "ReplicationController": "k8s-replication-controller",
    "StatefulSet": "k8s-stateful-set",
}

# A regex for splitting a container id and runtime
_CID_RE = re.compile("^(.+)://(.+)$")
# A regex to determine whether a string contains template directives
_TEMPLATE_RE = re.compile(r"\${[^}]+}")


class K8sInitException(Exception):
    """ Wrapper exception to indicate when the monitor failed to start due to
        a problem with initializing the k8s cache
    """


class DockerSocketException(Exception):
    """ Wrapper exception to indicate when the monitor failed to start due to
        a problem with docker socket
    """


class WrappedStreamResponse(object):
    """ Wrapper for generator returned by docker.Client._stream_helper
        that gives us access to the response, and therefore the socket, so that
        we can shutdown the socket from another thread if needed
    """

    def __init__(self, client, response, decode):
        self.client = client
        self.response = response
        self.decode = decode

    def __iter__(self):
        # pylint: disable=bad-super-call
        for item in super(DockerClient, self.client)._stream_helper(
            self.response, self.decode
        ):
            yield item


class WrappedRawResponse(object):
    """ Wrapper for generator returned by docker.Client._stream_raw_result
        that gives us access to the response, and therefore the socket, so that
        we can shutdown the socket from another thread if needed
    """

    def __init__(self, client, response):
        self.client = client
        self.response = response

    def __iter__(self):
        # pylint: disable=bad-super-call
        for item in super(DockerClient, self.client)._stream_raw_result(self.response):
            yield item


class WrappedMultiplexedStreamResponse(object):
    """ Wrapper for generator returned by docker.Client._multiplexed_response_stream_helper
        that gives us access to the response, and therefore the socket, so that
        we can shutdown the socket from another thread if needed
    """

    def __init__(self, client, response):
        self.client = client
        self.response = response

    def __iter__(self):
        for item in super(  # pylint: disable=bad-super-call
            DockerClient, self.client
        )._multiplexed_response_stream_helper(self.response):
            yield item


class DockerClient(docker.APIClient):  # pylint: disable=no-member
    """ Wrapper for docker.Client to return 'wrapped' versions of streamed responses
        so that we can have access to the response object, which allows us to get the
        socket in use, and shutdown the blocked socket from another thread (e.g. upon
        shutdown
    """

    def _stream_helper(self, response, decode=False):
        return WrappedStreamResponse(self, response, decode)

    def _stream_raw_result(self, response):
        return WrappedRawResponse(self, response)

    def _multiplexed_response_stream_helper(self, response):
        return WrappedMultiplexedStreamResponse(self, response)

    def _get_raw_response_socket(self, response):
        if response.raw._fp.fp:
            return super(DockerClient, self)._get_raw_response_socket(response)

        return None


def _split_datetime_from_line(line):
    """Docker timestamps are in RFC3339 format: 2015-08-03T09:12:43.143757463Z, with everything up to the first space
    being the timestamp.
    """
    log_line = line
    dt = datetime.datetime.utcnow()
    pos = line.find(" ")
    if pos > 0:
        dt = scalyr_util.rfc3339_to_datetime(line[0:pos])
        log_line = line[pos + 1 :]

    return (dt, log_line)


def _get_short_cid(container_id):
    """returns a shortened container id.  Useful for logging, where using a full length container id
       is not necessary and would just add noise to the log.
       The shortened container id will contain enough information to uniquely
       identify the container for most situations.  Note:  the returned value
       should never be used as a key in a dict for containers because there is
       always the remote possibility of a conflict (given a large enough number
       of containers).
    """
    # return the first 8 chars of the container id.
    # we don't need to check for length because even if len( container_id ) < 8
    # it's still valid to slice beyond the end of a string.  See:
    # https://docs.python.org/2/reference/expressions.html#slicings
    return container_id[:8]


def _ignore_old_dead_container(container, created_before=None):
    """
        Returns True or False to determine whether we should ignore the
        logs for a dead container, depending on whether the create time
        of the container is before a certain threshold time (specified in
        seconds since the epoch).

        If the container was created before the threshold time, then the
          container logs will be ignored.
        Otherwise the logs of the dead container will be uploaded.
    """

    # check for recently finished containers
    if created_before is not None:
        state = container.get("State", {})

        # ignore any that are finished and that are also too old
        if state != "running":
            created = container.get("Created", 0)  # default to a long time ago
            if created < created_before:
                return True

    return False


class ControlledCacheWarmer(StoppableThread):
    """A background thread that does a controlled warming of the pod cache.

    Tracks which pods are active and ensures that their information is cached in the pod cache.
    In order to warm the cache, a thread is run that requests each active pod's information one
    at a time.  It also tracks failures, moving active pods to a temporary blacklist if too many
    errors are seen.  While on the blacklist, a pod's information will not be fetched in order to
    populate the cache.
    """

    def __init__(
        self,
        name="warmer",
        max_failure_count=5,
        blacklist_time_secs=300,
        max_query_retries=3,
        logger=None,
    ):
        """Initializes the thread.

        @param name:  The name of this warmer, used when it logs its stats.
        @param max_failure_count: If this number of temporary failures is experienced when fetching a single
            pod's information, that pod will be placed on the blacklist.  Note, any permanent error will result
            in the pod being moved to the blacklist.
        @param blacklist_time_secs: The amount of time a pod will remain on the blacklist once it is moved there.
        @param max_query_retries:  The number of times we will retry a query to warm the pod when it fails due to
            a temporary error
        @param rate_limiter:  Rate limiter for api calls
        @param logger:  The logger to use when reporting results

        @type name: str
        @type max_failure_count: int
        @type blacklist_time_secs: double
        @type max_query_retries: int
        @type logger: Logger
        """
        StoppableThread.__init__(self, name="cache warmer and filter")
        self.__name = name
        self.__k8s_cache = None
        # Protects most fields, such as active_pods and containers_to_warm
        self.__lock = threading.Lock()
        self.__is_running = False
        # Used to notify threads of changes to the containers_to_warm state.
        self.__condition_var = threading.Condition(self.__lock)
        # Tracks the active pods.  Active pods are those docker or some other CRI has recently indicated is
        # running.  This variable maps container id to a WarmingEntry for the pod.
        self.__active_pods = dict()
        # The list of containers whose pods are eligible to be warmed in the cache.  Essentially, the active_pods
        # minus those already warmed or blacklisted.
        self.__containers_to_warm = []

        self.__max_failure_count = max_failure_count
        self.__blacklist_time_secs = blacklist_time_secs
        self.__max_query_retries = max_query_retries
        self.__logger = logger
        # The wallclock of when the last periodic report was written to the logger
        self.__last_report_time = None
        # Summarizes information about warming attempts.  There is an entry recording the running totals for
        # `total`, `success`, `already_warm`, `temp_error`, `perm_error`, `unknown_error`.
        self.__warming_attempts = dict()
        self.__last_reported_warming_attempts = dict()
        # Gathers statistics about how long it took to warm cache entries.  The values are expressed in seconds.
        self.__warming_times = HistogramTracker([1, 5, 30, 60, 120, 300, 600])

    def start(self):
        self.__lock.acquire()
        try:
            super(ControlledCacheWarmer, self).start()
            self.__is_running = True
        finally:
            self.__lock.release()

    def is_running(self):
        """
        @return True if `start` has been invoked on this instance
        @rtype: bool
        """
        self.__lock.acquire()
        try:
            return self.__is_running
        finally:
            self.__lock.release()

    def set_k8s_cache(self, k8s_cache):
        """Sets the cache to use.

        WARNING, this must be invoked before the thread is started.

        @param k8s_cache The cache instance to populate
        @type k8s_cache: KubernetesCache
        """
        self.__k8s_cache = k8s_cache

    def _prepare_to_stop(self):
        """Invoked when the stop has been requested to be stopped.
        """
        # Since our background thread may be waiting in `__pick_next_pod`, we poke the condition variable to
        # get it to wake up and notice the thread has stopped.
        self.__condition_var.acquire()
        try:
            self.__is_running = False
            self.__condition_var.notify_all()
        finally:
            self.__condition_var.release()

    def stop(self, wait_on_join=True, join_timeout=5):
        if self.isAlive():
            super(ControlledCacheWarmer, self).stop(
                wait_on_join=wait_on_join, join_timeout=join_timeout
            )

        if self.__k8s_cache:
            # NOTE: It's important that we also call stop() on the underlying KubernetesCache object
            # otherwise in some situations such as when exceptions are encountered on start up,
            # underlying objects won't be correctly stopped and CTRL+C won't work correctly
            self.__k8s_cache.stop()

    def mark_has_been_used(self, container_id, unmark_to_warm=False):
        """
        Marks a WarmingEntry as having been used.  This typically means that
        the container id has been returned as a container that should be
        watched by the agent.
        @param container_id: the container id of the warming entry to mark as used
        @param unmark_to_warm: whether or not to unmark the WarmingEntry as something to warm
        """
        self.__lock.acquire()
        try:
            entry = self.__active_pods.get(container_id, None)
            if entry:
                entry.has_been_used = True

                if unmark_to_warm:
                    entry.is_recently_marked = False

        finally:
            self.__lock.release()

    def pending_first_use(self, container_id):
        """
        Returns whether a WarmingEntry for a container_id is awaiting its first use

        @param container_id: the container id to check

        @return: Whether or not the entry has been marked as used. If this is
        False, it typically means this container's log has not yet been
        included in the list of logs to copy. If this container is not part of
        the active set, always returns False.
        """
        self.__lock.acquire()
        try:
            entry = self.__active_pods.get(container_id, None)
            if entry:
                return not entry.has_been_used

        finally:
            self.__lock.release()

        # if we are here, then the container id didn't have a warming entry.
        return False

    def begin_marking(self):
        """Must be invoked before any container is marked as being active, by invoking `mark_to_warm`.
        This instructs this abstraction that the entire list of active containers is about to be marked.
        The list will end when `end_marking` is invoked.
        """
        self.__lock.acquire()
        try:
            for value in six.itervalues(self.__active_pods):
                value.is_recently_marked = False
        finally:
            self.__lock.release()

    def mark_to_warm(self, container_id, pod_namespace, pod_name):
        """Updates the state to reflect the specified container for the specified pod is active and
        its pod's information should be warmed in the cache if it has not already been.

        @param container_id:  The id of the container
        @param pod_namespace: The namespace for to the container's pod
        @param pod_name: The name of the container's pod.

        @type container_id: str
        @type pod_namespace: str
        @type pod_name: str
        """
        # This will be set to True if this entry was previously marked to be warmed but the cache indicated it
        # has already been warmed.
        self.__lock.acquire()
        try:
            if container_id not in self.__active_pods:
                self.__active_pods[container_id] = ControlledCacheWarmer.WarmingEntry(
                    pod_namespace, pod_name
                )
            self.__active_pods[container_id].is_recently_marked = True
        finally:
            self.__lock.release()

    def end_marking(self):
        """Indicates the end of marking all active containers has finished.

        Any container that was not marked since the last call to `begin_marking`, will no longer be considered active
        and therefore its pod's information will not be populated into the cache.
        """
        current_time = self._get_current_time()
        new_active_pods = dict()
        # Will hold a list of container ids whose pods are now in the cache, without us querying for them.
        already_warmed = None
        self.__lock.acquire()
        try:
            for key, value in six.iteritems(self.__active_pods):
                if value.is_recently_marked:
                    new_active_pods[key] = value
            self.__active_pods = new_active_pods
            # Take the opportunity to see if any of the container's pods are already warmed (in the cache)
            # as well as see any blacklisted containers should be moved back to active as well
            already_warmed = self.__update_is_warm()
            self.__update_blacklist(current_time)
            self.__update_containers_to_warm(current_time)
            self.__emit_report_if_necessary(current_time=current_time)
        except Exception:
            global_log.warn(
                "Unexpected exception in end_marking()\n%s\n" % traceback.format_exc(),
                limit_once_per_x_secs=300,
                limit_key="end-marking-exception",
            )
        finally:
            self.__lock.release()

            # We need to record the warming results while we don't hold the lock.
            if already_warmed is not None:
                for container_id in already_warmed:
                    self.__record_warming_result(container_id, already_warm=True)

    def is_warm(self, pod_namespace, pod_name, allow_expired=False):
        """Returns true if the specified pod's information is cached.

        @param pod_namespace: The namespace for the pod
        @param pod_name: The name for the pod
        @param allow_expired: If True, an object is considered present in cache even if it is expired.

        @type pod_namespace: str
        @type pod_name: str
        @type allow_expired: bool

        @rtype bool
        """
        return self.__k8s_cache.is_pod_cached(pod_namespace, pod_name, allow_expired)

    def get_report_stats(self):
        """
        Gathers stats of warming calls

        Used for testing

        @return: a dict of tuples containing current and previous warming attempt counts, keyed by result category
        @rtype: dict  (int, int)
        """
        self.__lock.acquire()
        try:
            return self.__gather_report_stats()
        finally:
            self.__lock.release()

    def __gather_report_stats(self):
        """
        Gathers stats of results of warming calls

        WARNING:  The caller must have already acquired _lock.

        @return: a dict of result counts keyed by result category
        """
        result = {}
        for category in [
            "total",
            "success",
            "already_warm",
            "temp_error",
            "perm_error",
            "unknown_error",
            "unhandled_error",
        ]:
            current_amount = self.__warming_attempts.get(category, 0)
            previous_amount = self.__last_reported_warming_attempts.get(category, 0)
            result[category] = (current_amount, previous_amount)
        return result

    def __emit_report_if_necessary(self, current_time=None):
        """Emit the periodic reporting lines if sufficient time has passed.

        WARNING:  The caller must have already acquired _lock.
        """
        if self.__logger is None:
            return

        if current_time is None:
            current_time = self._get_current_time()

        if (
            self.__last_report_time is None
            or current_time > self.__last_report_time + 300
        ):
            self.__last_report_time = current_time

            warm_attempts_info = ""
            stats = self.__gather_report_stats()
            for category, (current_amount, previous_amount) in six.iteritems(stats):
                warm_attempts_info += "%s=%d(delta=%d) " % (
                    category,
                    current_amount,
                    current_amount - previous_amount,
                )
            self.__logger.info(
                "controlled_cache_warmer[%s] pending_warming=%d blacklisted=%d %s warming_times=%s",
                self.__name,
                len(self.__containers_to_warm),
                self.__count_blacklisted(),
                warm_attempts_info,
                self.__warming_times.summarize(),
            )
            self.__last_reported_warming_attempts = self.__warming_attempts.copy()
            self.__warming_times.reset()

    def __count_blacklisted(self):
        """Counts and returns the total number of blacklisted containers.

        WARNING:  The caller must have already acquired _lock.

        :return:  The total number of blacklisted containers.
        :rtype: int
        """
        result = 0
        for value in six.itervalues(self.__active_pods):
            if value.blacklisted_until is not None:
                result += 1
        return result

    def __update_is_warm(self):
        """Updates the `is_warm` state information for the all pods in `__active_pods` based on the current
        contents of the cache.

        This method also calculates the list of all containers which are newly warmed (meaning the cache now indicates
        they are warm).

        If a container is newly cold (used to be warm but cache now says they are not), then we also reset the
        start warming time so that when we do go to start warming it, we measure it from the correct time.

        WARNING:  The caller must have already acquired _lock.

        @return: The list of container ids for all containers whose pods were previously not in the cache but now are.
        @rtype: [str]
        """
        already_warmed = []
        for key, entry in six.iteritems(self.__active_pods):
            was_warm = entry.is_warm
            # Check the actual cache.
            entry.is_warm = self.is_warm(entry.pod_namespace, entry.pod_name)
            # Reset the start of the warming time if we used to be warm and now need to warm (i.e., cache refresh).
            if was_warm and not entry.is_warm:
                entry.start_time = None

            if not was_warm and entry.is_warm:
                already_warmed.append(key)

        return already_warmed

    def __update_blacklist(self, current_time):
        """Updates the blacklist state information for the pods in `__active_pods`.

        Containers whose blacklisted time has expired are moved off of the blacklist.

        WARNING:  The caller must have already acquired _lock.

        @param current_time:  The current time in seconds past epoch.
        @type current_time: Number
        """
        for value in six.itervalues(self.__active_pods):
            if (
                value.blacklisted_until is not None
                and value.blacklisted_until < current_time
            ):
                # After coming off the blacklist, the pod gets a fresh start.  Reset all counters.
                # Note, we intentionally do not update `start_time` here because we want it to include blacklisting time.
                value.blacklisted_until = None
                value.blacklist_reason = None
                value.failure_count = 0

    def __update_containers_to_warm(self, current_time):
        """Updates the list of containers to warm based on the contents of the `__active_pods`.

        Containers are only considered for warming if their pod's information is not in the cache and
        if it is not on the blacklist.

        WARNING:  The caller must have already acquired _lock.

        @param current_time:  The current time in seconds past epoch.
        @type current_time: Number
        """
        # We see if the count changes.  If so, we need to notify listeners on __containers_to_warm.
        # The main listener is the background thread that waits to warm newly discovered containers.
        original_to_warm_count = len(self.__containers_to_warm)
        self.__containers_to_warm = []

        for key, value in six.iteritems(self.__active_pods):
            if not value.is_warm and value.blacklisted_until is None:
                self.__containers_to_warm.append(key)
                if value.start_time is None:
                    value.start_time = current_time

        if len(self.__containers_to_warm) != original_to_warm_count:
            self.__condition_var.notify_all()

    def block_until_idle(self, timeout=None):
        """Blocks the calling thread until the cache warming thread no longer has any containers that
        should be immediately warmed (either they are already warmed in the cache or they are on the blacklist
        so should not be warmed immediately).

        Takes an optional timeout as a parameter so that test code does not hang indefinitely

        WARNING:  Only used for tests.
        """
        start_time = time.time()
        self.__lock.acquire()
        try:
            while self._run_state.is_running() and len(self.__containers_to_warm) > 0:
                if timeout is not None and time.time() - start_time > timeout:
                    raise Exception("block_until_idle timed out")
                self.__condition_var.wait(timeout)
        finally:
            self.__lock.release()

    def warming_containers(self):
        """
        Returns a sorted list of the ids of the containers that will be warmed by this instance.

        WARNING: Only used for tests.

        @rtype: list
        """
        self.__lock.acquire()
        try:
            result = list(self.__containers_to_warm)
            result.sort()
            return result
        finally:
            self.__lock.release()

    def active_containers(self):
        """
        Returns a sorted list of the ids of the containers currently consider active by this instance.

        WARNING: Only used for tests.

        @rtype: list
        """
        self.__lock.acquire()
        try:
            result = list(self.__active_pods.keys())
            result.sort()
            return result
        finally:
            self.__lock.release()

    def blacklisted_containers(self):
        """
        Returns a sorted list of the ids of the containers currently blacklisted by this instance.

        WARNING: Only used for tests.

        @rtype: list
        """
        result = []
        self.__lock.acquire()
        try:
            for container_id, entry in six.iteritems(self.__active_pods):
                if entry.blacklisted_until is not None:
                    result.append(container_id)
            result.sort()
            return result
        finally:
            self.__lock.release()

    def __pick_next_pod(self):
        """Picks a random container's pod to warm.  Only containers that are active, are not warm in the
        cache, and are not blacklisted are considered.

        This method will block if there currently is no pod that needs to be warmed and wait until there is.

        :return: The container id, pod namespace and pod name of the pick container.  Or None, None, None if
            the warmer was stopped before a new container arrived.
        :rtype: (str, str, str)
        """
        self.__condition_var.acquire()
        try:
            while self._run_state.is_running() and len(self.__containers_to_warm) == 0:
                # We should be woken up by the notifies in _update_containers_to_warm
                self.__condition_var.wait()

            if len(self.__containers_to_warm) == 0:
                return None, None, None

            container_id = random.choice(self.__containers_to_warm)
            entry = self.__active_pods[container_id]
            return container_id, entry.pod_namespace, entry.pod_name

        finally:
            self.__condition_var.release()

    def __record_warming_result(
        self,
        container_id,
        success=None,
        already_warm=None,
        permanent_error=None,
        temporary_error=None,
        unknown_error=None,
        traceback_report=None,
    ):
        """Updates the state based on the result of warming the pod associated with the specified container.
        Only one of the result params (success, permanent_error, temporary_error, or unknown_error) should be
        specified.

        @param container_id: The id of the container associated with the pod
        @param success:  If True, the pod's information was successfully added to the cache.
        @param already_warm: If True, the pod's information was added to the cache between being marked to warm
            and when we were going to query the cache.
        @param permanent_error: The exception generated while warming the pod that indicated a permanent error.
            Permanent errors results in the pod being immediately blacklisted.
        @param temporary_error:  The exception generated while warming the pod that indicated a temporary error.
            Temporary errors results in the pod being blacklisted after __max_failure_count.
        @param unknown_error:  The exception generated while warming the pod that could not be categorized.
            It is treated as a temporary error.
        @param traceback_report:  The traceback of the exception if one of the error types

        @type container_id: str
        @type success: bool or None
        @type already_warm: bool or None
        @type permanent_error: Exception or None
        @type temporary_error: Exception or None
        @type unknown_error: Exception or None
        @type traceback_report: str or None
        """
        current_time = self._get_current_time()
        warm_time = None
        result_type = "not_set"
        exception_to_report = None
        self.__lock.acquire()
        try:
            if container_id in self.__active_pods:
                entry = self.__active_pods[container_id]
                if success:
                    warm_time = current_time - entry.start_time
                    entry.set_warm()
                    result_type = "success"
                elif already_warm:
                    entry.set_warm()
                    result_type = "already_warm"
                else:
                    if permanent_error:
                        result_type = "perm_error"
                        exception_to_report = permanent_error
                    elif temporary_error:
                        result_type = "temp_error"
                        exception_to_report = temporary_error
                    elif unknown_error:
                        result_type = "unknown_error"
                        exception_to_report = unknown_error
                    else:
                        result_type = "unhandled_error"

                    entry.failure_count += 1
                    if (
                        permanent_error
                        or entry.failure_count >= self.__max_failure_count
                    ):
                        entry.blacklisted_until = (
                            current_time + self.__blacklist_time_secs
                        )
                        entry.blacklist_reason = result_type
                self.__update_containers_to_warm(current_time)

        finally:
            self.__warming_attempts["total"] = (
                self.__warming_attempts.get("total", 0) + 1
            )
            self.__warming_attempts[result_type] = (
                self.__warming_attempts.get(result_type, 0) + 1
            )

            if warm_time is not None:
                self.__warming_times.add_sample(warm_time)

            self.__lock.release()
            if exception_to_report is not None and self.__logger is not None:
                self.__logger.error(
                    "An error of type %s was seen when warming container %s.  Exception was %s: %s",
                    result_type,
                    container_id,
                    six.text_type(exception_to_report),
                    six.text_type(traceback_report),
                    limit_once_per_x_secs=300,
                    limit_key="warmer-record-result-%s" % result_type,
                )

    @staticmethod
    def _get_current_time():
        """Returns the current time.

        This method exists so it can be overridden during testing.
        """
        return time.time()

    def run_and_propagate(self):
        """Runs the background thread that is responsible for actually warming the active pod's information.
        """
        assert self.__k8s_cache is not None

        consecutive_warm_pods = 0
        while self._run_state.is_running():
            try:
                container_id, pod_namespace, pod_name = self.__pick_next_pod()
                if container_id is not None and not self.is_warm(
                    pod_namespace, pod_name
                ):
                    consecutive_warm_pods = 0
                    try:
                        self.__k8s_cache.pod(
                            pod_namespace, pod_name, allow_expired=False
                        )
                        self.__record_warming_result(container_id, success=True)
                    except K8sApiPermanentError as e:
                        self.__record_warming_result(
                            container_id,
                            permanent_error=e,
                            traceback_report=traceback.format_exc(),
                        )
                    except K8sApiTemporaryError as e:
                        self.__record_warming_result(
                            container_id,
                            temporary_error=e,
                            traceback_report=traceback.format_exc(),
                        )
                    except Exception as e:
                        self.__record_warming_result(
                            container_id,
                            unknown_error=e,
                            traceback_report=traceback.format_exc(),
                        )
                else:
                    # Something else warmed the pod before we got a chance.  Just take the win.
                    self.__record_warming_result(container_id, already_warm=True)
                    consecutive_warm_pods += 1
                    global_log.log(
                        scalyr_logging.DEBUG_LEVEL_3,
                        "CacheWarmer.run_and_propagate: %s consecutive warms in a row: %s %s %s"
                        % (
                            consecutive_warm_pods,
                            container_id,
                            pod_namespace,
                            pod_name,
                        ),
                    )
                    if consecutive_warm_pods == 10:
                        # TODO-163: Get rid of circuit breaker.
                        self._run_state.sleep_but_awaken_if_stopped(0.1)
            except Exception:
                global_log.exception("cacher warmer uncaught exception")

    class WarmingEntry(object):
        """Used to represent an active container whose pod information should be warmed in the cache.
        """

        def __init__(self, pod_namespace, pod_name):
            # The associated pod's namespace.
            self.pod_namespace = pod_namespace
            # The associated pod's name.
            self.pod_name = pod_name
            # Whether or not this is a new warming entry that has never been used
            self.has_been_used = False
            # The most recent time when this pod was requested to be warmed - gets updated after cache expiry
            self.start_time = None
            # Whether or not it is currently warmed.
            self.is_warm = False
            # Used to indicate if it is been marked in the most recent marking run started by `begin_marking`.
            self.is_recently_marked = False
            # The number of consecutive failures seen while trying to warm the pod's information.
            self.failure_count = 0
            # If not none, this container has been blacklisted.  It will not be warmed again until the wallclock
            # time stored in this variable has been reached.
            self.blacklisted_until = None
            # The reason for the blacklisting.
            self.blacklist_reason = None

        def __repr__(self):
            s = "WarmingEntry:"
            for key, val in self.__dict__.items():
                s += "\n\t%s: %s" % (key, val)
            return s + "\n"

        def set_warm(self):
            """
            Sets the entry to warm, and resets failure count and black list status.
            """
            self.is_warm = True
            self.failure_count = 0
            self.blacklisted_until = None
            self.blacklist_reason = None


def _get_containers(
    client,
    ignore_container=None,
    ignored_pod=None,
    restrict_to_container=None,
    logger=None,
    only_running_containers=True,
    running_or_created_after=None,
    glob_list=None,
    include_log_path=False,
    k8s_cache=None,
    k8s_include_by_default=True,
    k8s_namespaces_to_include=None,
    ignore_pod_sandboxes=True,
    current_time=None,
    controlled_warmer=None,
):
    """Queries the Docker API and returns a dict of running containers that maps container id to container name, and other info
        @param client: A docker.Client object
        @param ignore_container: String, a single container id to exclude from the results (useful for ignoring the scalyr_agent container)
        @param ignored_pod: QualifiedPod, a pod name and namespace to exclude from results (useful for ignoring the scalyr_agent container)
        @param restrict_to_container: String, a single continer id that will be the only returned result
        @param logger: scalyr_logging.Logger.  Allows the caller to write logging output to a specific logger.  If None the default agent.log
            logger is used.
        @param only_running_containers: Boolean.  If true, will only return currently running containers
        @param running_or_created_after: Unix timestamp.  If specified, the results will include any currently running containers *and* any
            dead containers that were created after the specified time.  Used to pick up short-lived containers.
        @param glob_list: List of strings.  A glob string limits results to containers whose container names match the glob
        @param include_log_path: Boolean.  If true include the path to the raw log file on disk as part of the extra info mapped to the container id.
        @param k8s_cache: KubernetesCache.  If not None, k8s information (if it exists) for the container will be added as part of the extra info mapped to the container id
        @param k8s_include_by_default: Boolean.  If True, then all k8s containers are included by default, unless an include/exclude annotation excludes them.
            If False, then all k8s containers are excluded by default, unless an include/exclude annotation includes them.
        @param k8s_namespaces_to_include: K8sNamespaceFilter  The filter for namespaces whose containers should be included.  If None, all will be included.
        @param ignore_pod_sandboxes: Boolean.  If True then any k8s pod sandbox containers are ignored from the list of monitored containers
        @param current_time: Timestamp since the epoch
        @param controlled_warmer:  If the pod cache should be proactively warmed using the controlled warmer
            strategy, then the warmer instance to use.
    """
    if logger is None:
        logger = global_log

    k8s_labels = {
        "pod_uid": "io.kubernetes.pod.uid",
        "pod_name": "io.kubernetes.pod.name",
        "pod_namespace": "io.kubernetes.pod.namespace",
        "k8s_container_name": "io.kubernetes.container.name",
    }

    if k8s_namespaces_to_include is None:
        k8s_namespaces_to_include = K8sNamespaceFilter.include_all()

    if running_or_created_after is not None:
        only_running_containers = False

    result = {}
    try:
        filters = (
            {"id": restrict_to_container} if restrict_to_container is not None else None
        )
        response = client.containers(filters=filters, all=not only_running_containers)
        try:
            if controlled_warmer is not None:
                controlled_warmer.begin_marking()

            for container in response:
                cid = container["Id"]
                short_cid = _get_short_cid(cid)

                if ignore_container is not None and cid == ignore_container:
                    continue

                # Note we need to *include* results that were created after the 'running_or_created_after' time.
                # that means we need to *ignore* any containers created before that
                # hence the reason 'create_before' is assigned to a value named '...created_after'
                is_old_dead_container = _ignore_old_dead_container(
                    container, created_before=running_or_created_after
                )

                # AGENT-373/270 - we don't want to ignore containers that are still
                # pending first use, otherwise we will miss out on short-lived logs
                pending_first_use = False
                if controlled_warmer is not None:
                    pending_first_use = controlled_warmer.pending_first_use(cid)

                # ignore containers that are old and dead and whose logs are already being copied
                if is_old_dead_container and not pending_first_use:
                    continue

                if len(container["Names"]) > 0:
                    name = container["Names"][0].lstrip("/")

                    # ignore any pod sandbox containers
                    if ignore_pod_sandboxes:
                        container_type = container.get("Labels", {}).get(
                            "io.kubernetes.docker.type", ""
                        )
                        if container_type == "podsandbox":
                            continue

                    add_container = True

                    if glob_list:
                        add_container = False
                        for glob_pattern in glob_list:
                            if fnmatch.fnmatch(name, glob_pattern):
                                add_container = True
                                break

                    if add_container:
                        log_path = None
                        k8s_info = None
                        status = None
                        if include_log_path or k8s_cache is not None:
                            try:
                                info = client.inspect_container(cid)

                                log_path = (
                                    info["LogPath"]
                                    if include_log_path and "LogPath" in info
                                    else None
                                )

                                if not only_running_containers:
                                    status = info["State"]["Status"]

                                if k8s_cache is not None:
                                    config = info.get("Config", {})
                                    labels = config.get("Labels", {})

                                    k8s_info = {}
                                    missing_field = False

                                    for key, label in six.iteritems(k8s_labels):
                                        value = labels.get(label)
                                        if value:
                                            k8s_info[key] = value
                                        else:
                                            missing_field = True
                                            logger.warn(
                                                "Missing kubernetes label '%s' in container %s"
                                                % (label, short_cid),
                                                limit_once_per_x_secs=300,
                                                limit_key="docker-inspect-k8s-%s"
                                                % short_cid,
                                            )

                                    if missing_field:
                                        logger.log(
                                            scalyr_logging.DEBUG_LEVEL_1,
                                            "Container Labels %s"
                                            % (scalyr_util.json_encode(labels)),
                                            limit_once_per_x_secs=300,
                                            limit_key="docker-inspect-container-dump-%s"
                                            % short_cid,
                                        )

                                    if (
                                        "pod_name" in k8s_info
                                        and "pod_namespace" in k8s_info
                                    ):
                                        # TODOOcz:
                                        if (
                                            k8s_info["pod_namespace"]
                                            not in k8s_namespaces_to_include
                                        ):
                                            logger.log(
                                                scalyr_logging.DEBUG_LEVEL_2,
                                                "Excluding container '%s' based on excluded namespaces: %s in %s"
                                                % (
                                                    short_cid,
                                                    k8s_info["pod_namespace"],
                                                    k8s_namespaces_to_include,
                                                ),
                                            )
                                            continue

                                        # If we are warming the cache using the controlled strategy, then skip this
                                        # container if it is not yet warmed in the pod.  That way, all code from here
                                        # on out is guaranteed to not issue an API request if the pod is
                                        # cached.
                                        namespace = k8s_info["pod_namespace"]
                                        pod_name = k8s_info["pod_name"]

                                        if controlled_warmer is not None:
                                            controlled_warmer.mark_to_warm(
                                                cid, namespace, pod_name
                                            )
                                            # Must not exclude this pod if it's expired but still present in cache.
                                            # Otherwise, the pod's logfile will be dropped and re-watched repeatedly
                                            # resulting in continuous thrashing.
                                            if not controlled_warmer.is_warm(
                                                namespace, pod_name, allow_expired=True
                                            ):
                                                logger.log(
                                                    scalyr_logging.DEBUG_LEVEL_2,
                                                    "Excluding container '%s' because not in cache warmer"
                                                    % short_cid,
                                                )
                                                continue

                                        if (
                                            ignored_pod is not None
                                            and k8s_info["pod_namespace"]
                                            == ignored_pod.namespace
                                            and k8s_info["pod_name"] == ignored_pod.name
                                        ):
                                            logger.log(
                                                scalyr_logging.DEBUG_LEVEL_2,
                                                "Excluding container '%s' for ignored_pod: %s/%s"
                                                % (
                                                    short_cid,
                                                    k8s_info["pod_namespace"],
                                                    k8s_info["pod_name"],
                                                ),
                                            )
                                            continue

                                        pod = k8s_cache.pod(
                                            namespace,
                                            pod_name,
                                            current_time,
                                            ignore_k8s_api_exception=True,
                                        )
                                        if pod:
                                            # We've read the pod from the cache, so any WarmingEntry associated
                                            # with this has now been used.  This ensures we pick up short lived
                                            # logs that finished before they had a warm entry in the k8s_cache
                                            if controlled_warmer is not None:
                                                controlled_warmer.mark_has_been_used(
                                                    cid,
                                                    unmark_to_warm=is_old_dead_container,
                                                )

                                            k8s_info["pod_info"] = pod

                                            k8s_container = k8s_info.get(
                                                "k8s_container_name", None
                                            )

                                            # check to see if we should exclude this container
                                            default_exclude = not k8s_include_by_default
                                            exclude = pod.exclude_pod(
                                                container_name=k8s_container,
                                                default=default_exclude,
                                            )

                                            if exclude:
                                                if pod.annotations:
                                                    logger.log(
                                                        scalyr_logging.DEBUG_LEVEL_2,
                                                        "Excluding container '%s' based on pod annotations, %s"
                                                        % (
                                                            short_cid,
                                                            six.text_type(
                                                                pod.annotations
                                                            ),
                                                        ),
                                                    )
                                                continue

                                            # add a debug message if containers are excluded by default but this container is included
                                            if default_exclude and not exclude:
                                                logger.log(
                                                    scalyr_logging.DEBUG_LEVEL_2,
                                                    "Including container '%s' based on pod annotations, %s"
                                                    % (
                                                        short_cid,
                                                        six.text_type(pod.annotations),
                                                    ),
                                                )

                            except Exception as e:
                                logger.error(
                                    "Error inspecting container '%s' - %s, %s"
                                    % (cid, e, traceback.format_exc()),
                                    limit_once_per_x_secs=300,
                                    limit_key="docker-api-inspect",
                                )

                        result[cid] = {"name": name, "log_path": log_path}

                        if status:
                            result[cid]["status"] = status

                        if k8s_info:
                            result[cid]["k8s_info"] = k8s_info

                else:
                    result[cid] = {"name": cid, "log_path": None}
        finally:
            if controlled_warmer is not None:
                controlled_warmer.end_marking()

    except Exception as e:  # container querying failed
        logger.exception(
            "Error querying running containers: %s, filters=%s, only_running_containers=%s"
            % (six.text_type(e), filters, only_running_containers),
            limit_once_per_x_secs=300,
            limit_key="k8s-docker-api-running-containers",
        )
        result = None

    return result


class ContainerEnumerator(object):
    """
    Base class that defines an api for enumerating all containers running on a node
    """

    def __init__(self, agent_pod, is_sidecar_mode=False):
        """
        @param ignored_pod: A pod whose containers should not be included in the returned list.  Typically, this
            is the agent pod.
        @type ignored_pod: QualifiedName
        """
        self._agent_pod = agent_pod
        self._is_sidecar_mode = is_sidecar_mode

        if self._is_sidecar_mode:
            self._ignored_pod = None
        else:
            self._ignored_pod = self._agent_pod

    def _get_containers(
        self,
        running_or_created_after=None,
        glob_list=None,
        k8s_cache=None,
        k8s_include_by_default=True,
        k8s_namespaces_to_include=None,
        current_time=None,
    ):
        raise NotImplementedError()

    def get_containers(
        self,
        running_or_created_after=None,
        glob_list=None,
        k8s_cache=None,
        k8s_include_by_default=True,
        k8s_namespaces_to_include=None,
        current_time=None,
    ):
        containers = self._get_containers(
            running_or_created_after=running_or_created_after,
            glob_list=glob_list,
            k8s_cache=k8s_cache,
            k8s_include_by_default=k8s_include_by_default,
            k8s_namespaces_to_include=k8s_namespaces_to_include,
            current_time=current_time,
        )

        # Short circuit the filtering logic if there is no pod filtering required.
        if not self._is_sidecar_mode:
            return containers

        # Short circuit the filtering logic if sidecar mode is enabled but there's no agent_pod,
        # As this means no logs will be sent.
        if self._agent_pod is None:
            global_log.warn(
                "Sidecar_mode enabled but no agent_pod was specified",
                limit_once_per_x_secs=300,
                limit_key="sidecar-agent-pod",
            )
            return {}

        # Filter containers to those that belong to the agent_pod, for use with using sidecar mode
        # This is done in the parent ContainerEnumerator class so it doesn't have to be duplicated in the
        # DockerEnumerator and CRIEnumerator
        filtered_containers = {}
        for cid, info in six.iteritems(containers):
            k8s_info = info.get("k8s_info", {})
            pod_name = k8s_info.get("pod_name", None)
            pod_namespace = k8s_info.get("pod_namespace", None)
            qualified_name = QualifiedName(pod_namespace, pod_name)

            if qualified_name.is_valid() and qualified_name == self._agent_pod:
                filtered_containers[cid] = info
        return filtered_containers


class DockerEnumerator(ContainerEnumerator):
    """
    Container Enumerator that retrieves the list of containers by querying the docker remote API over the docker socket by usin
    a docker.Client
    """

    def __init__(
        self, client, agent_pod, controlled_warmer=None, is_sidecar_mode=False
    ):
        """
        @param client: The docker client to use for accessing docker
        @param agent_pod: The QualfiedName of the agent pod.
        @param controlled_warmer:  If the pod cache should be proactively warmed using the controlled warmer
            strategy, then the warmer instance to use.
        @param restrict_to_pod: The pod name to restrict logs to
        @type client: DockerClient
        @type agent_pod: QualifiedName
        @type controlled_warmer: ControlledCacheWarmer or None
        @type restrict_to_pod: str
        """
        super(DockerEnumerator, self).__init__(
            agent_pod, is_sidecar_mode=is_sidecar_mode
        )
        self._client = client
        self.__controlled_warmer = controlled_warmer

    def _get_containers(
        self,
        running_or_created_after=None,
        glob_list=None,
        k8s_cache=None,
        k8s_include_by_default=True,
        k8s_namespaces_to_include=None,
        current_time=None,
    ):
        return _get_containers(
            self._client,
            ignored_pod=self._ignored_pod,
            running_or_created_after=running_or_created_after,
            glob_list=glob_list,
            include_log_path=True,
            k8s_cache=k8s_cache,
            k8s_include_by_default=k8s_include_by_default,
            k8s_namespaces_to_include=k8s_namespaces_to_include,
            current_time=current_time,
            controlled_warmer=self.__controlled_warmer,
        )


class CRIEnumerator(ContainerEnumerator):
    """
    Container Enumerator that retrieves the list of containers by querying the Kubelet API for a list of all pods on the node
    and then from the list of pods, retrieve all the relevant container information
    """

    def __init__(
        self,
        global_config,
        agent_pod,
        k8s_api_url,
        query_filesystem,
        node_name,
        kubelet_api_host_ip,
        kubelet_api_url_template,
        is_sidecar_mode=False,
    ):
        """
        @param global_config: Global configuration
        @param agent_pod: The QualfiedName of the agent pod.
        @param k8s_api_url: The URL to use for accessing the API
        @param query_filesystem: Whether or not to get the container list using the filesystem-based approach
        @param kubelet_api_host_ip: The HOST IP to use for accessing the Kubelet API
        @type agent_pod: QualifiedName
        @type k8s_api_url: str
        @type query_filesystem: bool
        @type kubelet_api_host_ip: str
        """
        super(CRIEnumerator, self).__init__(agent_pod, is_sidecar_mode=is_sidecar_mode)
        k8s = KubernetesApi.create_instance(global_config, k8s_api_url=k8s_api_url)
        self._kubelet = KubeletApi(
            k8s,
            host_ip=kubelet_api_host_ip,
            node_name=node_name,
            kubelet_url_template=Template(kubelet_api_url_template),
            verify_https=global_config.k8s_verify_kubelet_queries,
            ca_file=global_config.k8s_kubelet_ca_cert,
        )
        self._query_filesystem = query_filesystem

        self._log_base = "/var/log/containers"
        self._pod_base = "/var/log/pods"
        self._container_glob = "%s/*.log" % self._log_base
        self._pod_re = re.compile(r"^%s/([^/]+)/([^/]+)/.*\.log$" % self._pod_base)
        self._info_re = re.compile(
            r"^%s/([^_]+)_([^_]+)_([^_]+)-([^_]+).log$" % self._log_base
        )

    def _get_containers(
        self,
        running_or_created_after=None,
        glob_list=None,
        k8s_cache=None,
        k8s_include_by_default=True,
        k8s_namespaces_to_include=None,
        current_time=None,
    ):
        result = {}
        container_info = []

        if k8s_namespaces_to_include is None:
            k8s_namespaces_to_include = K8sNamespaceFilter.include_all()

        if current_time is None:
            current_time = time.time()

        try:
            # see if we should query the container list from the filesystem or the kubelet API
            if self._query_filesystem:
                container_info = self._get_containers_from_filesystem(
                    k8s_namespaces_to_include
                )
            else:
                container_info = self._get_containers_from_kubelet(
                    k8s_namespaces_to_include
                )

            # process the container info
            for pod_name, pod_namespace, cname, cid in container_info:
                short_cid = _get_short_cid(cid)

                # filter against the container glob list
                add_container = True
                if glob_list:
                    add_container = False
                    for glob_pattern in glob_list:
                        if fnmatch.fnmatch(cname, glob_pattern):
                            add_container = True
                            break

                if not add_container:
                    global_log.log(
                        scalyr_logging.DEBUG_LEVEL_2,
                        "Excluding container '%s' based on glob_list" % short_cid,
                    )
                    continue

                # build a k8s_info structure similar to the one built by _get_containers
                k8s_info = {}
                k8s_info["pod_name"] = pod_name
                k8s_info["pod_namespace"] = pod_namespace
                k8s_info["k8s_container_name"] = cname

                # build the path to the log file on disk
                log_path = "%s/%s_%s_%s-%s.log" % (
                    self._log_base,
                    pod_name,
                    pod_namespace,
                    cname,
                    cid,
                )

                if self._query_filesystem:
                    # get pod uid from the path
                    # the log path should be a link to the /var/logs/pod/<pod_uid>/N.log
                    # so read the link.  Note, use os.readlink rather than os.path.realpath
                    # because we only want to traverse one level of links, rather than finding
                    # the eventual path on disk (which may not be the /var/logs/pod/<pod_uid>/N.log)
                    if os.path.islink(log_path):
                        link = os.readlink(log_path)
                        m = self._pod_re.match(link)
                        if m and cname == m.group(2):
                            k8s_info["pod_uid"] = m.group(1)

                # get pod and deployment/controller information for the container
                if k8s_cache:
                    pod = k8s_cache.pod(
                        pod_namespace,
                        pod_name,
                        current_time,
                        ignore_k8s_api_exception=True,
                    )
                    if pod:
                        # check to see if we should exclude this container
                        default_exclude = not k8s_include_by_default
                        exclude = pod.exclude_pod(
                            container_name=cname, default=default_exclude
                        )

                        # exclude if necessary
                        if exclude:
                            if pod.annotations:
                                global_log.log(
                                    scalyr_logging.DEBUG_LEVEL_2,
                                    "Excluding container '%s' based on pod annotations, %s"
                                    % (short_cid, pod.annotations),
                                )
                            continue

                        # add a debug message if containers are excluded by default but this container is included
                        if default_exclude and not exclude:
                            global_log.log(
                                scalyr_logging.DEBUG_LEVEL_2,
                                "Including container '%s' based on pod annotations, %s"
                                % (short_cid, pod.annotations),
                            )

                        k8s_info["pod_info"] = pod
                        k8s_info["pod_uid"] = pod.uid

                # add this container to the list of results
                result[cid] = {
                    "name": cname,
                    "log_path": log_path,
                    "k8s_info": k8s_info,
                }
        except Exception as e:
            global_log.error(
                "Error querying containers %s - %s"
                % (six.text_type(e), traceback.format_exc()),
                limit_once_per_x_secs=300,
                limit_key="query-cri-containers",
            )
        return result

    def _get_containers_from_filesystem(self, k8s_namespaces_to_include):

        result = []

        # iterate over all files that match our container glob
        for filename in glob.iglob(self._container_glob):

            # ignore any files that don't match the format we are expecting
            m = self._info_re.match(filename)
            if m is None:
                global_log.log(
                    scalyr_logging.DEBUG_LEVEL_2,
                    "Excluding file '%s' because the filename doesn't match the expected log format"
                    % (filename),
                )
                continue

            # extract pod and container info
            pod_name = m.group(1)
            pod_namespace = m.group(2)
            cname = m.group(3)
            cid = m.group(4)

            # ignore any unwanted namespaces
            if pod_namespace not in k8s_namespaces_to_include:
                global_log.log(
                    scalyr_logging.DEBUG_LEVEL_2,
                    "Excluding container '%s' because namespace '%s' is excluded"
                    % (cname, pod_namespace),
                )
                continue

            # ignore the scalyr-agent container
            if (
                self._ignored_pod is not None
                and pod_name == self._ignored_pod.name
                and pod_namespace == self._ignored_pod.namespace
            ):
                global_log.log(
                    scalyr_logging.DEBUG_LEVEL_2,
                    "Excluding container because pod_name '%s' in namespace '%s' is ignored"
                    % (pod_name, pod_namespace),
                )
                continue

            result.append((pod_name, pod_namespace, cname, cid))

        return result

    def _get_containers_from_kubelet(self, k8s_namespaces_to_include):

        result = []

        try:
            # query the api
            response = self._kubelet.query_pods()
            pods = response.get("items", [])

            # process the list of pods
            for pod in pods:
                metadata = pod.get("metadata", {})
                pod_name = metadata.get("name", "")
                pod_namespace = metadata.get("namespace", "")

                # ignore anything that is in an excluded namespace
                if pod_namespace not in k8s_namespaces_to_include:
                    global_log.log(
                        scalyr_logging.DEBUG_LEVEL_2,
                        "Excluding pod '%s' because namespace '%s' is excluded"
                        % (pod_name, pod_namespace),
                    )
                    continue

                # get the list of containers for this pod
                status = pod.get("status", {})
                containers = status.get("containerStatuses", [])
                for container in containers:

                    # get the id of the container
                    cid = container.get("containerID")
                    if cid is None:
                        global_log.log(
                            scalyr_logging.DEBUG_LEVEL_2,
                            "Excluding container because no cid was found",
                        )
                        continue

                    # strip out the runtime component
                    m = _CID_RE.match(cid)
                    if m:
                        cid = m.group(2)
                    else:
                        global_log.log(
                            scalyr_logging.DEBUG_LEVEL_2,
                            "Excluding container because cid didn't match expected format '<runtime>://<container id>'",
                        )
                        continue

                    short_cid = _get_short_cid(cid)

                    # ignore the scalyr-agent container
                    if (
                        self._ignored_pod is not None
                        and pod_name == self._ignored_pod.name
                        and pod_namespace == self._ignored_pod.namespace
                    ):
                        global_log.log(
                            scalyr_logging.DEBUG_LEVEL_2,
                            "Excluding container because pod_name '%s' in namespace '%s' is ignored"
                            % (pod_name, pod_namespace),
                        )
                        continue

                    # make sure the container has a name
                    cname = container.get("name")
                    if cname is None:
                        global_log.log(
                            scalyr_logging.DEBUG_LEVEL_2,
                            "Excluding container '%s' because no container name was found"
                            % short_cid,
                        )
                        continue

                    # we are only interested in running or terminated pods
                    cstate = container.get("state", {})
                    if "running" not in cstate and "terminated" not in cstate:
                        global_log.log(
                            scalyr_logging.DEBUG_LEVEL_2,
                            "Excluding container '%s' because not yet running"
                            % short_cid,
                        )
                        continue

                    result.append((pod_name, pod_namespace, cname, cid))

        except ConnectionError as e:
            global_log.error(
                "Error connecting to kubelet API endpoint - %s. The Scalyr Agent will now monitor containers from the filesystem"
                % six.text_type(e),
                limit_once_per_x_secs=300,
                limit_key="kubelet-api-connect",
            )
            self._query_filesystem = True
        except Exception:
            global_log.exception(
                "Error querying kubelet API for running pods and containers",
                limit_once_per_x_secs=300,
                limit_key="kubelet-api-query-pods",
            )

        return result


class ContainerChecker(object):
    """
        Monitors containers to check when they start and stop running.
    """

    def __init__(
        self,
        config,
        global_config,
        logger,
        socket_file,
        docker_api_version,
        agent_pod,
        host_hostname,
        log_path,
        include_all,
        include_controller_info,
        namespaces_to_include,
        ignore_pod_sandboxes,
        controlled_warmer=None,
    ):
        """
        @param config: The configuration for the monitor which includes options for the container checker
        @param global_config: The global configuration file
        @param logger: The logger instance to use
        @param socket_file: The docker socket file
        @param docker_api_version: The API version to use for docker
        @param agent_pod: The pod name and namespace for the agent
        @param host_hostname: The hostname for this node
        @param log_path: The path to the container logs
        @param include_all: Whether or not include all container by default
        @param include_controller_info: Whether or not to include the controller information for all pods upload
        @param namespaces_to_include: The namespaces whose pods should be uploaded.
        @param ignore_pod_sandboxes: Whether or not to recognize pod sandboxes
        @param controlled_warmer: If the pod cache should be proactively warmed using the controlled
            cache warmer strategy, the instance to use.
        @type config: dict
        @type global_config: Configuration
        @type logger: Logger
        @type socket_file: str
        @type docker_api_version: str
        @type agent_pod: QualifiedName
        @type host_hostname: str
        @type log_path: str
        @type include_all: bool
        @type include_controller_info: bool
        @type namespaces_to_include: [K8sNamespaceFilter]
        @type ignore_pod_sandboxes: bool
        @type controlled_warmer: ControlledCacheWarmer or None
        """
        self._config = config
        self._global_config = global_config
        self._logger = logger

        self.__delay = self._config.get("container_check_interval")
        self.__name = self._config.get("container_name")

        self.__use_v2_attributes = self._config.get("k8s_use_v2_attributes")
        self.__use_v1_and_v2_attributes = self._config.get(
            "k8s_use_v1_and_v2_attributes"
        )

        # get the format for parsing logs
        self.__parse_format = self._config.get("k8s_parse_format")

        # if the deprecated `k8s_parse_json` flag is set, that should override
        # the `k8s_parse_format` option on the basis that it would be a left over
        # value from an older configuration file and we want to maintain similar behavior
        parse_json = self._config.get("k8s_parse_json")
        if parse_json is not None:
            if parse_json:
                self.__parse_format = "auto"
            else:
                self.__parse_format = "raw"

        self.__socket_file = socket_file
        self.__docker_api_version = docker_api_version
        self.__client = None
        self.__always_use_cri = self._config.get("k8s_always_use_cri")
        self.__always_use_docker = self._config.get("k8s_always_use_docker")
        self.__cri_query_filesystem = self._config.get("k8s_cri_query_filesystem")
        self.__sidecar_mode = self._config.get("k8s_sidecar_mode")

        self.__k8s_log_configs = self._global_config.k8s_log_configs

        self.__agent_pod = agent_pod

        self.__log_path = log_path

        self.__host_hostname = host_hostname

        self.__readback_buffer_size = self._config.get("readback_buffer_size")

        self.__glob_list = config.get("container_globs")

        # The namespaces of pods whose containers we should return.
        self.__namespaces_to_include = namespaces_to_include

        self.__ignore_pod_sandboxes = ignore_pod_sandboxes

        # This is currently an experimental feature.  Including controller information for every event uploaded about
        # a pod (cluster name, controller name, controller labels)
        self.__include_controller_info = include_controller_info

        self.containers = {}
        self.__include_all = include_all

        self.__k8s_cache_init_abort_delay = self._config.get(
            "k8s_cache_init_abort_delay"
        )

        self.k8s_cache = None
        self.__k8s_config_builder = None

        self.__node_name = None

        self.__log_watcher = None
        self.__module = None
        self.__start_time = time.time()
        self.__thread = StoppableThread(
            target=self.check_containers, name="Container Checker"
        )
        self._container_enumerator = None
        self._container_runtime = "unknown"
        self.__controlled_warmer = controlled_warmer

        # give this an initial empty value
        self.raw_logs = []

<<<<<<< HEAD
        self.__stopped = False
=======
    def _validate_socket_file(self):
        """Gets the Docker API socket file and validates that it is a UNIX socket
        """
        # make sure the API socket exists and is a valid socket
        api_socket = self.__socket_file
        try:
            st = os.stat(api_socket)
            if not stat.S_ISSOCK(st.st_mode):
                raise Exception()
        except Exception:
            raise DockerSocketException(
                "The file '%s' specified by the 'api_socket' configuration option does not exist or is not a socket.\n\tPlease make sure you have mapped the docker socket from the host to this container using the -v parameter.\n\tNote: Due to problems Docker has mapping symbolic links, you should specify the final file and not a path that contains a symbolic link, e.g. map /run/docker.sock rather than /var/run/docker.sock as on many unices /var/run is a symbolic link to the /run directory."
                % api_socket
            )
>>>>>>> 2075a526

    def _is_running_in_docker(self):
        """
        Checks to see if the agent is running inside a docker container
        """
        # whether or not we are running inside docker can be determined
        # by the existence of the file /.dockerenv
        return os.path.exists("/.dockerenv")

    def get_cluster_name(self, k8s_cache):
        """ Gets the cluster name that the agent is running on """
        cluster_name = compat.os_environ_unicode.get("SCALYR_K8S_CLUSTER_NAME")
        if cluster_name is not None:
            # 2->TODO in python2 os.getenv returns 'str' type. Convert it to unicode.
            cluster_name = six.ensure_text(cluster_name)
            return cluster_name

        return (k8s_cache and k8s_cache.get_cluster_name()) or None

    def _get_node_name(self):
        """ Gets the node name of the node running the agent from downward API """
        # 2->TODO in python2 os.getenv returns 'str' type. Convert it to unicode.
        node_name = compat.os_environ_unicode.get("SCALYR_K8S_NODE_NAME")
        if node_name is not None:
            node_name = six.ensure_text(node_name)
        return node_name

    def _get_pod_name(self):
        """ Gets the pod name of the pod running the agent from downward API"""
        # 2->TODO in python2 os.getenv returns 'str' type. Convert it to unicode.
        pod_name = compat.os_environ_unicode.get("SCALYR_K8S_POD_NAME")
        if pod_name is not None:
            pod_name = six.ensure_text(pod_name)
        return pod_name

    def _get_container_runtime(self):
        """ Gets the container runtime currently in use """
        if not self.k8s_cache:
            global_log.warning(
                "Coud not determine K8s CRI because no k8 cache.",
                limit_once_per_x_secs=300,
                limit_key="k8s_cri_no_cache",
            )
        return (self.k8s_cache and self.k8s_cache.get_container_runtime()) or "unknown"

    def start(self):

        try:
            k8s_api_url = self._global_config.k8s_api_url
            self._config.get("k8s_verify_api_queries")

            # create the k8s cache
            self.k8s_cache = k8s_utils.cache(self._global_config)

            # TODO: Uncomment after the v59 release.  This is a bit of a risky change that needs more testing
            # to ensure we do not hurt some class of customers.
            # self.__verify_service_account()

            if self.__controlled_warmer is not None:
                self.__controlled_warmer.set_k8s_cache(self.k8s_cache)
                self.__controlled_warmer.start()

            delay = 0.5
            message_delay = 5
            start_time = time.time()
            message_time = start_time

            # wait until the k8s_cache is initialized before aborting
            while not self.k8s_cache.is_initialized() and not self.__stopped:
                time.sleep(delay)
                current_time = time.time()
                last_initialization_error = self.k8s_cache.last_initialization_error()
                if last_initialization_error is not None:
                    # see if we need to abort the monitor because we've been waiting too long for init
                    if current_time - start_time > self.__k8s_cache_init_abort_delay:
                        raise K8sInitException(
                            "Kubernetes monitor failed to start due to cache initialization error: %s"
                            % last_initialization_error
                        )

                    # see if we need to print a message
                    if current_time - message_time > message_delay:
                        self._logger.warning(
                            "Kubernetes monitor not started yet (will retry) due to error in cache initialization %s",
                            last_initialization_error,
                        )
                        message_time = current_time

            # check to see if the user has manually specified a cluster name, and if so then
            # force enable 'Starbuck' features
            if self.get_cluster_name(self.k8s_cache) is not None:
                self._logger.log(
                    scalyr_logging.DEBUG_LEVEL_1,
                    "ContainerChecker - cluster name detected, enabling v2 attributes and controller information",
                )
                self.__use_v2_attributes = True
                self.__include_controller_info = True

            self._logger.log(
                scalyr_logging.DEBUG_LEVEL_2,
                "Attempting to retrieve list of containers:",
            )

            self.__node_name = self._get_node_name() or "unknown node"
            self._container_runtime = self._get_container_runtime()
            self._logger.log(
                scalyr_logging.DEBUG_LEVEL_1,
                "Container runtime is '%s'" % (self._container_runtime),
            )

            if self.__always_use_docker or (
                self._container_runtime == "docker" and not self.__always_use_cri
            ):
                global_log.info(
                    "kubernetes_monitor is using docker for listing containers"
                )
                self._validate_socket_file()
                self.__client = DockerClient(
                    base_url=("unix:/%s" % self.__socket_file),
                    version=self.__docker_api_version,
                )
                self._container_enumerator = DockerEnumerator(
                    self.__client,
                    self.__agent_pod,
                    controlled_warmer=self.__controlled_warmer,
                    is_sidecar_mode=self.__sidecar_mode,
                )
            else:
                query_fs = self.__cri_query_filesystem
                global_log.info(
                    "kubernetes_monitor is using CRI with fs=%s for listing containers"
                    % six.text_type(query_fs)
                )
                self._container_enumerator = CRIEnumerator(
                    self._global_config,
                    self.__agent_pod,
                    k8s_api_url,
                    query_fs,
                    self._get_node_name(),
                    self._config.get("k8s_kubelet_host_ip"),
                    self._config.get("k8s_kubelet_api_url_template"),
                    is_sidecar_mode=self.__sidecar_mode,
                )

            if self.__parse_format == "auto":
                # parse in json if we detect the container runtime to be 'docker' or if we detect
                # that we are running in docker
                if self._container_runtime == "docker" or self._is_running_in_docker():
                    self.__parse_format = "json"
                else:
                    self.__parse_format = "cri"

            self.containers = self._container_enumerator.get_containers(
                glob_list=self.__glob_list,
                k8s_cache=self.k8s_cache,
                k8s_include_by_default=self.__include_all,
                k8s_namespaces_to_include=self.__namespaces_to_include,
            )

            # Create the k8s config builder
            rename_no_original = False
            # This is for a hack to prevent the original log file name from being added to the attributes.
            if self.__use_v2_attributes and not self.__use_v1_and_v2_attributes:
                rename_no_original = True
            self.__k8s_config_builder = K8sConfigBuilder(
                self._global_config.k8s_log_configs,
                self._logger,
                rename_no_original,
                parse_format=self.__parse_format,
            )

            # if querying the docker api fails, set the container list to empty
            if self.containers is None:
                self.containers = {}

            self.raw_logs = []

            self.docker_logs = self.__get_docker_logs(self.containers, self.k8s_cache)

            # create and start the DockerLoggers
            self.__start_docker_logs(self.docker_logs)
            self._logger.log(
                scalyr_logging.DEBUG_LEVEL_1,
                "Initialization complete.  Starting k8s monitor for Scalyr",
            )
            self.__thread.start()

        except K8sInitException as e:
            e_as_text = six.text_type(e)
            global_log.warn(
                "Failed to start container checker - %s. Aborting kubernetes_monitor"
                % e_as_text
            )
            k8s_utils.terminate_agent_process(getattr(e, "message", e_as_text))
            raise
        except DockerSocketException as e:
            e_as_text = six.text_type(e)
            global_log.error(e_as_text)
            k8s_utils.terminate_agent_process(getattr(e, "message", e_as_text))
            raise
        except Exception as e:
            global_log.warn(
                "Failed to start container checker - %s\n%s"
                % (six.text_type(e), traceback.format_exc())
            )

    def stop(self, wait_on_join=True, join_timeout=5):
        self.__stopped = True

        if self.__controlled_warmer is not None:
            self.__controlled_warmer.stop(
                wait_on_join=wait_on_join, join_timeout=join_timeout
            )

        if self.__thread.isAlive():
            # NOTE: We don't call join on thread if thread hasn't been started yet
            self.__thread.stop(wait_on_join=wait_on_join, join_timeout=join_timeout)

        self.raw_logs = []

    def get_k8s_data(self):
        """ Convenience wrapper to query and process all pods
            and pods retreived by the k8s API.
            A filter is used to limit pods returned to those that
            are running on the current node

            @return: a dict keyed by namespace, whose values are a dict of pods inside that namespace, keyed by pod name
        """
        result = {}
        try:
            result = self.k8s_cache.pods_shallow_copy()
        except Exception as e:
            global_log.warn(
                "Failed to get k8s data: %s\n%s"
                % (six.text_type(e), traceback.format_exc()),
                limit_once_per_x_secs=300,
                limit_key="get_k8s_data",
            )
        return result

    def check_containers(self, run_state):
        """Update thread for monitoring docker containers and the k8s info such as labels
        """

        # Assert that the cache has been initialized
        if not self.k8s_cache.is_initialized():
            self._logger.log(
                scalyr_logging.DEBUG_LEVEL_0,
                "container_checker - Kubernetes cache not initialized",
            )
            raise K8sInitException(
                "check_container - Kubernetes cache not initialized. Aborting"
            )

        # store the digests from the previous iteration of the main loop to see
        # if any pod information has changed
        prev_digests = {}
        base_attributes = self.__get_base_attributes()
        previous_time = time.time() - self._config.get(
            "initial_stopped_container_collection_window"
        )

        while run_state.is_running():
            try:

                self._logger.log(
                    scalyr_logging.DEBUG_LEVEL_2,
                    "Attempting to retrieve list of containers:",
                )

                current_time = time.time()

                running_containers = self._container_enumerator.get_containers(
                    running_or_created_after=previous_time,
                    glob_list=self.__glob_list,
                    k8s_cache=self.k8s_cache,
                    k8s_include_by_default=self.__include_all,
                    k8s_namespaces_to_include=self.__namespaces_to_include,
                    current_time=current_time,
                )

                previous_time = current_time - 1

                # if running_containers is None, that means querying the docker api failed.
                # rather than resetting the list of running containers to empty
                # continue using the previous list of containers
                if running_containers is None:
                    self._logger.log(
                        scalyr_logging.DEBUG_LEVEL_2, "Failed to get list of containers"
                    )
                    running_containers = self.containers

                self._logger.log(
                    scalyr_logging.DEBUG_LEVEL_2,
                    "Found %d containers" % len(running_containers),
                )
                # get the containers that have started since the last sample
                starting = {}
                changed = {}
                digests = {}

                for cid, info in six.iteritems(running_containers):
                    pod = None
                    if "k8s_info" in info:
                        pod = info["k8s_info"].get("pod_info", None)

                        if not pod:
                            pass
                            # Don't log any warnings here for now
                            # pod_name = info["k8s_info"].get("pod_name", "invalid_pod")
                            # pod_namespace = info["k8s_info"].get(
                            #     "pod_namespace", "invalid_namespace"
                            # )
                            # self._logger.warning( "No pod info for container %s.  pod: '%s/%s'" % (_get_short_cid( cid ), pod_namespace, pod_name),
                            #                      limit_once_per_x_secs=300,
                            #                      limit_key='check-container-pod-info-%s' % cid)

                    # start the container if have a container that wasn't running
                    if cid not in self.containers:
                        self._logger.log(
                            scalyr_logging.DEBUG_LEVEL_1,
                            "Starting loggers for container '%s'" % info["name"],
                        )
                        starting[cid] = info
                    elif cid in prev_digests:
                        # container was running and it exists in the previous digest dict, so see if
                        # it has changed
                        if pod and prev_digests[cid] != pod.digest:
                            self._logger.log(
                                scalyr_logging.DEBUG_LEVEL_1,
                                "Pod digest changed for '%s'" % info["name"],
                            )
                            changed[cid] = info

                    # store the digest from this iteration of the loop
                    if pod:
                        digests[cid] = pod.digest

                # get the containers that have stopped
                stopping = {}
                for cid, info in six.iteritems(self.containers):
                    if cid not in running_containers:
                        self._logger.log(
                            scalyr_logging.DEBUG_LEVEL_1,
                            "Stopping logger for container '%s' (%s)"
                            % (info["name"], cid[:6]),
                        )
                        stopping[cid] = info

                # stop the old loggers
                self.__stop_loggers(stopping)

                # update the list of running containers
                # do this before starting new ones, as starting up new ones
                # will access self.containers
                self.containers = running_containers

                # start the new ones
                self.__start_loggers(starting, self.k8s_cache)

                prev_digests = digests

                # update the log config for any changed containers
                if self.__log_watcher:
                    for logger in self.raw_logs:
                        if logger["cid"] in changed:
                            info = changed[logger["cid"]]
                            new_config = self.__get_log_config_for_container(
                                logger["cid"], info, self.k8s_cache, base_attributes
                            )
                            self._logger.log(
                                scalyr_logging.DEBUG_LEVEL_1,
                                "updating config for '%s'" % info["name"],
                            )
                            self.__log_watcher.update_log_config(
                                self.__module.module_name, new_config
                            )
            except Exception as e:
                self._logger.warn(
                    "Exception occurred when checking containers %s\n%s"
                    % (six.text_type(e), traceback.format_exc())
                )

            run_state.sleep_but_awaken_if_stopped(self.__delay)

    def set_log_watcher(self, log_watcher, module):
        self.__log_watcher = log_watcher
        self.__module = module

    def __stop_loggers(self, stopping):
        """
        Stops any DockerLoggers in the 'stopping' dict
        @param stopping:  a dict of container ids => container names. Any running containers that have
        the same container-id as a key in the dict will be stopped.
        """
        if stopping:
            self._logger.log(
                scalyr_logging.DEBUG_LEVEL_2, "Stopping all docker loggers"
            )

            # go through all the raw logs and see if any of them exist in the stopping list, and if so, stop them
            for logger in self.raw_logs:
                cid = logger["cid"]
                if cid in stopping:
                    path = logger["log_config"]["path"]
                    if self.__log_watcher:
                        self.__log_watcher.schedule_log_path_for_removal(
                            self.__module.module_name, path
                        )

            self.raw_logs[:] = [l for l in self.raw_logs if l["cid"] not in stopping]
            self.docker_logs[:] = [
                l for l in self.docker_logs if l["cid"] not in stopping
            ]

    def __start_loggers(self, starting, k8s_cache):
        """
        Starts a list of DockerLoggers
        @param starting:  a list of DockerLoggers to start
        """
        if starting:
            self._logger.log(
                scalyr_logging.DEBUG_LEVEL_2, "Starting all docker loggers"
            )
            docker_logs = self.__get_docker_logs(starting, k8s_cache)
            self.__start_docker_logs(docker_logs)
            self.docker_logs.extend(docker_logs)

    def __start_docker_logs(self, docker_logs):
        for log in docker_logs:
            if self.__log_watcher:
                log["log_config"] = self.__log_watcher.add_log_config(
                    self.__module.module_name, log["log_config"]
                )

            self.raw_logs.append(log)

    def __get_last_request_for_log(self, path):
        result = datetime.datetime.utcfromtimestamp(self.__start_time)

        fp = None

        try:
            full_path = os.path.join(self.__log_path, path)
            fp = open(full_path, "r", self.__readback_buffer_size)

            # seek readback buffer bytes from the end of the file
            fp.seek(0, os.SEEK_END)
            size = fp.tell()
            if size < self.__readback_buffer_size:
                fp.seek(0, os.SEEK_SET)
            else:
                fp.seek(size - self.__readback_buffer_size, os.SEEK_SET)

            first = True
            for line in fp:
                # ignore the first line because it likely started somewhere randomly
                # in the line
                if first:
                    first = False
                    continue

                dt, _ = _split_datetime_from_line(line)
                if dt:
                    result = dt
        except Exception as e:
            global_log.info("%s", six.text_type(e))
        finally:
            if fp:
                fp.close()

        return scalyr_util.seconds_since_epoch(result)

    def __get_base_attributes(self):
        attributes = None
        try:
            attributes = JsonObject({"monitor": "agentKubernetes"})
            if self.__host_hostname:
                attributes["serverHost"] = self.__host_hostname

        except Exception:
            self._logger.error("Error setting monitor attribute in KubernetesMonitor")
            raise

        return attributes

    def __get_log_config_for_container(self, cid, info, k8s_cache, base_attributes):
        result = None

        container_attributes = base_attributes.copy()
        if not self.__use_v2_attributes or self.__use_v1_and_v2_attributes:
            container_attributes["containerName"] = info["name"]
            container_attributes["containerId"] = cid
        elif self.__use_v2_attributes or self.__use_v1_and_v2_attributes:
            container_attributes["container_id"] = cid

        parser = "docker"
        common_annotations = {}
        container_annotations = {}
        # pod name and namespace are set to an invalid value for cases where errors occur and a log
        # message is produced, so that the log message has clearly invalid values for these rather
        # than just being empty
        pod_name = "--"
        pod_namespace = "--"
        short_cid = _get_short_cid(cid)

        # dict of available substitutions for the rename_logfile field
        rename_vars = {
            "short_id": short_cid,
            "container_id": cid,
            "container_name": info["name"],
            "container_runtime": self._container_runtime,
        }

        k8s_info = info.get("k8s_info", {})

        if k8s_info:
            pod_name = k8s_info.get("pod_name", "invalid_pod")
            pod_namespace = k8s_info.get("pod_namespace", "invalid_namespace")
            self._logger.log(
                scalyr_logging.DEBUG_LEVEL_1,
                "got k8s info for container %s, '%s/%s'"
                % (short_cid, pod_namespace, pod_name),
            )

            rename_vars["pod_name"] = pod_name
            rename_vars["namespace"] = pod_namespace
            rename_vars["pod_namespace"] = pod_namespace
            container_attributes["pod_name"] = pod_name
            container_attributes["pod_namespace"] = pod_namespace

            # get the cluster name
            cluster_name = self.get_cluster_name(k8s_cache)
            if self.__include_controller_info and cluster_name is not None:
                container_attributes["_k8s_cn"] = cluster_name

            pod = k8s_cache.pod(pod_namespace, pod_name, ignore_k8s_api_exception=True)
            if pod:
                rename_vars["node_name"] = pod.node_name

                container_attributes["scalyr-category"] = "log"
                container_attributes["pod_uid"] = pod.uid

                if not self.__use_v2_attributes or self.__use_v1_and_v2_attributes:
                    container_attributes["node_name"] = pod.node_name
                elif self.__use_v2_attributes or self.__use_v1_and_v2_attributes:
                    container_attributes["k8s_node"] = pod.node_name

                for label, value in six.iteritems(pod.labels):
                    container_attributes[label] = value

                if "parser" in pod.labels:
                    parser = pod.labels["parser"]

                # get the controller information if any
                if pod.controller is not None:
                    controller = pod.controller
                    # for backwards compatibility allow both deployment_name and controller_name here
                    rename_vars["deployment_name"] = controller.name
                    rename_vars["controller_name"] = controller.name
                    if self.__include_controller_info:
                        container_attributes["_k8s_dn"] = controller.name
                        container_attributes["_k8s_dl"] = controller.flat_labels
                        container_attributes["_k8s_ck"] = controller.kind

                # get the annotations of this pod as a dict.
                # by default all annotations will be applied to all containers
                # in the pod
                all_annotations = pod.annotations
                container_specific_annotations = False

                # get any common annotations for all containers
                for annotation, value in six.iteritems(all_annotations):
                    if annotation in pod.container_names:
                        container_specific_annotations = True
                    else:
                        common_annotations[annotation] = value

                # now get any container specific annotations
                # for this container
                if container_specific_annotations:
                    k8s_container_name = k8s_info.get("k8s_container_name", "")
                    if k8s_container_name in all_annotations:
                        # get the annotations for this container
                        container_annotations = all_annotations[k8s_container_name]

                        # sanity check to make sure annotations are either a JsonObject or dict
                        if not isinstance(
                            container_annotations, JsonObject
                        ) and not isinstance(container_annotations, dict):
                            self._logger.warning(
                                "Unexpected configuration found in annotations for pod '%s/%s'.  Expected a dict for configuration of container '%s', but got a '%s' instead. No container specific configuration options applied."
                                % (
                                    pod.namespace,
                                    pod.name,
                                    k8s_container_name,
                                    six.text_type(type(container_annotations)),
                                ),
                                limit_once_per_x_secs=300,
                                limit_key="k8s-invalid-container-config-%s" % cid,
                            )
                            container_annotations = {}

            else:
                self._logger.warning(
                    "Couldn't map container '%s' to pod '%s/%s'. Logging limited metadata from docker container labels instead."
                    % (short_cid, pod_namespace, pod_name),
                    limit_once_per_x_secs=300,
                    limit_key="k8s-docker-mapping-%s" % cid,
                )
                container_attributes["pod_name"] = pod_name
                container_attributes["pod_namespace"] = pod_namespace
                container_attributes["pod_uid"] = k8s_info.get("pod_uid", "invalid_uid")
                container_attributes["k8s_container_name"] = k8s_info.get(
                    "k8s_container_name", "invalid_container_name"
                )
        else:
            self._logger.log(
                scalyr_logging.DEBUG_LEVEL_1, "no k8s info for container %s" % short_cid
            )

        result = self.__k8s_config_builder.get_log_config(
            info=info, k8s_info=k8s_info, parser=parser,
        )

        if result is None:
            # without a log_path there is no log config that can be created.  Log a warning and return
            # See ticket: #AGENT-88
            self._logger.warning(
                "No log path found for container '%s' of %s/%s"
                % (short_cid, pod_namespace, pod_name),
                limit_once_per_x_secs=3600,
                limit_key="k8s-invalid-log-path-%s" % short_cid,
            )
            self._logger.log(
                scalyr_logging.DEBUG_LEVEL_1,
                "Info is: %s\nCommon annotations: %s\nContainer annotations: %s"
                % (info, common_annotations, container_annotations),
                limit_once_per_x_secs=3600,
                limit_key="k8s-invalid-log-path-info-%s" % short_cid,
            )

            return None

        if "k8s_container_name" in k8s_info:
            rename_vars["k8s_container_name"] = k8s_info["k8s_container_name"]

        # Annotation override all other configs:
        # apply common annotations first
        annotations = common_annotations
        # set/override any container specific annotations
        annotations.update(container_annotations)

        # ignore include/exclude options which have special
        # handling in the log_config verification that expects a different type than the one used in the nnotations
        skip_keys = ["include", "exclude"]

        # list of config items that cannot be updated via annotations
        invalid_keys = ["path", "lineGroupers"]

        # set config items, ignoring invalid options
        for key, value in six.iteritems(annotations):
            if key in skip_keys:
                continue

            if key in invalid_keys:
                self._logger.warning(
                    "Invalid key '%s' found in annotation config for '%s/%s'. Configuration of '%s' is not currently supported via annotations and has been ignored."
                    % (key, pod_namespace, pod_name, key),
                    limit_once_per_x_secs=300,
                    limit_key="k8s-invalid-annotation-config-key-%s" % key,
                )
                continue

            # everything else is added to the log_config result as is
            result[key] = value

        # Perform variable substitution for rename_logfile
        if "rename_logfile" in result:
            template = Template(result["rename_logfile"])
            result["rename_logfile"] = template.safe_substitute(rename_vars)

        # Update result["attributes"] with list of attributes generated by the agent
        # Make sure to use a copy because it could be pointing to objects in the original attributes
        # or log configs, and we don't want to modify those
        attrs = result.get("attributes", JsonObject({})).copy()

        # Look for any values from the config that contain templates.
        for key, value in six.iteritems(attrs):
            if isinstance(value, six.string_types) and _TEMPLATE_RE.search(value):
                attrs[key] = Template(value).safe_substitute(rename_vars)

        for key, value in six.iteritems(container_attributes):
            # Only set values that haven't been explicity set
            # by an annotation or k8s_logs config option
            if key not in attrs:
                attrs[key] = value

        # use our new copy instead
        result["attributes"] = attrs

        # Update root level parser if attributes["parser"] is set
        if "parser" in attrs:
            result["parser"] = attrs["parser"]

        return result

    def __get_docker_logs(self, containers, k8s_cache):
        """Returns a list of dicts containing the container id, stream, and a log_config
        for each container in the 'containers' param.
        """

        result = []

        attributes = self.__get_base_attributes()

        for cid, info in six.iteritems(containers):
            log_config = self.__get_log_config_for_container(
                cid, info, k8s_cache, attributes
            )
            if log_config:
                result.append({"cid": cid, "stream": "raw", "log_config": log_config})

        return result

    def __verify_service_account(self):
        """
        Verifies that the appropriate service account information can be read from the pod, otherwise raises
        a `K8sInitException`.  This is meant to catch common configuration issues.
        """
        if self._global_config.k8s_verify_api_queries and not (
            os.path.isfile(self._global_config.k8s_service_account_cert)
            and os.access(self._global_config.k8s_service_account_cert, os.R_OK)
        ):
            raise K8sInitException(
                "Service account certificate not found at '%s'.  Be sure "
                "'automountServiceAccountToken' is set to True"
            )


class KubernetesMonitor(
    ScalyrMonitor
):  # pylint: disable=monitor-not-included-for-win32
    """
# Kubernetes Monitor

This monitor is based of the docker_monitor plugin, and uses the raw logs mode of the docker
plugin to send Kubernetes logs to Scalyr.  It also reads labels from the Kubernetes API and
associates them with the appropriate logs.

## Log Config via Annotations

The logs collected by the Kubernetes monitor can be configured via k8s pod annotations.
The monitor examines all annotations on all pods, and for any annotation that begins with the
prefix log.config.scalyr.com/, it extracts the
entries (minus the prefix) and maps them to the log_config stanza for that pod's containers.
The mapping is described below.

The following fields can be configured a log via pod annotations:

* parser
* attributes
* sampling_rules
* rename_logfile
* redaction_rules

These behave in the same way as specified in the main [Scalyr help
docs](https://www.scalyr.com/help/scalyr-agent#logUpload). The following configuration
fields behave differently when configured via k8s annotations:

* exclude (see below)
* lineGroupers (not supported at all)
* path (the path is always fixed for k8s container logs)

### Excluding Logs

Containers and pods can be specifically included/excluded from having their logs collected and
sent to Scalyr.  Unlike the normal log_config `exclude` option which takes an array of log path
exclusion globs, annotations simply support a Boolean true/false for a given container/pod.
Both `include` and `exclude` are supported, with `include` always overriding `exclude` if both
are set. e.g.

    log.config.scalyr.com/exclude: true

has the same effect as

    log.config.scalyr.com/include: false

By default the agent monitors the logs of all pods/containers, and you have to manually exclude
pods/containers you don't want.  You can also set `k8s_include_all_containers: false` in the
kubernetes_monitor monitor config section of `agent.d/docker.json`, in which case all containers are
excluded by default and have to be manually included.

### Specifying Config Options

The Kubernetes monitor takes the string value of each annotation and maps it to a dict, or
array value according to the following format:

Values separated by a period are mapped to dict keys e.g. if one annotation on a given pod was
specified as:

        log.config.scalyr.com/attributes.parser: accessLog

Then this would be mapped to the following dict, which would then be applied to the log config
for all containers in that pod:

    { "attributes": { "parser": "accessLog" } }

Arrays can be specified by using one or more digits as the key, e.g. if the annotation was

        log.config.scalyr.com/sampling_rules.0.match_expression: INFO
        log.config.scalyr.com/sampling_rules.0.sampling_rate: 0.1
        log.config.scalyr.com/sampling_rules.1.match_expression: FINE
        log.config.scalyr.com/sampling_rules.1.sampling_rate: 0

This will be mapped to the following structure:

    { "sampling_rules":
        [
        { "match_expression": "INFO", "sampling_rate": 0.1 },
        { "match_expression": "FINE", "sampling_rate": 0 }
        ]
    }

Array keys are sorted by numeric order before processing and unique objects need to have
different digits as the array key. If a sub-key has an identical array key as a previously seen
sub-key, then the previous value of the sub-key is overwritten

There is no guarantee about the order of processing for items with the same numeric array key,
so if the config was specified as:

        log.config.scalyr.com/sampling_rules.0.match_expression: INFO
        log.config.scalyr.com/sampling_rules.0.match_expression: FINE

It is not defined or guaranteed what the actual value will be (INFO or FINE).

### Applying config options to specific containers in a pod

If a pod has multiple containers and you only want to apply log configuration options to a
specific container you can do so by prefixing the option with the container name, e.g. if you
had a pod with two containers `nginx` and `helper1` and you wanted to exclude `helper1` logs you
could specify the following annotation:

    log.config.scalyr.com/helper1.exclude: true

Config items specified without a container name are applied to all containers in the pod, but
container specific settings will override pod-level options, e.g. in this example:

    log.config.scalyr.com/exclude: true
    log.config.scalyr.com/nginx.include: true

All containers in the pod would be excluded *except* for the nginx container, which is included.

This technique is applicable for all log config options, not just include/exclude.  For
example you could set the line sampling rules for all containers in a pod, but use a different set
of line sampling rules for one specific container in the pod if needed.

### Dynamic Updates

Currently all annotation config options except `exclude: true`/`include: false` can be
dynamically updated using the `kubectl annotate` command.

For `exclude: true`/`include: false` once a pod/container has started being logged, then while the
container is still running, there is currently no way to dynamically start/stop logging of that
container using annotations without updating the config yaml, and applying the updated config to the
cluster.
    """

    def _set_namespaces_to_include(self):
        """This function is separated out for better testability
        (consider generalizing this method to support other k8s_monitor config params that are overridden globally)
        """
        self.__namespaces_to_include = K8sNamespaceFilter.from_config(
            global_config=self._global_config, local_config=self._config
        )

    def _get_namespaces_to_include(self):
        return self.__namespaces_to_include

    def _initialize(self):
        """This method gets called every 30 seconds regardless"""
        log_path = ""
        host_hostname = ""

        # Since getting metrics from Docker takes a non-trivial amount of time, we will deduct the time spent
        # in gathering the metric samples from the time we should sleep so that we do gather a sample once every
        # sample_interval_secs
        self._adjust_sleep_by_gather_time = True

        # Override the default value for the rate limit for writing the metric logs.  We override it to set no limit
        # because it is fairly difficult to bound this since the log will emit X metrics for every pod being monitored.
        self._log_write_rate = self._config.get(
            "monitor_log_write_rate", convert_to=int, default=-1
        )
        self._log_max_write_burst = self._config.get(
            "monitor_log_max_write_burst", convert_to=int, default=-1
        )

        if self._global_config:
            log_path = self._global_config.agent_log_path

            if self._global_config.server_attributes:
                if "serverHost" in self._global_config.server_attributes:
                    host_hostname = self._global_config.server_attributes["serverHost"]
                else:
                    self._logger.info("no server host in server attributes")
            else:
                self._logger.info("no server attributes in global config")

        parse_format = self._config.get("k8s_parse_format")
        if parse_format not in ["auto", "raw", "json", "cri"]:
            raise BadMonitorConfiguration(
                "k8s_parse_format must be one of 'auto', 'json', 'cri' or 'raw'.  Current value is: %s"
                % parse_format,
                "k8s_parse_format",
            )

        self._set_namespaces_to_include()

        self.__ignore_pod_sandboxes = self._config.get("k8s_ignore_pod_sandboxes")
        self.__socket_file = self._config.get("api_socket")
        self.__docker_api_version = self._config.get("docker_api_version")
        self.__k8s_api_url = self._global_config.k8s_api_url
        self.__docker_max_parallel_stats = self._config.get("docker_max_parallel_stats")
        self.__client = None
        self.__metric_fetcher = None

        self.__glob_list = self._config.get("container_globs")
        self.__include_all = self._config.get("k8s_include_all_containers")

        self.__log_mode = self._config.get("log_mode")
        self.__report_container_metrics = self._config.get("report_container_metrics")
        self.__report_k8s_metrics = (
            self._config.get("report_k8s_metrics") and self.__report_container_metrics
        )
        self.__percpu_metrics = self._config.get("docker_percpu_metrics")
        # Object for talking to the kubelet server running on this localhost.  This is used to gather metrics only
        # available via the kubelet.
        self.__kubelet_api = None
        self.__gather_k8s_pod_info = self._config.get("gather_k8s_pod_info")

        # Including controller information for every event uploaded about  a pod (cluster name, controller name,
        # controller labels)
        self.__include_controller_info = self._config.get(
            "include_deployment_info", convert_to=bool, default=False
        )

        # Throw BadMonitorConfiguration if any of these required environment variables is not set.
        self.__verify_required_env_var("SCALYR_K8S_POD_NAME")
        self.__verify_required_env_var("SCALYR_K8S_POD_NAMESPACE")
        self.__verify_required_env_var("SCALYR_K8S_NODE_NAME")

        # 2->TODO in python2 os.getenv returns 'str' type. Convert it to unicode.
        pod_namespace = compat.os_getenv_unicode("SCALYR_K8S_POD_NAMESPACE")
        pod_name = compat.os_getenv_unicode("SCALYR_K8S_POD_NAME")

        self.__agent_pod = QualifiedName(pod_namespace, pod_name)

        # create controlled cache warmers for logs and metrics
        self.__logs_controlled_warmer = ControlledCacheWarmer(
            max_failure_count=self._global_config.k8s_controlled_warmer_max_attempts,
            blacklist_time_secs=self._global_config.k8s_controlled_warmer_blacklist_time,
            max_query_retries=self._global_config.k8s_controlled_warmer_max_query_retries,
            logger=global_log,
        )

        self.__metrics_controlled_warmer = ControlledCacheWarmer(
            max_failure_count=self._global_config.k8s_controlled_warmer_max_attempts,
            blacklist_time_secs=self._global_config.k8s_controlled_warmer_blacklist_time,
            max_query_retries=self._global_config.k8s_controlled_warmer_max_query_retries,
            logger=global_log,
        )

        self.__container_checker = None
        if self.__log_mode != "syslog":
            self.__container_checker = ContainerChecker(
                self._config,
                self._global_config,
                self._logger,
                self.__socket_file,
                self.__docker_api_version,
                self.__agent_pod,
                host_hostname,
                log_path,
                self.__include_all,
                self.__include_controller_info,
                self.__namespaces_to_include,
                self.__ignore_pod_sandboxes,
                controlled_warmer=self.__logs_controlled_warmer,
            )

        # Metrics provided by the kubelet API.
        self.__k8s_pod_network_metrics = {
            "k8s.pod.network.rx_bytes": "rxBytes",
            "k8s.pod.network.rx_errors": "rxErrors",
            "k8s.pod.network.tx_bytes": "txBytes",
            "k8s.pod.network.tx_errors": "txErrors",
        }

        # Metrics provide by the kubelet API.
        self.__k8s_node_network_metrics = {
            "k8s.node.network.rx_bytes": "rxBytes",
            "k8s.node.network.rx_errors": "rxErrors",
            "k8s.node.network.tx_bytes": "txBytes",
            "k8s.node.network.tx_errors": "txErrors",
        }

        # All the docker. metrics are provided by the docker API.
        self.__network_metrics = self.__build_metric_dict(
            "docker.net.",
            [
                "rx_bytes",
                "rx_dropped",
                "rx_errors",
                "rx_packets",
                "tx_bytes",
                "tx_dropped",
                "tx_errors",
                "tx_packets",
            ],
        )

        self.__mem_stat_metrics = self.__build_metric_dict(
            "docker.mem.stat.",
            [
                "total_pgmajfault",
                "cache",
                "mapped_file",
                "total_inactive_file",
                "pgpgout",
                "rss",
                "total_mapped_file",
                "writeback",
                "unevictable",
                "pgpgin",
                "total_unevictable",
                "pgmajfault",
                "total_rss",
                "total_rss_huge",
                "total_writeback",
                "total_inactive_anon",
                "rss_huge",
                "hierarchical_memory_limit",
                "total_pgfault",
                "total_active_file",
                "active_anon",
                "total_active_anon",
                "total_pgpgout",
                "total_cache",
                "inactive_anon",
                "active_file",
                "pgfault",
                "inactive_file",
                "total_pgpgin",
            ],
        )

        self.__mem_metrics = self.__build_metric_dict(
            "docker.mem.", ["max_usage", "usage", "fail_cnt", "limit"]
        )

        self.__cpu_usage_metrics = self.__build_metric_dict(
            "docker.cpu.", ["usage_in_usermode", "total_usage", "usage_in_kernelmode"]
        )

        self.__cpu_throttling_metrics = self.__build_metric_dict(
            "docker.cpu.throttling.", ["periods", "throttled_periods", "throttled_time"]
        )

    def set_log_watcher(self, log_watcher):
        """Provides a log_watcher object that monitors can use to add/remove log files
        """
        if self.__container_checker:
            self.__container_checker.set_log_watcher(log_watcher, self)

    def __build_metric_dict(self, prefix, names):
        result = {}
        for name in names:
            result["%s%s" % (prefix, name)] = name
        return result

    def __verify_required_env_var(self, env_var_name):
        if len(compat.os_environ_unicode.get(env_var_name, "")) == 0:
            self._logger.error(
                "ERROR: Missing required environment variable for kubenetes_monitor: %s"
                % env_var_name
            )
            self._logger.error(
                "Please restart with up-to-date Scalyr Agent Daemonset manifest (YAML) file."
            )
            raise BadMonitorConfiguration(
                'Required environment variable "%s" is not set for kubernetes_monitor.'
                % env_var_name,
                env_var_name,
            )

    def __log_metrics(self, monitor_override, metrics_to_emit, metrics, extra=None):
        if metrics is None:
            return

        for key, value in six.iteritems(metrics_to_emit):
            if value in metrics:
                # Note, we do a bit of a hack to pretend the monitor's name include the container/pod's name.  We take this
                # approach because the Scalyr servers already have some special logic to collect monitor names and ids
                # to help auto generate dashboards.  So, we want a monitor name like `docker_monitor(foo_container)`
                # for each running container.
                self._logger.emit_value(
                    key, metrics[value], extra, monitor_id_override=monitor_override
                )

    def __log_network_interface_metrics(
        self, container, metrics, interface=None, k8s_extra={}
    ):
        """ Logs network interface metrics

            @param container:  name of the container the log originated from
            @param metrics: a dict of metrics keys/values to emit
            @param interface: an optional interface value to associate with each metric value emitted
            @param k8s_extra: extra k8s specific key/value pairs to associate with each metric value emitted
        """
        extra = None
        if interface:
            if k8s_extra is None:
                extra = {}
            else:
                extra = k8s_extra.copy()

            extra["interface"] = interface

        self.__log_metrics(container, self.__network_metrics, metrics, extra)

    def __log_memory_stats_metrics(self, container, metrics, k8s_extra):
        """ Logs memory stats metrics

            @param container: name of the container the log originated from
            @param metrics: a dict of metrics keys/values to emit
            @param k8s_extra: extra k8s specific key/value pairs to associate with each metric value emitted
        """
        if "stats" in metrics:
            self.__log_metrics(
                container, self.__mem_stat_metrics, metrics["stats"], k8s_extra
            )

        self.__log_metrics(container, self.__mem_metrics, metrics, k8s_extra)

    def __log_cpu_stats_metrics(self, container, metrics, k8s_extra):
        """ Logs cpu stats metrics

            @param container: name of the container the log originated from
            @param metrics: a dict of metrics keys/values to emit
            @param k8s_extra: extra k8s specific key/value pairs to associate with each metric value emitted
        """
        if "cpu_usage" in metrics:
            cpu_usage = metrics["cpu_usage"]
            if self.__percpu_metrics and "percpu_usage" in cpu_usage:
                percpu = cpu_usage["percpu_usage"]
                count = 1
                if percpu:
                    for usage in percpu:
                        extra = {"cpu": count}
                        if k8s_extra is not None:
                            extra.update(k8s_extra)
                        self._logger.emit_value(
                            "docker.cpu.usage",
                            usage,
                            extra,
                            monitor_id_override=container,
                        )
                        count += 1
            self.__log_metrics(
                container, self.__cpu_usage_metrics, cpu_usage, k8s_extra
            )

        if "system_cpu_usage" in metrics:
            self._logger.emit_value(
                "docker.cpu.system_cpu_usage",
                metrics["system_cpu_usage"],
                k8s_extra,
                monitor_id_override=container,
            )

        if "throttling_data" in metrics:
            self.__log_metrics(
                container,
                self.__cpu_throttling_metrics,
                metrics["throttling_data"],
                k8s_extra,
            )

    def __log_json_metrics(self, container, metrics, k8s_extra):
        """ Log docker metrics based on the JSON response returned from querying the Docker API

            @param container: name of the container the log originated from
            @param metrics: a dict of metrics keys/values to emit
            @param k8s_extra: extra k8s specific key/value pairs to associate with each metric value emitted
        """
        for key, value in six.iteritems(metrics):
            if value is None:
                continue

            if key == "networks":
                for interface, network_metrics in six.iteritems(value):
                    self.__log_network_interface_metrics(
                        container, network_metrics, interface, k8s_extra=k8s_extra
                    )
            elif key == "network":
                self.__log_network_interface_metrics(container, value, k8s_extra)
            elif key == "memory_stats":
                self.__log_memory_stats_metrics(container, value, k8s_extra)
            elif key == "cpu_stats":
                self.__log_cpu_stats_metrics(container, value, k8s_extra)

    def __gather_metrics_from_api_for_container(self, container, k8s_extra):
        """ Query the Docker API for container metrics

            @param container: name of the container to query
            @param k8s_extra: extra k8s specific key/value pairs to associate with each metric value emitted
        """
        result = self.__metric_fetcher.get_metrics(container)
        if result is not None:
            self.__log_json_metrics(container, result, k8s_extra)

    def __build_k8s_controller_info(self, pod):
        """
            Builds a dict containing information about the controller settings for a given pod

            @param pod: a PodInfo object containing basic information (namespace/name) about the pod to query

            @return: a dict containing the controller name for the controller running
                     the specified pod, or an empty dict if the pod is not part of a controller
        """
        k8s_extra = {}
        if pod is not None:

            # default key and controller name
            key = "k8s-controller"
            name = "none"

            # check if we have a controller, and if so use it
            controller = pod.controller
            if controller is not None:

                # use one of the predefined key if this is a controller kind we know about
                if controller.kind in _CONTROLLER_KEYS:
                    key = _CONTROLLER_KEYS[controller.kind]

                name = controller.name

            k8s_extra = {key: name}
        return k8s_extra

    def __get_k8s_controller_info(self, container):
        """
            Gets information about the kubernetes controller of a given container
            @param container: a dict containing information about a container, returned by _get_containers
        """
        k8s_info = container.get("k8s_info", {})
        pod = k8s_info.get("pod_info", None)
        if pod is None:
            return None
        return self.__build_k8s_controller_info(pod)

    def __get_cluster_info(self, cluster_name):
        """ returns a dict of values about the cluster """
        cluster_info = {}
        if self.__include_controller_info and cluster_name is not None:
            cluster_info["k8s-cluster"] = cluster_name

        return cluster_info

    def __gather_metrics_from_api(self, containers, cluster_name):

        cluster_info = self.__get_cluster_info(cluster_name)

        for cid, info in six.iteritems(containers):
            self.__metric_fetcher.prefetch_metrics(info["name"])

        for cid, info in six.iteritems(containers):
            k8s_extra = {}
            if self.__include_controller_info:
                k8s_extra = self.__get_k8s_controller_info(info)
                if k8s_extra is not None:
                    k8s_extra.update(cluster_info)
                    k8s_extra.update({"pod_uid": info["name"]})
                else:
                    k8s_extra = {}
            self.__gather_metrics_from_api_for_container(info["name"], k8s_extra)

    def __gather_k8s_metrics_for_node(self, node, extra):
        """
            Gathers metrics from a Kubelet API response for a specific pod

            @param node_metrics: A JSON Object from a response to a Kubelet API query
            @param extra: Extra fields to append to each metric
        """

        name = node.get("nodeName", None)
        if name is None:
            return

        node_extra = {"node_name": name}
        node_extra.update(extra)

        for key, metrics in six.iteritems(node):
            if key == "network":
                self.__log_metrics(
                    name, self.__k8s_node_network_metrics, metrics, node_extra
                )

    def __gather_k8s_metrics_for_pod(self, pod_metrics, pod_info, k8s_extra):
        """
            Gathers metrics from a Kubelet API response for a specific pod

            @param pod_metrics: A JSON Object from a response to a Kubelet API query
            @param pod_info: A PodInfo structure regarding the pod in question
            @param k8s_extra: Extra k8s specific fields to append to each metric
        """

        extra = {"pod_uid": pod_info.uid}

        extra.update(k8s_extra)

        for key, metrics in six.iteritems(pod_metrics):
            if key == "network":
                self.__log_metrics(
                    pod_info.uid, self.__k8s_pod_network_metrics, metrics, extra
                )

    def __gather_k8s_metrics_from_kubelet(self, containers, kubelet_api, cluster_name):
        """
            Gathers k8s metrics from a response to a stats query of the Kubelet API

            @param containers: a dict returned by _get_containers with info for all containers we are interested in
            @param kubelet_api: a KubeletApi object for querying the KubeletApi
            @param cluster_name: the name of the k8s cluster

        """

        cluster_info = self.__get_cluster_info(cluster_name)

        # get set of pods we are interested in querying
        pod_info = {}
        for cid, info in six.iteritems(containers):
            k8s_info = info.get("k8s_info", {})
            pod = k8s_info.get("pod_info", None)
            if pod is None:
                continue

            pod_info[pod.uid] = pod

        try:
            stats = kubelet_api.query_stats()
            node = stats.get("node", {})

            if node:
                self.__gather_k8s_metrics_for_node(node, cluster_info)

            pods = stats.get("pods", [])

            # process pod stats, skipping any that are not in our list
            # of pod_info
            for pod in pods:
                pod_ref = pod.get("podRef", {})
                pod_uid = pod_ref.get("uid", "<invalid>")
                if pod_uid not in pod_info:
                    continue

                info = pod_info[pod_uid]
                controller_info = {}
                if self.__include_controller_info:
                    controller_info = self.__build_k8s_controller_info(info)
                    controller_info.update(cluster_info)
                self.__gather_k8s_metrics_for_pod(pod, info, controller_info)

        except ConnectionError as e:
            self._logger.warning(
                "Error connecting to kubelet API: %s.  No Kubernetes stats will be available"
                % six.text_type(e),
                limit_once_per_x_secs=3600,
                limit_key="kubelet-api-connection-stats",
            )
        except KubeletApiException as e:
            self._logger.warning(
                "Error querying kubelet API: %s" % six.text_type(e),
                limit_once_per_x_secs=300,
                limit_key="kubelet-api-query-stats",
            )

    def __get_k8s_cache(self):
        k8s_cache = None
        if self.__container_checker:
            k8s_cache = self.__container_checker.k8s_cache
        return k8s_cache

    def get_extra_server_attributes(self):
        # Immutable, hence thread safe
        return {"_k8s_ver": "star"}

    def get_user_agent_fragment(self):
        """This method is periodically invoked by a separate (MonitorsManager) thread and must be thread safe."""
        k8s_cache = self.__get_k8s_cache()
        ver = None
        runtime = None
        if k8s_cache:
            ver = k8s_cache.get_api_server_version()
            runtime = k8s_cache.get_container_runtime()
        ver = "k8s=%s" % (ver if ver else "true")
        if runtime:
            ver += ";k8s-runtime=%s" % runtime

        return ver

    def gather_sample(self):
        k8s_cache = self.__get_k8s_cache()

        cluster_name = None
        if k8s_cache is not None:
            cluster_name = k8s_cache.get_cluster_name()

        # gather metrics
        containers = None
        if self.__report_container_metrics and self.__client:
            if (
                self.__metrics_controlled_warmer is not None
                and not self.__metrics_controlled_warmer.is_running()
            ):
                self.__metrics_controlled_warmer.set_k8s_cache(k8s_cache)
                self.__metrics_controlled_warmer.start()
            containers = _get_containers(
                self.__client,
                ignore_container=None,
                glob_list=self.__glob_list,
                k8s_cache=k8s_cache,
                k8s_include_by_default=self.__include_all,
                k8s_namespaces_to_include=self.__namespaces_to_include,
                controlled_warmer=self.__metrics_controlled_warmer,
            )
        try:
            if containers:
                if self.__report_container_metrics:
                    self._logger.log(
                        scalyr_logging.DEBUG_LEVEL_3,
                        "Attempting to retrieve metrics for %d containers"
                        % len(containers),
                    )
                    self.__gather_metrics_from_api(containers, cluster_name)

                if self.__report_k8s_metrics:
                    self._logger.log(
                        scalyr_logging.DEBUG_LEVEL_3,
                        "Attempting to retrieve k8s metrics %d" % len(containers),
                    )
                    self.__gather_k8s_metrics_from_kubelet(
                        containers, self.__kubelet_api, cluster_name
                    )
        except Exception as e:
            self._logger.exception(
                "Unexpected error logging metrics: %s" % (six.text_type(e))
            )

        if self.__gather_k8s_pod_info:
            cluster_info = self.__get_cluster_info(cluster_name)

            containers = self._container_enumerator.get_containers(  # pylint: disable=no-member
                k8s_cache=k8s_cache,
                k8s_include_by_default=self.__include_all,
                k8s_namespaces_to_include=self.__namespaces_to_include,
            )
            for cid, info in six.iteritems(containers):
                try:
                    extra = info.get("k8s_info", {})
                    extra["status"] = info.get("status", "unknown")
                    if self.__include_controller_info:
                        controller = self.__get_k8s_controller_info(info)
                        extra.update(controller)
                        extra.update(cluster_info)

                    namespace = extra.get("pod_namespace", "invalid-namespace")
                    self._logger.emit_value(
                        "%s.container_name"
                        % (self._container_runtime),  # pylint: disable=no-member
                        info["name"],
                        extra,
                        monitor_id_override="namespace:%s" % namespace,
                    )
                except Exception as e:
                    self._logger.error(
                        "Error logging container information for %s: %s"
                        % (_get_short_cid(cid), six.text_type(e))
                    )

            if self.__container_checker:
                namespaces = self.__container_checker.get_k8s_data()
                for namespace, pods in six.iteritems(namespaces):
                    for pod_name, pod in six.iteritems(pods):
                        try:
                            extra = {
                                "pod_uid": pod.uid,
                                "pod_namespace": pod.namespace,
                                "node_name": pod.node_name,
                            }

                            if self.__include_controller_info:
                                controller_info = self.__build_k8s_controller_info(pod)
                                if controller_info:
                                    extra.update(controller_info)
                                extra.update(cluster_info)

                            self._logger.emit_value(
                                "k8s.pod",
                                pod.name,
                                extra,
                                monitor_id_override="namespace:%s" % pod.namespace,
                            )
                        except Exception as e:
                            self._logger.error(
                                "Error logging pod information for %s: %s"
                                % (pod.name, six.text_type(e))
                            )

    def run(self):
        # workaround a multithread initialization problem with time.strptime
        # see: http://code-trick.com/python-bug-attribute-error-_strptime/
        # we can ignore the result
        time.strptime("2016-08-29", "%Y-%m-%d")

        if self.__container_checker:
            self.__container_checker.start()

        k8s_cache = self.__get_k8s_cache()

        envars_to_log = [
            "SCALYR_K8S_NODE_NAME",
            "SCALYR_K8S_POD_NAME",
            "SCALYR_K8S_POD_NAMESPACE",
            "SCALYR_K8S_POD_UID",
            "SCALYR_K8S_KUBELET_HOST_IP",
            "SCALYR_K8S_CLUSTER_NAME",
            "SCALYR_K8S_DISABLE_API_SERVER",
            "SCALYR_K8S_CACHE_EXPIRY_SECS",
            "SCALYR_K8S_CACHE_PURGE_SECS",
            "SCALYR_K8S_CACHE_START_FUZZ_SECS",
            "SCALYR_K8S_CACHE_EXPIRY_FUZZ_SECS",
            "SCALYR_COMPRESSION_TYPE",
            "SCALYR_ENABLE_PROFILING",
            "SCALYR_PROFILE_DURATION_MINUTES",
            "SCALYR_MAX_PROFILE_INTERVAL_MINUTES",
            "SCALYR_K8S_ALWAYS_USE_DOCKER",
            "SCALYR_K8S_CACHE_BATCH_POD_UPDATES",
            "SCALYR_K8S_CACHE_DISABLE_NODE_FILTER",
            "SCALYR_K8S_CONTROLLED_WARMER_MAX_ATTEMPTS",
            "SCALYR_K8S_CONTROLLED_WARMER_MAX_QUERY_RETRIES",
            "SCALYR_K8S_CONTROLLED_WARMER_BLACKLIST_TIME",
            "SCALYR_K8S_RATELIMIT_CLUSTER_NUM_AGENTS",
            "SCALYR_K8S_RATELIMIT_CLUSTER_RPS_INIT",
            "SCALYR_K8S_RATELIMIT_CLUSTER_RPS_MIN",
            "SCALYR_K8S_RATELIMIT_CLUSTER_RPS_MAX",
            "SCALYR_K8S_RATELIMIT_CONSECUTIVE_INCREASE_THRESHOLD",
            "SCALYR_K8S_RATELIMIT_INCREASE_STRATEGY",
            "SCALYR_K8S_RATELIMIT_INCREASE_FACTOR",
            "SCALYR_K8S_RATELIMIT_BACKOFF_FACTOR",
            "SCALYR_K8S_RATELIMIT_MAX_CONCURRENCY",
            "SCALYR_K8S_SIDECAR_MODE",
            "SCALYR_K8S_KUBELET_API_URL_TEMPLATE",
            "SCALYR_K8S_VERIFY_KUBELET_QUERIES",
            "SCALYR_K8S_KUBELET_CA_CERT",
            "SCALYR_REPORT_K8S_METRICS",
            "SCALYR_REPORT_CONTAINER_METRICS",
        ]
        for envar in envars_to_log:
            self._logger.info(
                "Environment variable %s : %s"
                % (envar, compat.os_environ_unicode.get(envar, "<Not set>"))
            )

        try:
            # check to see if the user has manually specified a cluster name, and if so then
            # force enable 'Starbuck' features
            if (
                self.__container_checker
                and self.__container_checker.get_cluster_name(
                    self.__container_checker.k8s_cache
                )
                is not None
            ):
                self._logger.log(
                    scalyr_logging.DEBUG_LEVEL_0,  # INFO
                    "Cluster name detected, enabling k8s metric reporting and controller information",
                )
                self.__include_controller_info = True
                self.__report_k8s_metrics = self.__report_container_metrics

            if self.__report_k8s_metrics:

                runtime = None
                if k8s_cache:
                    # TODO(czerwin):  If the api server has been disabled, we need to decide what to do here.
                    runtime = k8s_cache.get_container_runtime()

                if runtime == "docker":
                    self.__client = DockerClient(
                        base_url=("unix:/%s" % self.__socket_file),
                        version=self.__docker_api_version,
                    )
                    self.__metric_fetcher = DockerMetricFetcher(
                        self.__client, self.__docker_max_parallel_stats
                    )

                k8s = KubernetesApi.create_instance(
                    self._global_config, k8s_api_url=self.__k8s_api_url
                )
                self.__kubelet_api = KubeletApi(
                    k8s,
                    node_name=compat.os_environ_unicode.get(
                        "SCALYR_K8S_NODE_NAME", None
                    ),
                    host_ip=self._config.get("k8s_kubelet_host_ip"),
                    kubelet_url_template=Template(
                        self._config.get("k8s_kubelet_api_url_template")
                    ),
                    ca_file=self._global_config.k8s_kubelet_ca_cert,
                    verify_https=self._global_config.k8s_verify_kubelet_queries,
                )
        except Exception as e:
            self._logger.error(
                "Error creating KubeletApi object. Kubernetes metrics will not be logged: %s"
                % six.text_type(e)
            )
            self.__report_k8s_metrics = False

        log_mode = self._config.get("log_mode")
        if log_mode != "syslog":
            always_use_docker = self._config.get("k8s_always_use_docker")
            always_use_cri = self._config.get("k8s_always_use_cri")

            if self.__container_checker:
                container_runtime = self.__container_checker._container_runtime
            else:
                container_runtime = "unknown"

            if always_use_docker or (
                container_runtime == "docker" and not always_use_cri
            ):
                container_list_mode = "docker"
            else:
                container_list_mode = "cri (fs)"
        else:
            container_list_mode = "none (in syslog mode)"

        global_log.info(
            (
                "kubernetes_monitor parameters: ignoring namespaces: %s, report_controllers: %s, "
                "report_metrics: %s, report_k8s_metrics: %s, log_mode: %s, container_list_mode: %s"
            )
            % (
                self.__namespaces_to_include,
                self.__include_controller_info,
                self.__report_container_metrics,
                self.__report_k8s_metrics,
                log_mode,
                container_list_mode,
            )
        )

        server = scalyr_util.get_web_url_from_upload_url(
            self._global_config.scalyr_server
        )
        global_log.info(
            "View the log for this agent at: %s/events?filter=$serverHost%%3D%%27%s%%27&log=%%2Fvar%%2Flog%%2Fscalyr-agent-2%%2Fagent.log"
            % (server, quote_plus(self._global_config.server_attributes["serverHost"])),
            force_stdout=True,
        )

        ScalyrMonitor.run(self)

    def stop(self, wait_on_join=True, join_timeout=5):
        if self.__metrics_controlled_warmer is not None:
            self.__metrics_controlled_warmer.stop(
                wait_on_join=wait_on_join, join_timeout=join_timeout
            )

        # stop the main server
        ScalyrMonitor.stop(self, wait_on_join=wait_on_join, join_timeout=join_timeout)

        if self.__container_checker is not None:
            self.__container_checker.stop(wait_on_join, join_timeout)

        if self.__metric_fetcher is not None:
            self.__metric_fetcher.stop()<|MERGE_RESOLUTION|>--- conflicted
+++ resolved
@@ -2573,9 +2573,8 @@
         # give this an initial empty value
         self.raw_logs = []
 
-<<<<<<< HEAD
         self.__stopped = False
-=======
+
     def _validate_socket_file(self):
         """Gets the Docker API socket file and validates that it is a UNIX socket
         """
@@ -2590,7 +2589,6 @@
                 "The file '%s' specified by the 'api_socket' configuration option does not exist or is not a socket.\n\tPlease make sure you have mapped the docker socket from the host to this container using the -v parameter.\n\tNote: Due to problems Docker has mapping symbolic links, you should specify the final file and not a path that contains a symbolic link, e.g. map /run/docker.sock rather than /var/run/docker.sock as on many unices /var/run is a symbolic link to the /run directory."
                 % api_socket
             )
->>>>>>> 2075a526
 
     def _is_running_in_docker(self):
         """
