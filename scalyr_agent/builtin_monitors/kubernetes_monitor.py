# Copyright 2018 Scalyr Inc.
#
# Licensed under the Apache License, Version 2.0 (the "License");
# you may not use this file except in compliance with the License.
# You may obtain a copy of the License at
#
#   http://www.apache.org/licenses/LICENSE-2.0
#
# Unless required by applicable law or agreed to in writing, software
# distributed under the License is distributed on an "AS IS" BASIS,
# WITHOUT WARRANTIES OR CONDITIONS OF ANY KIND, either express or implied.
# See the License for the specific language governing permissions and
# limitations under the License.
# ------------------------------------------------------------------------
# author:  Imron Alston <imron@scalyr.com>

from __future__ import unicode_literals
from __future__ import absolute_import

__author__ = "imron@scalyr.com"

import six


import datetime
import docker
import fnmatch
import glob
import traceback
import os
import random
import re
import stat
from string import Template
import threading
import time
from io import open

from scalyr_agent import compat

from scalyr_agent import (
    ScalyrMonitor,
    define_config_option,
    define_metric,
    BadMonitorConfiguration,
)
import scalyr_agent.util as scalyr_util
import scalyr_agent.scalyr_logging as scalyr_logging
from scalyr_agent.configuration import Configuration
from scalyr_agent.json_lib import (
    JsonObject,
    ArrayOfStrings,
    SpaceAndCommaSeparatedArrayOfStrings,
)
from scalyr_agent.monitor_utils.k8s import (
    KubernetesApi,
    KubeletApi,
    KubeletApiException,
    K8sApiTemporaryError,
)
from scalyr_agent.monitor_utils.k8s import (
    K8sApiPermanentError,
    DockerMetricFetcher,
    QualifiedName,
)
import scalyr_agent.monitor_utils.k8s as k8s_utils
from scalyr_agent.third_party.requests.exceptions import ConnectionError

from scalyr_agent.util import StoppableThread, HistogramTracker


global_log = scalyr_logging.getLogger(__name__)

__monitor__ = __name__

define_config_option(
    __monitor__,
    "module",
    "Always ``scalyr_agent.builtin_monitors.kubernetes_monitor``",
    convert_to=six.text_type,
    required_option=True,
)

define_config_option(
    __monitor__,
    "container_name",
    "Optional (defaults to None). Defines a regular expression that matches the name given to the "
    "container running the scalyr-agent.\n"
    "If this is None, the scalyr agent will look for a container running /usr/sbin/scalyr-agent-2 as the main process.\n",
    convert_to=six.text_type,
    default=None,
)

define_config_option(
    __monitor__,
    "container_check_interval",
    "Optional (defaults to 5). How often (in seconds) to check if containers have been started or stopped.",
    convert_to=int,
    default=5,
    env_aware=True,
)

define_config_option(
    __monitor__,
    "api_socket",
    "Optional (defaults to /var/scalyr/docker.sock). Defines the unix socket used to communicate with "
    "the docker API.   WARNING, if you have `mode` set to `syslog`, you must also set the "
    "`docker_api_socket` configuration option in the syslog monitor to this same value\n"
    "Note:  You need to map the host's /run/docker.sock to the same value as specified here, using the -v parameter, e.g.\n"
    "\tdocker run -v /run/docker.sock:/var/scalyr/docker.sock ...",
    convert_to=six.text_type,
    default="/var/scalyr/docker.sock",
)

define_config_option(
    __monitor__,
    "docker_api_version",
    "Optional (defaults to 'auto'). The version of the Docker API to use.  WARNING, if you have "
    "`mode` set to `syslog`, you must also set the `docker_api_version` configuration option in the "
    "syslog monitor to this same value\n",
    convert_to=six.text_type,
    default="auto",
)

define_config_option(
    __monitor__,
    "docker_log_prefix",
    "Optional (defaults to docker). Prefix added to the start of all docker logs. ",
    convert_to=six.text_type,
    default="docker",
)

define_config_option(
    __monitor__,
    "docker_max_parallel_stats",
    "Optional (defaults to 20). Maximum stats requests to issue in parallel when retrieving container "
    "metrics using the Docker API.",
    convert_to=int,
    default=20,
    env_aware=True,
)

define_config_option(
    __monitor__,
    "docker_percpu_metrics",
    "Optional (defaults to False). When `True`, emits cpu usage stats per core.  Note: This is disabled by "
    "default because it can result in an excessive amount of metric data on cpus with a large number of cores ",
    convert_to=bool,
    default=False,
    env_aware=True,
)

define_config_option(
    __monitor__,
    "max_previous_lines",
    "Optional (defaults to 5000). The maximum number of lines to read backwards from the end of the stdout/stderr logs\n"
    "when starting to log a containers stdout/stderr to find the last line that was sent to Scalyr.",
    convert_to=int,
    default=5000,
)

define_config_option(
    __monitor__,
    "readback_buffer_size",
    "Optional (defaults to 5k). The maximum number of bytes to read backwards from the end of any log files on disk\n"
    "when starting to log a containers stdout/stderr.  This is used to find the most recent timestamp logged to file "
    "was sent to Scalyr.",
    convert_to=int,
    default=5 * 1024,
)

define_config_option(
    __monitor__,
    "log_mode",
    'Optional (defaults to "docker_api"). Determine which method is used to gather logs from the '
    'local containers. If "docker_api", then this agent will use the docker API to contact the local '
    'containers and pull logs from them.  If "syslog", then this agent expects the other containers '
    'to push logs to this one using the syslog Docker log plugin.  Currently, "syslog" is the '
    "preferred method due to bugs/issues found with the docker API.  It is not the default to protect "
    "legacy behavior.\n",
    convert_to=six.text_type,
    default="docker_api",
)

define_config_option(
    __monitor__,
    "container_globs",
    "Optional (defaults to None). If true, a list of glob patterns for container names.  Only containers whose names "
    "match one of the glob patterns will be monitored.",
    convert_to=ArrayOfStrings,
    default=None,
    env_aware=True,
)

define_config_option(
    __monitor__,
    "report_container_metrics",
    "Optional (defaults to True). If true, metrics will be collected from the container and reported  "
    "to Scalyr.  Note, metrics are only collected from those containers whose logs are being collected",
    convert_to=bool,
    default=True,
    env_aware=True,
)

define_config_option(
    __monitor__,
    "report_k8s_metrics",
    "Optional (defaults to True). If true and report_container_metrics is true, metrics will be "
    "collected from the k8s and reported to Scalyr.",
    convert_to=bool,
    default=True,
    env_aware=True,
)

define_config_option(
    __monitor__,
    "k8s_ignore_namespaces",
    'Optional (defaults to "kube-system"). A comma-delimited list of the namespaces whose pods\'s '
    "logs should not be collected and sent to Scalyr.",
    convert_to=SpaceAndCommaSeparatedArrayOfStrings,
    default=["kube-system"],
)

define_config_option(
    __monitor__,
    "k8s_ignore_pod_sandboxes",
    "Optional (defaults to True). If True then all containers with the label "
    "`io.kubernetes.docker.type` equal to `podsandbox` are excluded from the"
    "logs being collected",
    convert_to=bool,
    default=True,
    env_aware=True,
)

define_config_option(
    __monitor__,
    "k8s_include_all_containers",
    "Optional (defaults to True). If True, all containers in all pods will be monitored by the kubernetes monitor "
    "unless they have an include: false or exclude: true annotation. "
    "If false, only pods/containers with an include:true or exclude:false annotation "
    "will be monitored. See documentation on annotations for further detail.",
    convert_to=bool,
    default=True,
    env_aware=True,
)

define_config_option(
    __monitor__,
    "k8s_use_v2_attributes",
    "Optional (defaults to False). If True, will use v2 version of attribute names instead of "
    "the names used with the original release of this monitor.  This is a breaking change so could "
    "break searches / alerts if you rely on the old names",
    convert_to=bool,
    default=False,
)

define_config_option(
    __monitor__,
    "k8s_use_v1_and_v2_attributes",
    "Optional (defaults to False). If True, send attributes using both v1 and v2 versions of their"
    "names.  This may be used to fix breakages when you relied on the v1 attribute names",
    convert_to=bool,
    default=False,
)

define_config_option(
    __monitor__,
    "k8s_api_url",
    "DEPRECATED.",
    convert_to=six.text_type,
    default="https://kubernetes.default",
)

define_config_option(
    __monitor__,
    "k8s_cache_expiry_secs",
    "Optional (defaults to 30). The amount of time to wait between fully updating the k8s cache from the k8s api. "
    "Increase this value if you want less network traffic from querying the k8s api.  Decrease this value if you "
    "want dynamic updates to annotation configuration values to be processed more quickly.",
    convert_to=int,
    default=30,
)

define_config_option(
    __monitor__,
    "k8s_cache_purge_secs",
    "Optional (defaults to 300). The number of seconds to wait before purging unused items from the k8s cache",
    convert_to=int,
    default=300,
)

define_config_option(
    __monitor__,
    "k8s_cache_init_abort_delay",
    "Optional (defaults to 120). The number of seconds to wait for initialization of the kubernetes cache before aborting "
    "the kubernetes_monitor.",
    convert_to=int,
    default=120,
)

define_config_option(
    __monitor__,
    "k8s_parse_json",
    "Deprecated, please use `k8s_parse_format`. If set, and True, then this flag will override the `k8s_parse_format` to `auto`. "
    "If set and False, then this flag will override the `k8s_parse_format` to `raw`.",
    convert_to=bool,
    default=None,
)

define_config_option(
    __monitor__,
    "k8s_parse_format",
    "Optional (defaults to `auto`). Valid values are: `auto`, `json`, `cri` and `raw`. "
    "If `auto`, the monitor will try to detect the format of the raw log files, "
    "e.g. `json` or `cri`.  Log files will be parsed in this format before uploading to the server "
    "to extract log and timestamp fields.  If `raw`, the raw contents of the log will be uploaded to Scalyr. "
    "(Note: An incorrect setting can cause parsing to fail which will result in raw logs being uploaded to Scalyr, so please leave "
    "this as `auto` if in doubt.)",
    convert_to=six.text_type,
    default="auto",
    env_aware=True,
)

define_config_option(
    __monitor__,
    "k8s_always_use_cri",
    "Optional (defaults to False). If True, the kubernetes monitor will always try to read logs using the container runtime interface "
    "even when the runtime is detected as docker",
    convert_to=bool,
    default=False,
    env_aware=True,
)

define_config_option(
    __monitor__,
    "k8s_always_use_docker",
    "Optional (defaults to False). If True, the kubernetes monitor will always try to get the list of running "
    "containers using docker even when the runtime is detected to be something different.",
    convert_to=bool,
    default=False,
    env_aware=True,
)

define_config_option(
    __monitor__,
    "k8s_cri_query_filesystem",
    "Optional (defaults to False). If True, then when in CRI mode, the monitor will only query the filesystem for the list of active containers, rather than first querying the Kubelet API. This is a useful optimization when the Kubelet API is known to be disabled.",
    convert_to=bool,
    default=False,
    env_aware=True,
)

define_config_option(
    __monitor__,
    "k8s_verify_api_queries",
    "Optional (defaults to True). If true, then the ssl connection for all queries to the k8s API will be verified using "
    "the ca.crt certificate found in the service account directory. If false, no verification will be performed. "
    "This is useful for older k8s clusters where certificate verification can fail.",
    convert_to=bool,
    default=True,
)

define_config_option(
    __monitor__,
    "gather_k8s_pod_info",
    "Optional (defaults to False). If true, then every gather_sample interval, metrics will be collected "
    "from the docker and k8s APIs showing all discovered containers and pods. This is mostly a debugging aid "
    "and there are performance implications to always leaving this enabled",
    convert_to=bool,
    default=False,
    env_aware=True,
)

define_config_option(
    __monitor__,
    "include_daemonsets_as_deployments",
    "Deprecated",
    convert_to=bool,
    default=True,
)

define_config_option(
    __monitor__,
    "k8s_kubelet_host_ip",
    "Optional (defaults to None). Defines the host IP address for the Kubelet API. If None, the Kubernetes API will be queried for it",
    convert_to=six.text_type,
    default=None,
    env_aware=True,
)

define_config_option(
    __monitor__,
    "k8s_sidecar_mode",
    "Optional, (defaults to False). If true, then logs will only be collected for containers "
    "running in the same Pod as the agent. This is used in situations requiring very high throughput.",
    env_aware=True,
    default=False,
)

# for now, always log timestamps to help prevent a race condition
# define_config_option( __monitor__, 'log_timestamps',
#                     'Optional (defaults to False). If true, stdout/stderr logs will contain docker timestamps at the beginning of the line\n',
#                     convert_to=bool, default=False)

define_metric(
    __monitor__,
    "docker.net.rx_bytes",
    "Total received bytes on the network interface",
    cumulative=True,
    unit="bytes",
    category="Network",
)
define_metric(
    __monitor__,
    "docker.net.rx_dropped",
    "Total receive packets dropped on the network interface",
    cumulative=True,
    category="Network",
)
define_metric(
    __monitor__,
    "docker.net.rx_errors",
    "Total receive errors on the network interface",
    cumulative=True,
    category="Network",
)
define_metric(
    __monitor__,
    "docker.net.rx_packets",
    "Total received packets on the network interface",
    cumulative=True,
    category="Network",
)
define_metric(
    __monitor__,
    "docker.net.tx_bytes",
    "Total transmitted bytes on the network interface",
    cumulative=True,
    unit="bytes",
    category="Network",
)
define_metric(
    __monitor__,
    "docker.net.tx_dropped",
    "Total transmitted packets dropped on the network interface",
    cumulative=True,
    category="Network",
)
define_metric(
    __monitor__,
    "docker.net.tx_errors",
    "Total transmission errors on the network interface",
    cumulative=True,
    category="Network",
)
define_metric(
    __monitor__,
    "docker.net.tx_packets",
    "Total packets transmitted on the network intervace",
    cumulative=True,
    category="Network",
)

define_metric(
    __monitor__,
    "docker.mem.stat.active_anon",
    "The number of bytes of active memory backed by anonymous pages, excluding sub-cgroups.",
    category="Memory",
)
define_metric(
    __monitor__,
    "docker.mem.stat.active_file",
    "The number of bytes of active memory backed by files, excluding sub-cgroups.",
    category="Memory",
)
define_metric(
    __monitor__,
    "docker.mem.stat.cache",
    "The number of bytes used for the cache, excluding sub-cgroups.",
    category="Memory",
)
define_metric(
    __monitor__,
    "docker.mem.stat.hierarchical_memory_limit",
    "The memory limit in bytes for the container.",
    category="Memory",
)
define_metric(
    __monitor__,
    "docker.mem.stat.inactive_anon",
    "The number of bytes of inactive memory in anonymous pages, excluding sub-cgroups.",
    category="Memory",
)
define_metric(
    __monitor__,
    "docker.mem.stat.inactive_file",
    "The number of bytes of inactive memory in file pages, excluding sub-cgroups.",
    category="Memory",
)
define_metric(
    __monitor__,
    "docker.mem.stat.mapped_file",
    "The number of bytes of mapped files, excluding sub-groups",
    category="Memory",
)
define_metric(
    __monitor__,
    "docker.mem.stat.pgfault",
    "The total number of page faults, excluding sub-cgroups.",
    cumulative=True,
    category="Memory",
)
define_metric(
    __monitor__,
    "docker.mem.stat.pgmajfault",
    "The number of major page faults, excluding sub-cgroups",
    cumulative=True,
    category="Memory",
)
define_metric(
    __monitor__,
    "docker.mem.stat.pgpgin",
    "The number of charging events, excluding sub-cgroups",
    category="Memory",
)
define_metric(
    __monitor__,
    "docker.mem.stat.pgpgout",
    "The number of uncharging events, excluding sub-groups",
    category="Memory",
)
define_metric(
    __monitor__,
    "docker.mem.stat.rss",
    "The number of bytes of anonymous and swap cache memory (includes transparent hugepages), excluding sub-cgroups",
    category="Memory",
)
define_metric(
    __monitor__,
    "docker.mem.stat.rss_huge",
    "The number of bytes of anonymous transparent hugepages, excluding sub-cgroups",
    category="Memory",
)
define_metric(
    __monitor__,
    "docker.mem.stat.unevictable",
    "The number of bytes of memory that cannot be reclaimed (mlocked etc), excluding sub-cgroups",
    category="Memory",
)
define_metric(
    __monitor__,
    "docker.mem.stat.writeback",
    "The number of bytes being written back to disk, excluding sub-cgroups",
    category="Memory",
)

define_metric(
    __monitor__,
    "docker.mem.stat.total_active_anon",
    "The number of bytes of active memory backed by anonymous pages, including sub-cgroups.",
    category="Memory",
)
define_metric(
    __monitor__,
    "docker.mem.stat.total_active_file",
    "The number of bytes of active memory backed by files, including sub-cgroups.",
    category="Memory",
)
define_metric(
    __monitor__,
    "docker.mem.stat.total_cache",
    "The number of bytes used for the cache, including sub-cgroups.",
    category="Memory",
)
define_metric(
    __monitor__,
    "docker.mem.stat.total_inactive_anon",
    "The number of bytes of inactive memory in anonymous pages, including sub-cgroups.",
    category="Memory",
)
define_metric(
    __monitor__,
    "docker.mem.stat.total_inactive_file",
    "The number of bytes of inactive memory in file pages, including sub-cgroups.",
    category="Memory",
)
define_metric(
    __monitor__,
    "docker.mem.stat.total_mapped_file",
    "The number of bytes of mapped files, including sub-groups",
    category="Memory",
)
define_metric(
    __monitor__,
    "docker.mem.stat.total_pgfault",
    "The total number of page faults, including sub-cgroups.",
    cumulative=True,
    category="Memory",
)
define_metric(
    __monitor__,
    "docker.mem.stat.total_pgmajfault",
    "The number of major page faults, including sub-cgroups",
    cumulative=True,
    category="Memory",
)
define_metric(
    __monitor__,
    "docker.mem.stat.total_pgpgin",
    "The number of charging events, including sub-cgroups",
    category="Memory",
)
define_metric(
    __monitor__,
    "docker.mem.stat.total_pgpgout",
    "The number of uncharging events, including sub-groups",
    category="Memory",
)
define_metric(
    __monitor__,
    "docker.mem.stat.total_rss",
    "The number of bytes of anonymous and swap cache memory (includes transparent hugepages), including sub-cgroups",
    category="Memory",
)
define_metric(
    __monitor__,
    "docker.mem.stat.total_rss_huge",
    "The number of bytes of anonymous transparent hugepages, including sub-cgroups",
    category="Memory",
)
define_metric(
    __monitor__,
    "docker.mem.stat.total_unevictable",
    "The number of bytes of memory that cannot be reclaimed (mlocked etc), including sub-cgroups",
    category="Memory",
)
define_metric(
    __monitor__,
    "docker.mem.stat.total_writeback",
    "The number of bytes being written back to disk, including sub-cgroups",
    category="Memory",
)


define_metric(
    __monitor__,
    "docker.mem.max_usage",
    "The max amount of memory used by container in bytes.",
    unit="bytes",
    category="Memory",
)
define_metric(
    __monitor__,
    "docker.mem.usage",
    "The current number of bytes used for memory including cache.",
    unit="bytes",
    category="Memory",
)
define_metric(
    __monitor__,
    "docker.mem.fail_cnt",
    "The number of times the container hit its memory limit",
    category="Memory",
)
define_metric(
    __monitor__,
    "docker.mem.limit",
    "The memory limit for the container in bytes.",
    unit="bytes",
    category="Memory",
)

define_metric(
    __monitor__,
    "docker.cpu.usage",
    "Total CPU consumed by container in nanoseconds",
    cumulative=True,
    category="CPU",
)
define_metric(
    __monitor__,
    "docker.cpu.system_cpu_usage",
    "Total CPU consumed by container in kernel mode in nanoseconds",
    cumulative=True,
    category="CPU",
)
define_metric(
    __monitor__,
    "docker.cpu.usage_in_usermode",
    "Total CPU consumed by tasks of the cgroup in user mode in nanoseconds",
    cumulative=True,
    category="CPU",
)
define_metric(
    __monitor__,
    "docker.cpu.total_usage",
    "Total CPU consumed by tasks of the cgroup in nanoseconds",
    cumulative=True,
    category="CPU",
)
define_metric(
    __monitor__,
    "docker.cpu.usage_in_kernelmode",
    "Total CPU consumed by tasks of the cgroup in kernel mode in nanoseconds",
    cumulative=True,
    category="CPU",
)

define_metric(
    __monitor__,
    "docker.cpu.throttling.periods",
    "The number of of periods with throttling active.",
    cumulative=True,
    category="CPU",
)
define_metric(
    __monitor__,
    "docker.cpu.throttling.throttled_periods",
    "The number of periods where the container hit its throttling limit",
    cumulative=True,
    category="CPU",
)
define_metric(
    __monitor__,
    "docker.cpu.throttling.throttled_time",
    "The aggregate amount of time the container was throttled in nanoseconds",
    cumulative=True,
    category="CPU",
)

define_metric(
    __monitor__,
    "k8s.pod.network.rx_bytes",
    "The total received bytes on a pod",
    cumulative=True,
    category="Network",
)
define_metric(
    __monitor__,
    "k8s.pod.network.rx_errors",
    "The total received errors on a pod",
    cumulative=True,
    category="Network",
)
define_metric(
    __monitor__,
    "k8s.pod.network.tx_bytes",
    "The total transmitted bytes on a pod",
    cumulative=True,
    category="Network",
)
define_metric(
    __monitor__,
    "k8s.pod.network.tx_errors",
    "The total transmission errors on a pod",
    cumulative=True,
    category="Network",
)

define_metric(
    __monitor__,
    "k8s.node.network.rx_bytes",
    "The total received bytes on a pod",
    cumulative=True,
    category="Network",
)
define_metric(
    __monitor__,
    "k8s.node.network.rx_errors",
    "The total received errors on a pod",
    cumulative=True,
    category="Network",
)
define_metric(
    __monitor__,
    "k8s.node.network.tx_bytes",
    "The total transmitted bytes on a pod",
    cumulative=True,
    category="Network",
)
define_metric(
    __monitor__,
    "k8s.node.network.tx_errors",
    "The total transmission errors on a pod",
    cumulative=True,
    category="Network",
)

# A mapping of k8s controller kinds to the appropriate field name
# passed to the scalyr server for metrics that originate from pods
# controlled by that object. See #API-62
_CONTROLLER_KEYS = {
    "CronJob": "k8s-cron-job",
    "DaemonSet": "k8s-daemon-set",
    "Deployment": "k8s-deployment",
    "Job": "k8s-job",
    "ReplicaSet": "k8s-replica-set",
    "ReplicationController": "k8s-replication-controller",
    "StatefulSet": "k8s-stateful-set",
}

# A regex for splitting a container id and runtime
_CID_RE = re.compile("^(.+)://(.+)$")


class K8sInitException(Exception):
    """ Wrapper exception to indicate when the monitor failed to start due to
        a problem with initializing the k8s cache
    """


class WrappedStreamResponse(object):
    """ Wrapper for generator returned by docker.Client._stream_helper
        that gives us access to the response, and therefore the socket, so that
        we can shutdown the socket from another thread if needed
    """

    def __init__(self, client, response, decode):
        self.client = client
        self.response = response
        self.decode = self.decode

    def __iter__(self):
        # pylint: disable=bad-super-call
        for item in super(DockerClient, self.client)._stream_helper(
            self.response, self.decode
        ):
            yield item


class WrappedRawResponse(object):
    """ Wrapper for generator returned by docker.Client._stream_raw_result
        that gives us access to the response, and therefore the socket, so that
        we can shutdown the socket from another thread if needed
    """

    def __init__(self, client, response):
        self.client = client
        self.response = response

    def __iter__(self):
        # pylint: disable=bad-super-call
        for item in super(DockerClient, self.client)._stream_raw_result(self.response):
            yield item


class WrappedMultiplexedStreamResponse(object):
    """ Wrapper for generator returned by docker.Client._multiplexed_response_stream_helper
        that gives us access to the response, and therefore the socket, so that
        we can shutdown the socket from another thread if needed
    """

    def __init__(self, client, response):
        self.client = client
        self.response = response

    def __iter__(self):
        for item in super(  # pylint: disable=bad-super-call
            DockerClient, self.client
        )._multiplexed_response_stream_helper(self.response):
            yield item


<<<<<<< HEAD
class DockerClient(docker.APIClient):
=======
class DockerClient(docker.Client):  # pylint: disable=no-member
>>>>>>> f61fb796
    """ Wrapper for docker.Client to return 'wrapped' versions of streamed responses
        so that we can have access to the response object, which allows us to get the
        socket in use, and shutdown the blocked socket from another thread (e.g. upon
        shutdown
    """

    def _stream_helper(self, response, decode=False):
        return WrappedStreamResponse(self, response, decode)

    def _stream_raw_result(self, response):
        return WrappedRawResponse(self, response)

    def _multiplexed_response_stream_helper(self, response):
        return WrappedMultiplexedStreamResponse(self, response)

    def _get_raw_response_socket(self, response):
        if response.raw._fp.fp:
            return super(DockerClient, self)._get_raw_response_socket(response)

        return None


def _split_datetime_from_line(line):
    """Docker timestamps are in RFC3339 format: 2015-08-03T09:12:43.143757463Z, with everything up to the first space
    being the timestamp.
    """
    log_line = line
    dt = datetime.datetime.utcnow()
    pos = line.find(" ")
    if pos > 0:
        dt = scalyr_util.rfc3339_to_datetime(line[0:pos])
        log_line = line[pos + 1 :]

    return (dt, log_line)


def _get_short_cid(container_id):
    """returns a shortened container id.  Useful for logging, where using a full length container id
       is not necessary and would just add noise to the log.
       The shortened container id will contain enough information to uniquely
       identify the container for most situations.  Note:  the returned value
       should never be used as a key in a dict for containers because there is
       always the remote possibility of a conflict (given a large enough number
       of containers).
    """
    # return the first 8 chars of the container id.
    # we don't need to check for length because even if len( container_id ) < 8
    # it's still valid to slice beyond the end of a string.  See:
    # https://docs.python.org/2/reference/expressions.html#slicings
    return container_id[:8]


def _ignore_old_dead_container(container, created_before=None):
    """
        Returns True or False to determine whether we should ignore the
        logs for a dead container, depending on whether the create time
        of the container is before a certain threshold time (specified in
        seconds since the epoch).

        If the container was created before the threshold time, then the
          container logs will be ignored.
        Otherwise the logs of the dead container will be uploaded.
    """

    # check for recently finished containers
    if created_before is not None:
        state = container.get("State", {})

        # ignore any that are finished and that are also too old
        if state != "running":
            created = container.get("Created", 0)  # default to a long time ago
            if created < created_before:
                return True

    return False


class ControlledCacheWarmer(StoppableThread):
    """A background thread that does a controlled warming of the pod cache.

    Tracks which pods are active and ensures that their information is cached in the pod cache.
    In order to warm the cache, a thread is run that requests each active pod's information one
    at a time.  It also tracks failures, moving active pods to a temporary blacklist if too many
    errors are seen.  While on the blacklist, a pod's information will not be fetched in order to
    populate the cache.
    """

    def __init__(
        self,
        name="warmer",
        max_failure_count=5,
        blacklist_time_secs=300,
        max_query_retries=3,
        logger=None,
    ):
        """Initializes the thread.

        @param name:  The name of this warmer, used when it logs its stats.
        @param max_failure_count: If this number of temporary failures is experienced when fetching a single
            pod's information, that pod will be placed on the blacklist.  Note, any permanent error will result
            in the pod being moved to the blacklist.
        @param blacklist_time_secs: The amount of time a pod will remain on the blacklist once it is moved there.
        @param max_query_retries:  The number of times we will retry a query to warm the pod when it fails due to
            a temporary error
        @param rate_limiter:  Rate limiter for api calls
        @param logger:  The logger to use when reporting results

        @type name: str
        @type max_failure_count: int
        @type blacklist_time_secs: double
        @type max_query_retries: int
        @type logger: Logger
        """
        StoppableThread.__init__(self, name="cache warmer and filter")
        self.__name = name
        self.__k8s_cache = None
        # Protects most fields, such as active_pods and containers_to_warm
        self.__lock = threading.Lock()
        self.__is_running = False
        # Used to notify threads of changes to the containers_to_warm state.
        self.__condition_var = threading.Condition(self.__lock)
        # Tracks the active pods.  Active pods are those docker or some other CRI has recently indicated is
        # running.  This variable maps container id to a WarmingEntry for the pod.
        self.__active_pods = dict()
        # The list of containers whose pods are eligible to be warmed in the cache.  Essentially, the active_pods
        # minus those already warmed or blacklisted.
        self.__containers_to_warm = []
        self.__max_failure_count = max_failure_count
        self.__blacklist_time_secs = blacklist_time_secs
        self.__max_query_retries = max_query_retries
        self.__logger = logger
        # The wallclock of when the last periodic report was written to the logger
        self.__last_report_time = None
        # Summarizes information about warming attempts.  There is an entry recording the running totals for
        # `total`, `success`, `already_warm`, `temp_error`, `perm_error`, `unknown_error`.
        self.__warming_attempts = dict()
        self.__last_reported_warming_attempts = dict()
        # Gathers statistics about how long it took to warm cache entries.  The values are expressed in seconds.
        self.__warming_times = HistogramTracker([1, 5, 30, 60, 120, 300, 600])

    def start(self):
        self.__lock.acquire()
        try:
            super(ControlledCacheWarmer, self).start()
            self.__is_running = True
        finally:
            self.__lock.release()

    def is_running(self):
        """
        @return True if `start` has been invoked on this instance
        @rtype: bool
        """
        self.__lock.acquire()
        try:
            return self.__is_running
        finally:
            self.__lock.release()

    def set_k8s_cache(self, k8s_cache):
        """Sets the cache to use.

        WARNING, this must be invoked before the thread is started.

        @param k8s_cache The cache instance to populate
        @type k8s_cache: KubernetesCache
        """
        self.__k8s_cache = k8s_cache

    def _prepare_to_stop(self):
        """Invoked when the stop has been requested to be stopped.
        """
        # Since our background thread may be waiting in `__pick_next_pod`, we poke the condition variable to
        # get it to wake up and notice the thread has stopped.
        self.__condition_var.acquire()
        try:
            self.__is_running = False
            self.__condition_var.notify_all()
        finally:
            self.__condition_var.release()

    def begin_marking(self):
        """Must be invoked before any container is marked as being active, by invoking `mark_to_warm`.
        This instructs this abstraction that the entire list of active containers is about to be marked.
        The list will end when `end_marking` is invoked.
        """
        self.__lock.acquire()
        try:
            for value in six.itervalues(self.__active_pods):
                value.is_recently_marked = False
        finally:
            self.__lock.release()

    def mark_to_warm(self, container_id, pod_namespace, pod_name):
        """Updates the state to reflect the specified container for the specified pod is active and
        its pod's information should be warmed in the cache if it has not already been.

        @param container_id:  The id of the container
        @param pod_namespace: The namespace for to the container's pod
        @param pod_name: The name of the container's pod.

        @type container_id: str
        @type pod_namespace: str
        @type pod_name: str
        """
        # This will be set to True if this entry was previously marked to be warmed but the cache indicated it
        # has already been warmed.
        self.__lock.acquire()
        try:
            if not container_id in self.__active_pods:
                self.__active_pods[container_id] = ControlledCacheWarmer.WarmingEntry(
                    pod_namespace, pod_name
                )
            self.__active_pods[container_id].is_recently_marked = True
        finally:
            self.__lock.release()

    def end_marking(self):
        """Indicates the end of marking all active containers has finished.

        Any container that was not marked since the last call to `begin_marking`, will no longer be considered active
        and therefore its pod's information will not be populated into the cache.
        """
        current_time = self._get_current_time()
        new_active_pods = dict()
        # Will hold a list of container ids whose pods are now in the cache, without us querying for them.
        already_warmed = None
        self.__lock.acquire()
        try:
            for key, value in six.iteritems(self.__active_pods):
                if value.is_recently_marked:
                    new_active_pods[key] = value
            self.__active_pods = new_active_pods
            # Take the opportunity to see if any of the container's pods are already warmed (in the cache)
            # as well as see any blacklisted containers should be moved back to active as well
            already_warmed = self.__update_is_warm()
            self.__update_blacklist(current_time)
            self.__update_containers_to_warm(current_time)
            self.__emit_report_if_necessary(current_time=current_time)
        except Exception:
            global_log.warn(
                "Unexpected exception in end_marking()\n%s\n" % traceback.format_exc(),
                limit_once_per_x_secs=300,
                limit_key="end-marking-exception",
            )
        finally:
            self.__lock.release()

            # We need to record the warming results while we don't hold the lock.
            if already_warmed is not None:
                for container_id in already_warmed:
                    self.__record_warming_result(container_id, already_warm=True)

    def is_warm(self, pod_namespace, pod_name, allow_expired=False):
        """Returns true if the specified pod's information is cached.

        @param pod_namespace: The namespace for the pod
        @param pod_name: The name for the pod
        @param allow_expired: If True, an object is considered present in cache even if it is expired.

        @type pod_namespace: str
        @type pod_name: str
        @type allow_expired: bool

        @rtype bool
        """
        return self.__k8s_cache.is_pod_cached(pod_namespace, pod_name, allow_expired)

    def get_report_stats(self):
        """
        Gathers stats of warming calls

        Used for testing

        @return: a dict of tuples containing current and previous warming attempt counts, keyed by result category
        @rtype: dict  (int, int)
        """
        self.__lock.acquire()
        result = {}
        try:
            return self.__gather_report_stats()
        finally:
            self.__lock.release()

    def __gather_report_stats(self):
        """
        Gathers stats of results of warming calls

        WARNING:  The caller must have already acquired _lock.

        @return: a dict of result counts keyed by result category
        """
        result = {}
        for category in [
            "total",
            "success",
            "already_warm",
            "temp_error",
            "perm_error",
            "unknown_error",
            "unhandled_error",
        ]:
            current_amount = self.__warming_attempts.get(category, 0)
            previous_amount = self.__last_reported_warming_attempts.get(category, 0)
            result[category] = (current_amount, previous_amount)
        return result

    def __emit_report_if_necessary(self, current_time=None):
        """Emit the periodic reporting lines if sufficient time has passed.

        WARNING:  The caller must have already acquired _lock.
        """
        if self.__logger is None:
            return

        if current_time is None:
            current_time = self._get_current_time()

        if (
            self.__last_report_time is None
            or current_time > self.__last_report_time + 300
        ):
            self.__last_report_time = current_time

            warm_attempts_info = ""
            stats = self.__gather_report_stats()
            for category, (current_amount, previous_amount) in six.iteritems(stats):
                warm_attempts_info += "%s=%d(delta=%d) " % (
                    category,
                    current_amount,
                    current_amount - previous_amount,
                )
            self.__logger.info(
                "controlled_cache_warmer[%s] pending_warming=%d blacklisted=%d %s warming_times=%s",
                self.__name,
                len(self.__containers_to_warm),
                self.__count_blacklisted(),
                warm_attempts_info,
                self.__warming_times.summarize(),
            )
            self.__last_reported_warming_attempts = self.__warming_attempts.copy()
            self.__warming_times.reset()

    def __count_blacklisted(self):
        """Counts and returns the total number of blacklisted containers.

        WARNING:  The caller must have already acquired _lock.

        :return:  The total number of blacklisted containers.
        :rtype: int
        """
        result = 0
        for value in six.itervalues(self.__active_pods):
            if value.blacklisted_until is not None:
                result += 1
        return result

    def __update_is_warm(self):
        """Updates the `is_warm` state information for the all pods in `__active_pods` based on the current
        contents of the cache.

        This method also calculates the list of all containers which are newly warmed (meaning the cache now indicates
        they are warm).

        If a container is newly cold (used to be warm but cache now says they are not), then we also reset the
        start warming time so that when we do go to start warming it, we measure it from the correct time.

        WARNING:  The caller must have already acquired _lock.

        @return: The list of container ids for all containers whose pods were previously not in the cache but now are.
        @rtype: [str]
        """
        already_warmed = []
        for key, entry in six.iteritems(self.__active_pods):
            was_warm = entry.is_warm
            # Check the actual cache.
            entry.is_warm = self.is_warm(entry.pod_namespace, entry.pod_name)
            # Reset the start of the warming time if we used to be warm and now need to warm (i.e., cache refresh).
            if was_warm and not entry.is_warm:
                entry.start_time = None

            if not was_warm and entry.is_warm:
                already_warmed.append(key)

        return already_warmed

    def __update_blacklist(self, current_time):
        """Updates the blacklist state information for the pods in `__active_pods`.

        Containers whose blacklisted time has expired are moved off of the blacklist.

        WARNING:  The caller must have already acquired _lock.

        @param current_time:  The current time in seconds past epoch.
        @type current_time: Number
        """
        for value in six.itervalues(self.__active_pods):
            if (
                value.blacklisted_until is not None
                and value.blacklisted_until < current_time
            ):
                # After coming off the blacklist, the pod gets a fresh start.  Reset all counters.
                # Note, we intentionally do not update `start_time` here because we want it to include blacklisting time.
                value.blacklisted_until = None
                value.blacklist_reason = None
                value.failure_count = 0

    def __update_containers_to_warm(self, current_time):
        """Updates the list of containers to warm based on the contents of the `__active_pods`.

        Containers are only considered for warming if their pod's information is not in the cache and
        if it is not on the blacklist.

        WARNING:  The caller must have already acquired _lock.

        @param current_time:  The current time in seconds past epoch.
        @type current_time: Number
        """
        # We see if the count changes.  If so, we need to notify listeners on __containers_to_warm.
        # The main listener is the background thread that waits to warm newly discovered containers.
        original_to_warm_count = len(self.__containers_to_warm)
        self.__containers_to_warm = []

        for key, value in six.iteritems(self.__active_pods):
            if not value.is_warm and value.blacklisted_until is None:
                self.__containers_to_warm.append(key)
                if value.start_time is None:
                    value.start_time = current_time

        if len(self.__containers_to_warm) != original_to_warm_count:
            self.__condition_var.notify_all()

    def block_until_idle(self, timeout=None):
        """Blocks the calling thread until the cache warming thread no longer has any containers that
        should be immediately warmed (either they are already warmed in the cache or they are on the blacklist
        so should not be warmed immediately).

        Takes an optional timeout as a parameter so that test code does not hang indefinitely

        WARNING:  Only used for tests.
        """
        start_time = time.time()
        self.__lock.acquire()
        try:
            while self._run_state.is_running() and len(self.__containers_to_warm) > 0:
                if timeout is not None and time.time() - start_time > timeout:
                    raise Exception("block_until_idle timed out")
                self.__condition_var.wait(timeout)
        finally:
            self.__lock.release()

    def warming_containers(self):
        """
        Returns a sorted list of the ids of the containers that will be warmed by this instance.

        WARNING: Only used for tests.

        @rtype: list
        """
        self.__lock.acquire()
        try:
            result = list(self.__containers_to_warm)
            result.sort()
            return result
        finally:
            self.__lock.release()

    def active_containers(self):
        """
        Returns a sorted list of the ids of the containers currently consider active by this instance.

        WARNING: Only used for tests.

        @rtype: list
        """
        self.__lock.acquire()
        try:
            result = list(self.__active_pods.keys())
            result.sort()
            return result
        finally:
            self.__lock.release()

    def blacklisted_containers(self):
        """
        Returns a sorted list of the ids of the containers currently blacklisted by this instance.

        WARNING: Only used for tests.

        @rtype: list
        """
        result = []
        self.__lock.acquire()
        try:
            for container_id, entry in six.iteritems(self.__active_pods):
                if entry.blacklisted_until is not None:
                    result.append(container_id)
            result.sort()
            return result
        finally:
            self.__lock.release()

    def __pick_next_pod(self):
        """Picks a random container's pod to warm.  Only containers that are active, are not warm in the
        cache, and are not blacklisted are considered.

        This method will block if there currently is no pod that needs to be warmed and wait until there is.

        :return: The container id, pod namespace and pod name of the pick container.  Or None, None, None if
            the warmer was stopped before a new container arrived.
        :rtype: (str, str, str)
        """
        self.__condition_var.acquire()
        try:
            while self._run_state.is_running() and len(self.__containers_to_warm) == 0:
                # We should be woken up by the notifies in _update_containers_to_warm
                self.__condition_var.wait()

            if len(self.__containers_to_warm) == 0:
                return None, None, None

            container_id = random.choice(self.__containers_to_warm)
            entry = self.__active_pods[container_id]
            return container_id, entry.pod_namespace, entry.pod_name

        finally:
            self.__condition_var.release()

    def __record_warming_result(
        self,
        container_id,
        success=None,
        already_warm=None,
        permanent_error=None,
        temporary_error=None,
        unknown_error=None,
        traceback_report=None,
    ):
        """Updates the state based on the result of warming the pod associated with the specified container.
        Only one of the result params (success, permanent_error, temporary_error, or unknown_error) should be
        specified.

        @param container_id: The id of the container associated with the pod
        @param success:  If True, the pod's information was successfully added to the cache.
        @param already_warm: If True, the pod's information was added to the cache between being marked to warm
            and when we were going to query the cache.
        @param permanent_error: The exception generated while warming the pod that indicated a permanent error.
            Permanent errors results in the pod being immediately blacklisted.
        @param temporary_error:  The exception generated while warming the pod that indicated a temporary error.
            Temporary errors results in the pod being blacklisted after __max_failure_count.
        @param unknown_error:  The exception generated while warming the pod that could not be categorized.
            It is treated as a temporary error.
        @param traceback_report:  The traceback of the exception if one of the error types

        @type container_id: str
        @type success: bool or None
        @type already_warm: bool or None
        @type permanent_error: Exception or None
        @type temporary_error: Exception or None
        @type unknown_error: Exception or None
        @type traceback_report: str or None
        """
        current_time = self._get_current_time()
        warm_time = None
        result_type = "not_set"
        exception_to_report = None
        self.__lock.acquire()
        try:
            if container_id in self.__active_pods:
                entry = self.__active_pods[container_id]
                if success:
                    warm_time = current_time - entry.start_time
                    entry.set_warm()
                    result_type = "success"
                elif already_warm:
                    entry.set_warm()
                    result_type = "already_warm"
                else:
                    if permanent_error:
                        result_type = "perm_error"
                        exception_to_report = permanent_error
                    elif temporary_error:
                        result_type = "temp_error"
                        exception_to_report = temporary_error
                    elif unknown_error:
                        result_type = "unknown_error"
                        exception_to_report = unknown_error
                    else:
                        result_type = "unhandled_error"

                    entry.failure_count += 1
                    if (
                        permanent_error
                        or entry.failure_count >= self.__max_failure_count
                    ):
                        entry.blacklisted_until = (
                            current_time + self.__blacklist_time_secs
                        )
                        entry.blacklist_reason = result_type
                self.__update_containers_to_warm(current_time)

        finally:
            self.__warming_attempts["total"] = (
                self.__warming_attempts.get("total", 0) + 1
            )
            self.__warming_attempts[result_type] = (
                self.__warming_attempts.get(result_type, 0) + 1
            )

            if warm_time is not None:
                self.__warming_times.add_sample(warm_time)

            self.__lock.release()
            if exception_to_report is not None and self.__logger is not None:
                self.__logger.error(
                    "An error of type %s was seen when warming container %s.  Exception was %s: %s",
                    result_type,
                    container_id,
                    six.text_type(exception_to_report),
                    six.text_type(traceback_report),
                    limit_once_per_x_secs=300,
                    limit_key="warmer-record-result-%s" % result_type,
                )

    @staticmethod
    def _get_current_time():
        """Returns the current time.

        This method exists so it can be overridden during testing.
        """
        return time.time()

    def run_and_propagate(self):
        """Runs the background thread that is responsible for actually warming the active pod's information.
        """
        assert self.__k8s_cache is not None

        consecutive_warm_pods = 0
        while self._run_state.is_running():
            try:
                container_id, pod_namespace, pod_name = self.__pick_next_pod()
                if container_id is not None and not self.is_warm(
                    pod_namespace, pod_name
                ):
                    consecutive_warm_pods = 0
                    try:
                        self.__k8s_cache.pod(
                            pod_namespace, pod_name, allow_expired=False
                        )
                        self.__record_warming_result(container_id, success=True)
                    except K8sApiPermanentError as e:
                        self.__record_warming_result(
                            container_id,
                            permanent_error=e,
                            traceback_report=traceback.format_exc(),
                        )
                    except K8sApiTemporaryError as e:
                        self.__record_warming_result(
                            container_id,
                            temporary_error=e,
                            traceback_report=traceback.format_exc(),
                        )
                    except Exception as e:
                        self.__record_warming_result(
                            container_id,
                            unknown_error=e,
                            traceback_report=traceback.format_exc(),
                        )
                else:
                    # Something else warmed the pod before we got a chance.  Just take the win.
                    self.__record_warming_result(container_id, already_warm=True)
                    consecutive_warm_pods += 1
                    global_log.log(
                        scalyr_logging.DEBUG_LEVEL_3,
                        "CacheWarmer.run_and_propagate: %s consecutive warms in a row: %s %s %s"
                        % (
                            consecutive_warm_pods,
                            container_id,
                            pod_namespace,
                            pod_name,
                        ),
                    )
                    if consecutive_warm_pods == 10:
                        # TODO-163: Get rid of circuit breaker.
                        self._run_state.sleep_but_awaken_if_stopped(0.1)
            except:
                global_log.exception("cacher warmer uncaught exception")

    class WarmingEntry(object):
        """Used to represent an active container whose pod information should be warmed in the cache.
        """

        def __init__(self, pod_namespace, pod_name):
            # The associated pod's namespace.
            self.pod_namespace = pod_namespace
            # The associated pod's name.
            self.pod_name = pod_name
            # The time when this pod was first requested to be warmed
            self.start_time = None
            # Whether or not it has been successfully warmed.
            self.is_warm = False
            # Used to indicate if it is been marked in the most recent marking run started by `begin_marking`.
            self.is_recently_marked = False
            # The number of consecutive failures seen while trying to warm the pod's information.
            self.failure_count = 0
            # If not none, this container has been blacklisted.  It will not be warmed again until the wallclock
            # time stored in this variable has been reached.
            self.blacklisted_until = None
            # The reason for the blacklisting.
            self.blacklist_reason = None

        def __repr__(self):
            s = "WarmingEntry:"
            for key, val in self.__dict__.items():
                s += "\n\t%s: %s" % (key, val)
            return s + "\n"

        def set_warm(self):
            """
            Sets the entry to warm, and resets failure count and black list status.
            """
            self.is_warm = True
            self.failure_count = 0
            self.blacklisted_until = None
            self.blacklist_reason = None


def _get_containers(
    client,
    ignore_container=None,
    ignored_pod=None,
    restrict_to_container=None,
    logger=None,
    only_running_containers=True,
    running_or_created_after=None,
    glob_list=None,
    include_log_path=False,
    k8s_cache=None,
    k8s_include_by_default=True,
    k8s_namespaces_to_exclude=None,
    ignore_pod_sandboxes=True,
    current_time=None,
    controlled_warmer=None,
):
    """Queries the Docker API and returns a dict of running containers that maps container id to container name, and other info
        @param client: A docker.Client object
        @param ignore_container: String, a single container id to exclude from the results (useful for ignoring the scalyr_agent container)
        @param ignored_pod: QualifiedPod, a pod name and namespace to exclude from results (useful for ignoring the scalyr_agent container)
        @param restrict_to_container: String, a single continer id that will be the only returned result
        @param logger: scalyr_logging.Logger.  Allows the caller to write logging output to a specific logger.  If None the default agent.log
            logger is used.
        @param only_running_containers: Boolean.  If true, will only return currently running containers
        @param running_or_created_after: Unix timestamp.  If specified, the results will include any currently running containers *and* any
            dead containers that were created after the specified time.  Used to pick up short-lived containers.
        @param glob_list: List of strings.  A glob string limits results to containers whose container names match the glob
        @param include_log_path: Boolean.  If true include the path to the raw log file on disk as part of the extra info mapped to the container id.
        @param k8s_cache: KubernetesCache.  If not None, k8s information (if it exists) for the container will be added as part of the extra info mapped to the container id
        @param k8s_include_by_default: Boolean.  If True, then all k8s containers are included by default, unless an include/exclude annotation excludes them.
            If False, then all k8s containers are excluded by default, unless an include/exclude annotation includes them.
        @param k8s_namespaces_to_exclude: List  The of namespaces whose containers should be excluded.
        @param ignore_pod_sandboxes: Boolean.  If True then any k8s pod sandbox containers are ignored from the list of monitored containers
        @param current_time: Timestamp since the epoch
        @param controlled_warmer:  If the pod cache should be proactively warmed using the controlled warmer
            strategy, then the warmer instance to use.
    """
    if logger is None:
        logger = global_log

    k8s_labels = {
        "pod_uid": "io.kubernetes.pod.uid",
        "pod_name": "io.kubernetes.pod.name",
        "pod_namespace": "io.kubernetes.pod.namespace",
        "k8s_container_name": "io.kubernetes.container.name",
    }

    if running_or_created_after is not None:
        only_running_containers = False

    result = {}
    try:
        filters = (
            {"id": restrict_to_container} if restrict_to_container is not None else None
        )
        response = client.containers(filters=filters, all=not only_running_containers)
        try:
            if controlled_warmer is not None:
                controlled_warmer.begin_marking()

            for container in response:
                cid = container["Id"]
                short_cid = _get_short_cid(cid)

                if ignore_container is not None and cid == ignore_container:
                    continue

                # Note we need to *include* results that were created after the 'running_or_created_after' time.
                # that means we need to *ignore* any containers created before that
                # hence the reason 'create_before' is assigned to a value named '...created_after'
                if _ignore_old_dead_container(
                    container, created_before=running_or_created_after
                ):
                    continue

                if len(container["Names"]) > 0:
                    name = container["Names"][0].lstrip("/")

                    # ignore any pod sandbox containers
                    if ignore_pod_sandboxes:
                        container_type = container.get("Labels", {}).get(
                            "io.kubernetes.docker.type", ""
                        )
                        if container_type == "podsandbox":
                            continue

                    add_container = True

                    if glob_list:
                        add_container = False
                        for glob in glob_list:
                            if fnmatch.fnmatch(name, glob):
                                add_container = True
                                break

                    if add_container:
                        log_path = None
                        k8s_info = None
                        status = None
                        if include_log_path or k8s_cache is not None:
                            try:
                                info = client.inspect_container(cid)

                                log_path = (
                                    info["LogPath"]
                                    if include_log_path and "LogPath" in info
                                    else None
                                )

                                if not only_running_containers:
                                    status = info["State"]["Status"]

                                if k8s_cache is not None:
                                    config = info.get("Config", {})
                                    labels = config.get("Labels", {})

                                    k8s_info = {}
                                    missing_field = False

                                    for key, label in six.iteritems(k8s_labels):
                                        value = labels.get(label)
                                        if value:
                                            k8s_info[key] = value
                                        else:
                                            missing_field = True
                                            logger.warn(
                                                "Missing kubernetes label '%s' in container %s"
                                                % (label, short_cid),
                                                limit_once_per_x_secs=300,
                                                limit_key="docker-inspect-k8s-%s"
                                                % short_cid,
                                            )

                                    if missing_field:
                                        logger.log(
                                            scalyr_logging.DEBUG_LEVEL_1,
                                            "Container Labels %s"
                                            % (scalyr_util.json_encode(labels)),
                                            limit_once_per_x_secs=300,
                                            limit_key="docker-inspect-container-dump-%s"
                                            % short_cid,
                                        )

                                    if (
                                        "pod_name" in k8s_info
                                        and "pod_namespace" in k8s_info
                                    ):
                                        if (
                                            k8s_namespaces_to_exclude is not None
                                            and k8s_info["pod_namespace"]
                                            in k8s_namespaces_to_exclude
                                        ):
                                            logger.log(
                                                scalyr_logging.DEBUG_LEVEL_2,
                                                "Excluding container '%s' based on excluded namespaces: %s in %s"
                                                % (
                                                    short_cid,
                                                    k8s_info["pod_namespace"],
                                                    k8s_namespaces_to_exclude,
                                                ),
                                            )
                                            continue

                                        # If we are warming the cache using the controlled strategy, then skip this
                                        # container if it is not yet warmed in the pod.  That way, all code from here
                                        # on out is guaranteed to not issue an API request if the pod is
                                        # cached.
                                        namespace = k8s_info["pod_namespace"]
                                        pod_name = k8s_info["pod_name"]

                                        if controlled_warmer is not None:
                                            controlled_warmer.mark_to_warm(
                                                cid, namespace, pod_name
                                            )
                                            # Must not exclude this pod if it's expired but still present in cache.
                                            # Otherwise, the pod's logfile will be dropped and re-watched repeatedly
                                            # resulting in continuous thrashing.
                                            if not controlled_warmer.is_warm(
                                                namespace, pod_name, allow_expired=True
                                            ):
                                                logger.log(
                                                    scalyr_logging.DEBUG_LEVEL_2,
                                                    "Excluding container '%s' because not in cache warmer"
                                                    % short_cid,
                                                )
                                                continue

                                        if (
                                            ignored_pod is not None
                                            and k8s_info["pod_namespace"]
                                            == ignored_pod.namespace
                                            and k8s_info["pod_name"] == ignored_pod.name
                                        ):
                                            logger.log(
                                                scalyr_logging.DEBUG_LEVEL_2,
                                                "Excluding container '%s' for ignored_pod: %s/%s"
                                                % (
                                                    short_cid,
                                                    k8s_info["pod_namespace"],
                                                    k8s_info["pod_name"],
                                                ),
                                            )
                                            continue

                                        pod = k8s_cache.pod(
                                            namespace,
                                            pod_name,
                                            current_time,
                                            ignore_k8s_api_exception=True,
                                        )
                                        if pod:
                                            k8s_info["pod_info"] = pod

                                            k8s_container = k8s_info.get(
                                                "k8s_container_name", None
                                            )

                                            # check to see if we should exclude this container
                                            default_exclude = not k8s_include_by_default
                                            exclude = pod.exclude_pod(
                                                container_name=k8s_container,
                                                default=default_exclude,
                                            )

                                            if exclude:
                                                if pod.annotations:
                                                    logger.log(
                                                        scalyr_logging.DEBUG_LEVEL_2,
                                                        "Excluding container '%s' based on pod annotations, %s"
                                                        % (
                                                            short_cid,
                                                            six.text_type(
                                                                pod.annotations
                                                            ),
                                                        ),
                                                    )
                                                continue

                                            # add a debug message if containers are excluded by default but this container is included
                                            if default_exclude and not exclude:
                                                logger.log(
                                                    scalyr_logging.DEBUG_LEVEL_2,
                                                    "Including container '%s' based on pod annotations, %s"
                                                    % (
                                                        short_cid,
                                                        six.text_type(pod.annotations),
                                                    ),
                                                )

                            except Exception as e:
                                logger.error(
                                    "Error inspecting container '%s' - %s, %s"
                                    % (cid, e, traceback.format_exc()),
                                    limit_once_per_x_secs=300,
                                    limit_key="docker-api-inspect",
                                )

                        result[cid] = {"name": name, "log_path": log_path}

                        if status:
                            result[cid]["status"] = status

                        if k8s_info:
                            result[cid]["k8s_info"] = k8s_info

                else:
                    result[cid] = {"name": cid, "log_path": None}
        finally:
            if controlled_warmer is not None:
                controlled_warmer.end_marking()

    except Exception as e:  # container querying failed
        logger.exception(
            "Error querying running containers: %s, filters=%s, only_running_containers=%s"
            % (six.text_type(e), filters, only_running_containers),
            limit_once_per_x_secs=300,
            limit_key="k8s-docker-api-running-containers",
        )
        result = None

    return result


class ContainerEnumerator(object):
    """
    Base class that defines an api for enumerating all containers running on a node
    """

    def __init__(self, agent_pod, is_sidecar_mode=False):
        """
        @param ignored_pod: A pod whose containers should not be included in the returned list.  Typically, this
            is the agent pod.
        @type ignored_pod: QualifiedName
        """
        self._agent_pod = agent_pod
        self._is_sidecar_mode = is_sidecar_mode

        if self._is_sidecar_mode:
            self._ignored_pod = None
        else:
            self._ignored_pod = self._agent_pod

    def _get_containers(
        self,
        running_or_created_after=None,
        glob_list=None,
        k8s_cache=None,
        k8s_include_by_default=True,
        k8s_namespaces_to_exclude=None,
        current_time=None,
    ):
        raise NotImplementedError()

    def get_containers(
        self,
        running_or_created_after=None,
        glob_list=None,
        k8s_cache=None,
        k8s_include_by_default=True,
        k8s_namespaces_to_exclude=None,
        current_time=None,
    ):

        containers = self._get_containers(
            running_or_created_after=running_or_created_after,
            glob_list=glob_list,
            k8s_cache=k8s_cache,
            k8s_include_by_default=k8s_include_by_default,
            k8s_namespaces_to_exclude=k8s_namespaces_to_exclude,
            current_time=current_time,
        )

        # Short circuit the filtering logic if there is no pod filtering required.
        if not self._is_sidecar_mode:
            return containers

        # Short circuit the filtering logic if sidecar mode is enabled but there's no agent_pod,
        # As this means no logs will be sent.
        if self._agent_pod is None:
            global_log.warn(
                "Sidecar_mode enabled but no agent_pod was specified",
                limit_once_per_x_secs=300,
                limit_key="sidecar-agent-pod",
            )
            return {}

        # Filter containers to those that belong to the agent_pod, for use with using sidecar mode
        # This is done in the parent ContainerEnumerator class so it doesn't have to be duplicated in the
        # DockerEnumerator and CRIEnumerator
        filtered_containers = {}
        for cid, info in six.iteritems(containers):
            k8s_info = info.get("k8s_info", {})
            pod_name = k8s_info.get("pod_name", None)
            pod_namespace = k8s_info.get("pod_namespace", None)
            qualified_name = QualifiedName(pod_namespace, pod_name)

            if qualified_name.is_valid() and qualified_name == self._agent_pod:
                filtered_containers[cid] = info
        return filtered_containers


class DockerEnumerator(ContainerEnumerator):
    """
    Container Enumerator that retrieves the list of containers by querying the docker remote API over the docker socket by usin
    a docker.Client
    """

    def __init__(
        self, client, agent_pod, controlled_warmer=None, is_sidecar_mode=False
    ):
        """
        @param client: The docker client to use for accessing docker
        @param agent_pod: The QualfiedName of the agent pod.
        @param controlled_warmer:  If the pod cache should be proactively warmed using the controlled warmer
            strategy, then the warmer instance to use.
        @param restrict_to_pod: The pod name to restrict logs to
        @type client: DockerClient
        @type agent_pod: QualifiedName
        @type controlled_warmer: ControlledCacheWarmer or None
        @type restrict_to_pod: str
        """
        super(DockerEnumerator, self).__init__(
            agent_pod, is_sidecar_mode=is_sidecar_mode
        )
        self._client = client
        self.__controlled_warmer = controlled_warmer

    def _get_containers(
        self,
        running_or_created_after=None,
        glob_list=None,
        k8s_cache=None,
        k8s_include_by_default=True,
        k8s_namespaces_to_exclude=None,
        current_time=None,
    ):
        return _get_containers(
            self._client,
            ignored_pod=self._ignored_pod,
            running_or_created_after=running_or_created_after,
            glob_list=glob_list,
            include_log_path=True,
            k8s_cache=k8s_cache,
            k8s_include_by_default=k8s_include_by_default,
            k8s_namespaces_to_exclude=k8s_namespaces_to_exclude,
            current_time=current_time,
            controlled_warmer=self.__controlled_warmer,
        )


class CRIEnumerator(ContainerEnumerator):
    """
    Container Enumerator that retrieves the list of containers by querying the Kubelet API for a list of all pods on the node
    and then from the list of pods, retrieve all the relevant container information
    """

    def __init__(
        self,
        global_config,
        agent_pod,
        k8s_api_url,
        query_filesystem,
        kubelet_api_host_ip,
        is_sidecar_mode=False,
    ):
        """
        @param global_config: Global configuration
        @param agent_pod: The QualfiedName of the agent pod.
        @param k8s_api_url: The URL to use for accessing the API
        @param query_filesystem: Whether or not to get the container list using the filesystem-based approach
        @param kubelet_api_host_ip: The HOST IP to use for accessing the Kubelet API
        @type agent_pod: QualifiedName
        @type k8s_api_url: str
        @type query_filesystem: bool
        @type kubelet_api_host_ip: str
        """
        super(CRIEnumerator, self).__init__(agent_pod, is_sidecar_mode=is_sidecar_mode)
        k8s = KubernetesApi.create_instance(global_config, k8s_api_url=k8s_api_url)
        self._kubelet = KubeletApi(k8s, host_ip=kubelet_api_host_ip)
        self._query_filesystem = query_filesystem

        self._log_base = "/var/log/containers"
        self._pod_base = "/var/log/pods"
        self._container_glob = "%s/*.log" % self._log_base
        self._pod_re = re.compile("^%s/([^/]+)/([^/]+)/.*\.log$" % self._pod_base)
        self._info_re = re.compile(
            "^%s/([^_]+)_([^_]+)_([^_]+)-([^_]+).log$" % self._log_base
        )

    def _get_containers(
        self,
        running_or_created_after=None,
        glob_list=None,
        k8s_cache=None,
        k8s_include_by_default=True,
        k8s_namespaces_to_exclude=None,
        current_time=None,
    ):
        result = {}
        container_info = []

        if k8s_namespaces_to_exclude is None:
            k8s_namespaces_to_exclude = []

        if current_time is None:
            current_time = time.time()

        try:
            # see if we should query the container list from the filesystem or the kubelet API
            if self._query_filesystem:
                container_info = self._get_containers_from_filesystem(
                    k8s_namespaces_to_exclude
                )
            else:
                container_info = self._get_containers_from_kubelet(
                    k8s_namespaces_to_exclude
                )

            # process the container info
            for pod_name, pod_namespace, cname, cid in container_info:
                short_cid = _get_short_cid(cid)

                # filter against the container glob list
                add_container = True
                if glob_list:
                    add_container = False
                    for glob in glob_list:
                        if fnmatch.fnmatch(cname, glob):
                            add_container = True
                            break

                if not add_container:
                    global_log.log(
                        scalyr_logging.DEBUG_LEVEL_2,
                        "Excluding container '%s' based on glob_list" % short_cid,
                    )
                    continue

                # build a k8s_info structure similar to the one built by _get_containers
                k8s_info = {}
                k8s_info["pod_name"] = pod_name
                k8s_info["pod_namespace"] = pod_namespace
                k8s_info["k8s_container_name"] = cname

                # build the path to the log file on disk
                log_path = "%s/%s_%s_%s-%s.log" % (
                    self._log_base,
                    pod_name,
                    pod_namespace,
                    cname,
                    cid,
                )

                if self._query_filesystem:
                    # get pod uid from the path
                    # the log path should be a link to the /var/logs/pod/<pod_uid>/N.log
                    # so read the link.  Note, use os.readlink rather than os.path.realpath
                    # because we only want to traverse one level of links, rather than finding
                    # the eventual path on disk (which may not be the /var/logs/pod/<pod_uid>/N.log)
                    if os.path.islink(log_path):
                        link = os.readlink(log_path)
                        m = self._pod_re.match(link)
                        if m and cname == m.group(2):
                            k8s_info["pod_uid"] = m.group(1)

                # get pod and deployment/controller information for the container
                if k8s_cache:
                    pod = k8s_cache.pod(
                        pod_namespace,
                        pod_name,
                        current_time,
                        ignore_k8s_api_exception=True,
                    )
                    if pod:
                        # check to see if we should exclude this container
                        default_exclude = not k8s_include_by_default
                        exclude = pod.exclude_pod(
                            container_name=cname, default=default_exclude
                        )

                        # exclude if necessary
                        if exclude:
                            if pod.annotations:
                                global_log.log(
                                    scalyr_logging.DEBUG_LEVEL_2,
                                    "Excluding container '%s' based on pod annotations, %s"
                                    % (short_cid, pod.annotations),
                                )
                            continue

                        # add a debug message if containers are excluded by default but this container is included
                        if default_exclude and not exclude:
                            global_log.log(
                                scalyr_logging.DEBUG_LEVEL_2,
                                "Including container '%s' based on pod annotations, %s"
                                % (short_cid, pod.annotations),
                            )

                        k8s_info["pod_info"] = pod
                        k8s_info["pod_uid"] = pod.uid

                # add this container to the list of results
                result[cid] = {
                    "name": cname,
                    "log_path": log_path,
                    "k8s_info": k8s_info,
                }
        except Exception as e:
            global_log.error(
                "Error querying containers %s - %s"
                % (six.text_type(e), traceback.format_exc()),
                limit_once_per_x_secs=300,
                limit_key="query-cri-containers",
            )
        return result

    def _get_containers_from_filesystem(self, k8s_namespaces_to_exclude):

        result = []

        # iterate over all files that match our container glob
        for filename in glob.iglob(self._container_glob):

            # ignore any files that don't match the format we are expecting
            m = self._info_re.match(filename)
            if m is None:
                global_log.log(
                    scalyr_logging.DEBUG_LEVEL_2,
                    "Excluding file '%s' because the filename doesn't match the expected log format"
                    % (filename),
                )
                continue

            # extract pod and container info
            pod_name = m.group(1)
            pod_namespace = m.group(2)
            cname = m.group(3)
            cid = m.group(4)

            # ignore any unwanted namespaces
            if pod_namespace in k8s_namespaces_to_exclude:
                global_log.log(
                    scalyr_logging.DEBUG_LEVEL_2,
                    "Excluding container '%s' because namespace '%s' is excluded"
                    % (cname, pod_namespace),
                )
                continue

            # ignore the scalyr-agent container
            if (
                self._ignored_pod is not None
                and pod_name == self._ignored_pod.name
                and pod_namespace == self._ignored_pod.namespace
            ):
                global_log.log(
                    scalyr_logging.DEBUG_LEVEL_2,
                    "Excluding container because pod_name '%s' in namespace '%s' is ignored"
                    % (pod_name, pod_namespace),
                )
                continue

            result.append((pod_name, pod_namespace, cname, cid))

        return result

    def _get_containers_from_kubelet(self, k8s_namespaces_to_exclude):

        result = []

        try:
            # query the api
            response = self._kubelet.query_pods()
            pods = response.get("items", [])

            # process the list of pods
            for pod in pods:
                metadata = pod.get("metadata", {})
                pod_name = metadata.get("name", "")
                pod_namespace = metadata.get("namespace", "")
                pod_uid = metadata.get("uid", "")

                # ignore anything that is in an excluded namespace
                if pod_namespace in k8s_namespaces_to_exclude:
                    global_log.log(
                        scalyr_logging.DEBUG_LEVEL_2,
                        "Excluding pod '%s' because namespace '%s' is excluded"
                        % (pod_name, pod_namespace),
                    )
                    continue

                # get the list of containers for this pod
                status = pod.get("status", {})
                containers = status.get("containerStatuses", [])
                for container in containers:

                    # get the id of the container
                    cid = container.get("containerID")
                    if cid is None:
                        global_log.log(
                            scalyr_logging.DEBUG_LEVEL_2,
                            "Excluding container because no cid was found",
                        )
                        continue

                    # strip out the runtime component
                    m = _CID_RE.match(cid)
                    if m:
                        cid = m.group(2)
                    else:
                        global_log.log(
                            scalyr_logging.DEBUG_LEVEL_2,
                            "Excluding container because cid didn't match expected format '<runtime>://<container id>'",
                        )
                        continue

                    short_cid = _get_short_cid(cid)

                    # ignore the scalyr-agent container
                    if (
                        self._ignored_pod is not None
                        and pod_name == self._ignored_pod.name
                        and pod_namespace == self._ignored_pod.namespace
                    ):
                        global_log.log(
                            scalyr_logging.DEBUG_LEVEL_2,
                            "Excluding container because pod_name '%s' in namespace '%s' is ignored"
                            % (pod_name, pod_namespace),
                        )
                        continue

                    # make sure the container has a name
                    cname = container.get("name")
                    if cname is None:
                        global_log.log(
                            scalyr_logging.DEBUG_LEVEL_2,
                            "Excluding container '%s' because no container name was found"
                            % short_cid,
                        )
                        continue

                    # we are only interested in running or terminated pods
                    cstate = container.get("state", {})
                    if "running" not in cstate and "terminated" not in cstate:
                        global_log.log(
                            scalyr_logging.DEBUG_LEVEL_2,
                            "Excluding container '%s' because not yet running"
                            % short_cid,
                        )
                        continue

                    result.append((pod_name, pod_namespace, cname, cid))

        except ConnectionError as e:
            global_log.error(
                "Error connecting to kubelet API endpoint - %s. The Scalyr Agent will now monitor containers from the filesystem"
                % six.text_type(e),
                limit_once_per_x_secs=300,
                limit_key="kubelet-api-connect",
            )
            self._query_filesystem = True
        except Exception as e:
            global_log.exception(
                "Error querying kubelet API for running pods and containers",
                limit_once_per_x_secs=300,
                limit_key="kubelet-api-query-pods",
            )

        return result


class ContainerChecker(object):
    """
        Monitors containers to check when they start and stop running.
    """

    def __init__(
        self,
        config,
        global_config,
        logger,
        socket_file,
        docker_api_version,
        agent_pod,
        host_hostname,
        log_path,
        include_all,
        include_controller_info,
        namespaces_to_ignore,
        ignore_pod_sandboxes,
        controlled_warmer=None,
    ):
        """
        @param config: The configuration for the monitor which includes options for the container checker
        @param global_config: The global configuration file
        @param logger: The logger instance to use
        @param socket_file: The docker socket file
        @param docker_api_version: The API version to use for docker
        @param agent_pod: The pod name and namespace for the agent
        @param host_hostname: The hostname for this node
        @param log_path: The path to the container logs
        @param include_all: Whether or not include all container by default
        @param include_controller_info: Whether or not to include the controller information for all pods upload
        @param namespaces_to_ignore: The namespaces whose pods should not be uploaded
        @param ignore_pod_sandboxes: Whether or not to recognize pod sandboxes
        @param controlled_warmer: If the pod cache should be proactively warmed using the controlled
            cache warmer strategy, the instance to use.
        @type config: dict
        @type global_config: Configuration
        @type logger: Logger
        @type socket_file: str
        @type docker_api_version: str
        @type agent_pod: QualifiedName
        @type host_hostname: str
        @type log_path: str
        @type include_all: bool
        @type include_controller_info: bool
        @type namespaces_to_ignore: [str]
        @type ignore_pod_sandboxes: bool
        @type controlled_warmer: ControlledCacheWarmer or None
        """
        self._config = config
        self._global_config = global_config
        self._logger = logger

        self.__delay = self._config.get("container_check_interval")
        self.__log_prefix = self._config.get("docker_log_prefix")
        self.__name = self._config.get("container_name")

        self.__use_v2_attributes = self._config.get("k8s_use_v2_attributes")
        self.__use_v1_and_v2_attributes = self._config.get(
            "k8s_use_v1_and_v2_attributes"
        )

        # get the format for parsing logs
        self.__parse_format = self._config.get("k8s_parse_format")

        # if the deprecated `k8s_parse_json` flag is set, that should override
        # the `k8s_parse_format` option on the basis that it would be a left over
        # value from an older configuration file and we want to maintain similar behavior
        parse_json = self._config.get("k8s_parse_json")
        if parse_json is not None:
            if parse_json:
                self.__parse_format = "auto"
            else:
                self.__parse_format = "raw"

        self.__socket_file = socket_file
        self.__docker_api_version = docker_api_version
        self.__client = None
        self.__always_use_cri = self._config.get("k8s_always_use_cri")
        self.__always_use_docker = self._config.get("k8s_always_use_docker")
        self.__cri_query_filesystem = self._config.get("k8s_cri_query_filesystem")
        self.__sidecar_mode = self._config.get("k8s_sidecar_mode")

        self.__agent_pod = agent_pod

        self.__log_path = log_path

        self.__host_hostname = host_hostname

        self.__readback_buffer_size = self._config.get("readback_buffer_size")

        self.__glob_list = config.get("container_globs")

        # The namespace whose logs we should not collect.
        self.__namespaces_to_ignore = namespaces_to_ignore

        self.__ignore_pod_sandboxes = ignore_pod_sandboxes

        # This is currently an experimental feature.  Including controller information for every event uploaded about
        # a pod (cluster name, controller name, controller labels)
        self.__include_controller_info = include_controller_info

        self.containers = {}
        self.__include_all = include_all

        self.__k8s_cache_init_abort_delay = self._config.get(
            "k8s_cache_init_abort_delay"
        )

        self.k8s_cache = None

        self.__node_name = None

        self.__log_watcher = None
        self.__module = None
        self.__start_time = time.time()
        self.__thread = StoppableThread(
            target=self.check_containers, name="Container Checker"
        )
        self._container_enumerator = None
        self._container_runtime = "unknown"
        self.__controlled_warmer = controlled_warmer

        # give this an initial empty value
        self.raw_logs = []

    def _is_running_in_docker(self):
        """
        Checks to see if the agent is running inside a docker container
        """
        # whether or not we are running inside docker can be determined
        # by the existence of the file /.dockerenv
        return os.path.exists("/.dockerenv")

    def get_cluster_name(self, k8s_cache):
        """ Gets the cluster name that the agent is running on """
        cluster_name = compat.os_environ_unicode.get("SCALYR_K8S_CLUSTER_NAME")
        if cluster_name is not None:
            # 2->TODO in python2 os.getenv returns 'str' type. Convert it to unicode.
            cluster_name = six.ensure_text(cluster_name)
            return cluster_name

        return (k8s_cache and k8s_cache.get_cluster_name()) or None

    def _get_node_name(self):
        """ Gets the node name of the node running the agent from downward API """
        # 2->TODO in python2 os.getenv returns 'str' type. Convert it to unicode.
        node_name = compat.os_environ_unicode.get("SCALYR_K8S_NODE_NAME")
        if node_name is not None:
            node_name = six.ensure_text(node_name)
        return node_name

    def _get_pod_name(self):
        """ Gets the pod name of the pod running the agent from downward API"""
        # 2->TODO in python2 os.getenv returns 'str' type. Convert it to unicode.
        pod_name = compat.os_environ_unicode.get("SCALYR_K8S_POD_NAME")
        if pod_name is not None:
            pod_name = six.ensure_text(pod_name)
        return pod_name

    def _get_container_runtime(self):
        """ Gets the container runtime currently in use """
        if not self.k8s_cache:
            global_log.warning(
                "Coud not determine K8s CRI because no k8 cache.",
                limit_once_per_x_secs=300,
                limit_key="k8s_cri_no_cache",
            )
        return (self.k8s_cache and self.k8s_cache.get_container_runtime()) or "unknown"

    def start(self):

        try:
            k8s_api_url = self._global_config.k8s_api_url
            k8s_verify_api_queries = self._config.get("k8s_verify_api_queries")

            # create the k8s cache
            self.k8s_cache = k8s_utils.cache(self._global_config)

            # TODO: Uncomment after the v59 release.  This is a bit of a risky change that needs more testing
            # to ensure we do not hurt some class of customers.
            # self.__verify_service_account()

            if self.__controlled_warmer is not None:
                self.__controlled_warmer.set_k8s_cache(self.k8s_cache)
                self.__controlled_warmer.start()

            delay = 0.5
            message_delay = 5
            start_time = time.time()
            message_time = start_time

            # wait until the k8s_cache is initialized before aborting
            while not self.k8s_cache.is_initialized():
                time.sleep(delay)
                current_time = time.time()
                last_initialization_error = self.k8s_cache.last_initialization_error()
                if last_initialization_error is not None:
                    # see if we need to abort the monitor because we've been waiting too long for init
                    if current_time - start_time > self.__k8s_cache_init_abort_delay:
                        raise K8sInitException(
                            "Kubernetes monitor failed to start due to cache initialization error: %s"
                            % last_initialization_error
                        )

                    # see if we need to print a message
                    if current_time - message_time > message_delay:
                        self._logger.warning(
                            "Kubernetes monitor not started yet (will retry) due to error in cache initialization %s",
                            last_initialization_error,
                        )
                        message_time = current_time

            # check to see if the user has manually specified a cluster name, and if so then
            # force enable 'Starbuck' features
            if self.get_cluster_name(self.k8s_cache) is not None:
                self._logger.log(
                    scalyr_logging.DEBUG_LEVEL_1,
                    "ContainerChecker - cluster name detected, enabling v2 attributes and controller information",
                )
                self.__use_v2_attributes = True
                self.__include_controller_info = True

            self._logger.log(
                scalyr_logging.DEBUG_LEVEL_2,
                "Attempting to retrieve list of containers:",
            )

            self.__node_name = self._get_node_name() or "unknown node"
            self._container_runtime = self._get_container_runtime()
            self._logger.log(
                scalyr_logging.DEBUG_LEVEL_1,
                "Container runtime is '%s'" % (self._container_runtime),
            )

            if self.__always_use_docker or (
                self._container_runtime == "docker" and not self.__always_use_cri
            ):
                global_log.info(
                    "kubernetes_monitor is using docker for listing containers"
                )
                self.__client = DockerClient(
                    base_url=("unix:/%s" % self.__socket_file),
                    version=self.__docker_api_version,
                )
                self._container_enumerator = DockerEnumerator(
                    self.__client,
                    self.__agent_pod,
                    controlled_warmer=self.__controlled_warmer,
                    is_sidecar_mode=self.__sidecar_mode,
                )
            else:
                query_fs = self.__cri_query_filesystem
                global_log.info(
                    "kubernetes_monitor is using CRI with fs=%s for listing containers"
                    % six.text_type(query_fs)
                )
                self._container_enumerator = CRIEnumerator(
                    self._global_config,
                    self.__agent_pod,
                    k8s_api_url,
                    query_fs,
                    self._config.get("k8s_kubelet_host_ip"),
                    is_sidecar_mode=self.__sidecar_mode,
                )

            if self.__parse_format == "auto":
                # parse in json if we detect the container runtime to be 'docker' or if we detect
                # that we are running in docker
                if self._container_runtime == "docker" or self._is_running_in_docker():
                    self.__parse_format = "json"
                else:
                    self.__parse_format = "cri"

            self.containers = self._container_enumerator.get_containers(
                glob_list=self.__glob_list,
                k8s_cache=self.k8s_cache,
                k8s_include_by_default=self.__include_all,
                k8s_namespaces_to_exclude=self.__namespaces_to_ignore,
            )

            # if querying the docker api fails, set the container list to empty
            if self.containers is None:
                self.containers = {}

            self.raw_logs = []

            self.docker_logs = self.__get_docker_logs(self.containers, self.k8s_cache)

            # create and start the DockerLoggers
            self.__start_docker_logs(self.docker_logs)
            self._logger.log(
                scalyr_logging.DEBUG_LEVEL_1,
                "Initialization complete.  Starting k8s monitor for Scalyr",
            )
            self.__thread.start()

        except K8sInitException as e:
            e_as_text = six.text_type(e)
            global_log.warn(
                "Failed to start container checker - %s. Aborting kubernetes_monitor"
                % e_as_text
            )
            k8s_utils.terminate_agent_process(getattr(e, "message", e_as_text))
            raise
        except Exception as e:
            global_log.warn(
                "Failed to start container checker - %s\n%s"
                % (six.text_type(e), traceback.format_exc())
            )

    def stop(self, wait_on_join=True, join_timeout=5):
        if self.__controlled_warmer is not None:
            self.__controlled_warmer.stop(
                wait_on_join=wait_on_join, join_timeout=join_timeout
            )

        self.__thread.stop(wait_on_join=wait_on_join, join_timeout=join_timeout)

        # stop the DockerLoggers

        for logger in self.raw_logs:
            path = logger["log_config"]["path"]
            if self.__log_watcher:
                self.__log_watcher.remove_log_path(self.__module.module_name, path)
            self._logger.log(scalyr_logging.DEBUG_LEVEL_1, "Stopping %s" % (path))

        self.raw_logs = []

    def get_k8s_data(self):
        """ Convenience wrapper to query and process all pods
            and pods retreived by the k8s API.
            A filter is used to limit pods returned to those that
            are running on the current node

            @return: a dict keyed by namespace, whose values are a dict of pods inside that namespace, keyed by pod name
        """
        result = {}
        try:
            result = self.k8s_cache.pods_shallow_copy()
        except Exception as e:
            global_log.warn(
                "Failed to get k8s data: %s\n%s"
                % (six.text_type(e), traceback.format_exc()),
                limit_once_per_x_secs=300,
                limit_key="get_k8s_data",
            )
        return result

    def check_containers(self, run_state):
        """Update thread for monitoring docker containers and the k8s info such as labels
        """

        # Assert that the cache has been initialized
        if not self.k8s_cache.is_initialized():
            self._logger.log(
                scalyr_logging.DEBUG_LEVEL_0,
                "container_checker - Kubernetes cache not initialized",
            )
            raise K8sInitException(
                "check_container - Kubernetes cache not initialized. Aborting"
            )

        # store the digests from the previous iteration of the main loop to see
        # if any pod information has changed
        prev_digests = {}
        base_attributes = self.__get_base_attributes()
        previous_time = time.time()

        while run_state.is_running():
            try:

                self._logger.log(
                    scalyr_logging.DEBUG_LEVEL_2,
                    "Attempting to retrieve list of containers:",
                )

                current_time = time.time()

                running_containers = self._container_enumerator.get_containers(
                    running_or_created_after=previous_time,
                    glob_list=self.__glob_list,
                    k8s_cache=self.k8s_cache,
                    k8s_include_by_default=self.__include_all,
                    k8s_namespaces_to_exclude=self.__namespaces_to_ignore,
                    current_time=current_time,
                )

                previous_time = current_time - 1

                # if running_containers is None, that means querying the docker api failed.
                # rather than resetting the list of running containers to empty
                # continue using the previous list of containers
                if running_containers is None:
                    self._logger.log(
                        scalyr_logging.DEBUG_LEVEL_2, "Failed to get list of containers"
                    )
                    running_containers = self.containers

                self._logger.log(
                    scalyr_logging.DEBUG_LEVEL_2,
                    "Found %d containers" % len(running_containers),
                )
                # get the containers that have started since the last sample
                starting = {}
                changed = {}
                digests = {}

                for cid, info in six.iteritems(running_containers):
                    pod = None
                    if "k8s_info" in info:
                        pod_name = info["k8s_info"].get("pod_name", "invalid_pod")
                        pod_namespace = info["k8s_info"].get(
                            "pod_namespace", "invalid_namespace"
                        )
                        pod = info["k8s_info"].get("pod_info", None)

                        if not pod:
                            pass
                            # Don't log any warnings here for now
                            # self._logger.warning( "No pod info for container %s.  pod: '%s/%s'" % (_get_short_cid( cid ), pod_namespace, pod_name),
                            #                      limit_once_per_x_secs=300,
                            #                      limit_key='check-container-pod-info-%s' % cid)

                    # start the container if have a container that wasn't running
                    if cid not in self.containers:
                        self._logger.log(
                            scalyr_logging.DEBUG_LEVEL_1,
                            "Starting loggers for container '%s'" % info["name"],
                        )
                        starting[cid] = info
                    elif cid in prev_digests:
                        # container was running and it exists in the previous digest dict, so see if
                        # it has changed
                        if pod and prev_digests[cid] != pod.digest:
                            self._logger.log(
                                scalyr_logging.DEBUG_LEVEL_1,
                                "Pod digest changed for '%s'" % info["name"],
                            )
                            changed[cid] = info

                    # store the digest from this iteration of the loop
                    if pod:
                        digests[cid] = pod.digest

                # get the containers that have stopped
                stopping = {}
                for cid, info in six.iteritems(self.containers):
                    if cid not in running_containers:
                        self._logger.log(
                            scalyr_logging.DEBUG_LEVEL_1,
                            "Stopping logger for container '%s' (%s)"
                            % (info["name"], cid[:6]),
                        )
                        stopping[cid] = info

                # stop the old loggers
                self.__stop_loggers(stopping)

                # update the list of running containers
                # do this before starting new ones, as starting up new ones
                # will access self.containers
                self.containers = running_containers

                # start the new ones
                self.__start_loggers(starting, self.k8s_cache)

                prev_digests = digests

                # update the log config for any changed containers
                if self.__log_watcher:
                    for logger in self.raw_logs:
                        if logger["cid"] in changed:
                            info = changed[logger["cid"]]
                            new_config = self.__get_log_config_for_container(
                                logger["cid"], info, self.k8s_cache, base_attributes
                            )
                            self._logger.log(
                                scalyr_logging.DEBUG_LEVEL_1,
                                "updating config for '%s'" % info["name"],
                            )
                            self.__log_watcher.update_log_config(
                                self.__module.module_name, new_config
                            )
            except Exception as e:
                self._logger.warn(
                    "Exception occurred when checking containers %s\n%s"
                    % (six.text_type(e), traceback.format_exc())
                )

            run_state.sleep_but_awaken_if_stopped(self.__delay)

    def set_log_watcher(self, log_watcher, module):
        self.__log_watcher = log_watcher
        self.__module = module

    def __stop_loggers(self, stopping):
        """
        Stops any DockerLoggers in the 'stopping' dict
        @param stopping:  a dict of container ids => container names. Any running containers that have
        the same container-id as a key in the dict will be stopped.
        """
        if stopping:
            self._logger.log(
                scalyr_logging.DEBUG_LEVEL_2, "Stopping all docker loggers"
            )

            # go through all the raw logs and see if any of them exist in the stopping list, and if so, stop them
            for logger in self.raw_logs:
                cid = logger["cid"]
                if cid in stopping:
                    path = logger["log_config"]["path"]
                    if self.__log_watcher:
                        self.__log_watcher.schedule_log_path_for_removal(
                            self.__module.module_name, path
                        )

            self.raw_logs[:] = [l for l in self.raw_logs if l["cid"] not in stopping]
            self.docker_logs[:] = [
                l for l in self.docker_logs if l["cid"] not in stopping
            ]

    def __start_loggers(self, starting, k8s_cache):
        """
        Starts a list of DockerLoggers
        @param starting:  a list of DockerLoggers to start
        """
        if starting:
            self._logger.log(
                scalyr_logging.DEBUG_LEVEL_2, "Starting all docker loggers"
            )
            docker_logs = self.__get_docker_logs(starting, k8s_cache)
            self.__start_docker_logs(docker_logs)
            self.docker_logs.extend(docker_logs)

    def __start_docker_logs(self, docker_logs):
        for log in docker_logs:
            if self.__log_watcher:
                log["log_config"] = self.__log_watcher.add_log_config(
                    self.__module.module_name, log["log_config"]
                )

            self.raw_logs.append(log)

    def __get_last_request_for_log(self, path):
        result = datetime.datetime.fromtimestamp(self.__start_time)

        try:
            full_path = os.path.join(self.__log_path, path)
            fp = open(full_path, "r", self.__readback_buffer_size)

            # seek readback buffer bytes from the end of the file
            fp.seek(0, os.SEEK_END)
            size = fp.tell()
            if size < self.__readback_buffer_size:
                fp.seek(0, os.SEEK_SET)
            else:
                fp.seek(size - self.__readback_buffer_size, os.SEEK_SET)

            first = True
            for line in fp:
                # ignore the first line because it likely started somewhere randomly
                # in the line
                if first:
                    first = False
                    continue

                dt, _ = _split_datetime_from_line(line)
                if dt:
                    result = dt
            fp.close()
        except Exception as e:
            global_log.info("%s", six.text_type(e))

        return scalyr_util.seconds_since_epoch(result)

    def __create_log_config(self, parser, path, attributes, parse_format="raw"):
        """Convenience function to create a log_config dict from the parameters"""

        return {
            "parser": parser,
            "path": path,
            "parse_format": parse_format,
            "attributes": attributes,
        }

    def __get_base_attributes(self):
        attributes = None
        try:
            attributes = JsonObject({"monitor": "agentKubernetes"})
            if self.__host_hostname:
                attributes["serverHost"] = self.__host_hostname

        except Exception as e:
            self._logger.error("Error setting monitor attribute in KubernetesMonitor")
            raise

        return attributes

    def __get_log_config_for_container(self, cid, info, k8s_cache, base_attributes):
        result = None

        container_attributes = base_attributes.copy()
        if not self.__use_v2_attributes or self.__use_v1_and_v2_attributes:
            container_attributes["containerName"] = info["name"]
            container_attributes["containerId"] = cid
        elif self.__use_v2_attributes or self.__use_v1_and_v2_attributes:
            container_attributes["container_id"] = cid

        parser = "docker"
        common_annotations = {}
        container_annotations = {}
        # pod name and namespace are set to an invalid value for cases where errors occur and a log
        # message is produced, so that the log message has clearly invalid values for these rather
        # than just being empty
        pod_name = "--"
        pod_namespace = "--"
        short_cid = _get_short_cid(cid)

        # dict of available substitutions for the rename_logfile field
        rename_vars = {
            "short_id": short_cid,
            "container_id": cid,
            "container_name": info["name"],
        }

        rename_logfile = "/%s/%s.log" % (self._container_runtime, info["name"])

        k8s_info = info.get("k8s_info", {})

        if k8s_info:
            pod_name = k8s_info.get("pod_name", "invalid_pod")
            pod_namespace = k8s_info.get("pod_namespace", "invalid_namespace")
            self._logger.log(
                scalyr_logging.DEBUG_LEVEL_1,
                "got k8s info for container %s, '%s/%s'"
                % (short_cid, pod_namespace, pod_name),
            )

            rename_vars["pod_name"] = pod_name
            rename_vars["namespace"] = pod_namespace
            container_attributes["pod_name"] = pod_name
            container_attributes["pod_namespace"] = pod_namespace

            # get the cluster name
            cluster_name = self.get_cluster_name(k8s_cache)
            if self.__include_controller_info and cluster_name is not None:
                container_attributes["_k8s_cn"] = cluster_name

            pod = k8s_cache.pod(pod_namespace, pod_name, ignore_k8s_api_exception=True)
            if pod:
                rename_vars["node_name"] = pod.node_name

                container_attributes["scalyr-category"] = "log"
                container_attributes["pod_uid"] = pod.uid

                if not self.__use_v2_attributes or self.__use_v1_and_v2_attributes:
                    container_attributes["node_name"] = pod.node_name
                elif self.__use_v2_attributes or self.__use_v1_and_v2_attributes:
                    container_attributes["k8s_node"] = pod.node_name

                for label, value in six.iteritems(pod.labels):
                    container_attributes[label] = value

                if "parser" in pod.labels:
                    parser = pod.labels["parser"]

                # get the controller information if any
                if pod.controller is not None:
                    controller = pod.controller
                    # for backwards compatibility allow both deployment_name and controller_name here
                    rename_vars["deployment_name"] = controller.name
                    rename_vars["controller_name"] = controller.name
                    if self.__include_controller_info:
                        container_attributes["_k8s_dn"] = controller.name
                        container_attributes["_k8s_dl"] = controller.flat_labels
                        container_attributes["_k8s_ck"] = controller.kind

                # get the annotations of this pod as a dict.
                # by default all annotations will be applied to all containers
                # in the pod
                all_annotations = pod.annotations
                container_specific_annotations = False

                # get any common annotations for all containers
                for annotation, value in six.iteritems(all_annotations):
                    if annotation in pod.container_names:
                        container_specific_annotations = True
                    else:
                        common_annotations[annotation] = value

                # now get any container specific annotations
                # for this container
                if container_specific_annotations:
                    k8s_container_name = k8s_info.get("k8s_container_name", "")
                    if k8s_container_name in all_annotations:
                        # get the annotations for this container
                        container_annotations = all_annotations[k8s_container_name]

                        # sanity check to make sure annotations are either a JsonObject or dict
                        if not isinstance(
                            container_annotations, JsonObject
                        ) and not isinstance(container_annotations, dict):
                            self._logger.warning(
                                "Unexpected configuration found in annotations for pod '%s/%s'.  Expected a dict for configuration of container '%s', but got a '%s' instead. No container specific configuration options applied."
                                % (
                                    pod.namespace,
                                    pod.name,
                                    k8s_container_name,
                                    six.text_type(type(container_annotations)),
                                ),
                                limit_once_per_x_secs=300,
                                limit_key="k8s-invalid-container-config-%s" % cid,
                            )
                            container_annotations = {}

            else:
                self._logger.warning(
                    "Couldn't map container '%s' to pod '%s/%s'. Logging limited metadata from docker container labels instead."
                    % (short_cid, pod_namespace, pod_name),
                    limit_once_per_x_secs=300,
                    limit_key="k8s-docker-mapping-%s" % cid,
                )
                container_attributes["pod_name"] = pod_name
                container_attributes["pod_namespace"] = pod_namespace
                container_attributes["pod_uid"] = k8s_info.get("pod_uid", "invalid_uid")
                container_attributes["k8s_container_name"] = k8s_info.get(
                    "k8s_container_name", "invalid_container_name"
                )
        else:
            self._logger.log(
                scalyr_logging.DEBUG_LEVEL_1, "no k8s info for container %s" % short_cid
            )

        if "log_path" in info and info["log_path"]:
            result = self.__create_log_config(
                parser=parser,
                path=info["log_path"],
                attributes=container_attributes,
                parse_format=self.__parse_format,
            )
            result["rename_logfile"] = rename_logfile
            # This is for a hack to prevent the original log file name from being added to the attributes.
            if self.__use_v2_attributes and not self.__use_v1_and_v2_attributes:
                result["rename_no_original"] = True
        else:
            # without a log_path there is no log config that can be created.  Log a warning and return
            # See ticket: #AGENT-88
            self._logger.warning(
                "No log path found for container '%s' of %s/%s"
                % (short_cid, pod_namespace, pod_name),
                limit_once_per_x_secs=3600,
                limit_key="k8s-invalid-log-path-%s" % short_cid,
            )
            self._logger.log(
                scalyr_logging.DEBUG_LEVEL_1,
                "Info is: %s\nCommon annotations: %s\nContainer annotations: %s"
                % (info, common_annotations, container_annotations),
                limit_once_per_x_secs=3600,
                limit_key="k8s-invalid-log-path-info-%s" % short_cid,
            )

            return None

        if result is None:
            # This should never be true because either we have created a result based on the log path
            # or we have returned early, however it is here to protect against processing annotations
            # on an empty result.  See ticket: #AGENT-88
            self._logger.warning(
                "Empty result for container '%s' of %s/%s"
                % (short_cid, pod_namespace, pod_name),
                limit_once_per_x_secs=3600,
                limit_key="k8s-empty-result-%s" % short_cid,
            )
            self._logger.log(
                scalyr_logging.DEBUG_LEVEL_1,
                "Info is: %s\nCommon annotations: %s\nContainer annotations: %s"
                % (info, common_annotations, container_annotations),
                limit_once_per_x_secs=3600,
                limit_key="k8s-empty-result-info-%s" % short_cid,
            )
            return None

        # apply common annotations first
        annotations = common_annotations
        # set/override any container specific annotations
        annotations.update(container_annotations)

        # ignore include/exclude options which have special
        # handling in the log_config verification that expects a different type than the one used in the nnotations
        skip_keys = ["include", "exclude"]

        # list of config items that cannot be updated via annotations
        invalid_keys = ["path", "lineGroupers"]

        # set config items, ignoring invalid options and taking care to
        # handle attributes
        for key, value in six.iteritems(annotations):
            if key in skip_keys:
                continue

            if key in invalid_keys:
                self._logger.warning(
                    "Invalid key '%s' found in annotation config for '%s/%s'. Configuration of '%s' is not currently supported via annotations and has been ignored."
                    % (key, pod_namespace, pod_name, key),
                    limit_once_per_x_secs=300,
                    limit_key="k8s-invalid-annotation-config-key-%s" % key,
                )
                continue

            # we need to make sure we update attributes rather
            # than overriding the entire dict, otherwise we'll override pod_name, namespace etc
            if key == "attributes":
                if "attributes" not in result:
                    result["attributes"] = {}
                attrs = result["attributes"]
                attrs.update(value)

                # we also need to override the top level parser value if attributes['parser'] is set
                if "parser" in attrs:
                    result["parser"] = attrs["parser"]
                continue
            elif key == "rename_logfile":
                # rename logfile supports string substitions
                # so update value if necessary
                template = Template(value)
                value = template.safe_substitute(rename_vars)

            # everything else is added to the log_config result as is
            result[key] = value

        return result

    def __get_docker_logs(self, containers, k8s_cache):
        """Returns a list of dicts containing the container id, stream, and a log_config
        for each container in the 'containers' param.
        """

        result = []

        attributes = self.__get_base_attributes()

        prefix = self.__log_prefix + "-"

        for cid, info in six.iteritems(containers):
            log_config = self.__get_log_config_for_container(
                cid, info, k8s_cache, attributes
            )
            if log_config:
                result.append({"cid": cid, "stream": "raw", "log_config": log_config})

        return result

    def __verify_service_account(self):
        """
        Verifies that the appropriate service account information can be read from the pod, otherwise raises
        a `K8sInitException`.  This is meant to catch common configuration issues.
        """
        if self._global_config.k8s_verify_api_queries and not (
            os.path.isfile(self._global_config.k8s_service_account_cert)
            and os.access(self._global_config.k8s_service_account_cert, os.R_OK)
        ):
            raise K8sInitException(
                "Service account certificate not found at '%s'.  Be sure "
                "'automountServiceAccountToken' is set to True"
            )


class KubernetesMonitor(ScalyrMonitor):
    """
    # Kubernetes Monitor

    This monitor is based of the docker_monitor plugin, and uses the raw logs mode of the docker
    plugin to send Kubernetes logs to Scalyr.  It also reads labels from the Kubernetes API and
    associates them with the appropriate logs.

    ## Log Config via Annotations

    The logs collected by the Kubernetes monitor can be configured via k8s pod annotations.
    The monitor examines all annotations on all pods, and for any annotation that begins with the
    prefix log.config.scalyr.com/, it extracts the
    entries (minus the prefix) and maps them to the log_config stanza for that pod's containers.
    The mapping is described below.

    The following fields can be configured a log via pod annotations:

    * parser
    * attributes
    * sampling_rules
    * rename_logfile
    * redaction_rules

    These behave in the same way as specified in the main [Scalyr help
    docs](https://www.scalyr.com/help/scalyr-agent#logUpload). The following configuration
    fields behave differently when configured via k8s annotations:

    * exclude (see below)
    * lineGroupers (not supported at all)
    * path (the path is always fixed for k8s container logs)

    ### Excluding Logs

    Containers and pods can be specifically included/excluded from having their logs collected and
    sent to Scalyr.  Unlike the normal log_config `exclude` option which takes an array of log path
    exclusion globs, annotations simply support a Boolean true/false for a given container/pod.
    Both `include` and `exclude` are supported, with `include` always overriding `exclude` if both
    are set. e.g.

        log.config.scalyr.com/exclude: true

    has the same effect as

        log.config.scalyr.com/include: false

    By default the agent monitors the logs of all pods/containers, and you have to manually exclude
    pods/containers you don't want.  You can also set `k8s_include_all_containers: false` in the
    kubernetes_monitor monitor config section of `agent.d/docker.json`, in which case all containers are
    excluded by default and have to be manually included.

    ### Specifying Config Options

    The Kubernetes monitor takes the string value of each annotation and maps it to a dict, or
    array value according to the following format:

    Values separated by a period are mapped to dict keys e.g. if one annotation on a given pod was
    specified as:

          log.config.scalyr.com/attributes.parser: accessLog

    Then this would be mapped to the following dict, which would then be applied to the log config
    for all containers in that pod:

        { "attributes": { "parser": "accessLog" } }

    Arrays can be specified by using one or more digits as the key, e.g. if the annotation was

          log.config.scalyr.com/sampling_rules.0.match_expression: INFO
          log.config.scalyr.com/sampling_rules.0.sampling_rate: 0.1
          log.config.scalyr.com/sampling_rules.1.match_expression: FINE
          log.config.scalyr.com/sampling_rules.1.sampling_rate: 0

    This will be mapped to the following structure:

        { "sampling_rules":
          [
            { "match_expression": "INFO", "sampling_rate": 0.1 },
            { "match_expression": "FINE", "sampling_rate": 0 }
          ]
        }

    Array keys are sorted by numeric order before processing and unique objects need to have
    different digits as the array key. If a sub-key has an identical array key as a previously seen
    sub-key, then the previous value of the sub-key is overwritten

    There is no guarantee about the order of processing for items with the same numeric array key,
    so if the config was specified as:

          log.config.scalyr.com/sampling_rules.0.match_expression: INFO
          log.config.scalyr.com/sampling_rules.0.match_expression: FINE

    It is not defined or guaranteed what the actual value will be (INFO or FINE).

    ### Applying config options to specific containers in a pod

    If a pod has multiple containers and you only want to apply log configuration options to a
    specific container you can do so by prefixing the option with the container name, e.g. if you
    had a pod with two containers `nginx` and `helper1` and you wanted to exclude `helper1` logs you
    could specify the following annotation:

        log.config.scalyr.com/helper1.exclude: true

    Config items specified without a container name are applied to all containers in the pod, but
    container specific settings will override pod-level options, e.g. in this example:

        log.config.scalyr.com/exclude: true
        log.config.scalyr.com/nginx.include: true

    All containers in the pod would be excluded *except* for the nginx container, which is included.

    This technique is applicable for all log config options, not just include/exclude.  For
    example you could set the line sampling rules for all containers in a pod, but use a different set
    of line sampling rules for one specific container in the pod if needed.

    ### Dynamic Updates

    Currently all annotation config options except `exclude: true`/`include: false` can be
    dynamically updated using the `kubectl annotate` command.

    For `exclude: true`/`include: false` once a pod/container has started being logged, then while the
    container is still running, there is currently no way to dynamically start/stop logging of that
    container using annotations without updating the config yaml, and applying the updated config to the
    cluster.

    """

    def __get_socket_file(self):
        """Gets the Docker API socket file and validates that it is a UNIX socket
        """
        # make sure the API socket exists and is a valid socket
        api_socket = self._config.get("api_socket")
        try:
            st = os.stat(api_socket)
            if not stat.S_ISSOCK(st.st_mode):
                raise Exception()
        except:
            raise Exception(
                "The file '%s' specified by the 'api_socket' configuration option does not exist or is not a socket.\n\tPlease make sure you have mapped the docker socket from the host to this container using the -v parameter.\n\tNote: Due to problems Docker has mapping symbolic links, you should specify the final file and not a path that contains a symbolic link, e.g. map /run/docker.sock rather than /var/run/docker.sock as on many unices /var/run is a symbolic link to the /run directory."
                % api_socket
            )

        return api_socket

    def _set_ignore_namespaces(self):
        """This function is separated out for better testability
        (consider generalizing this method to support other k8s_monitor config params that are overridden globally)
        """
        # The namespace whose logs we should not collect.
        global_namespaces_to_ignore = self._global_config.k8s_ignore_namespaces
        default_val = Configuration.DEFAULT_K8S_IGNORE_NAMESPACES
        if (
            global_namespaces_to_ignore is not None
            and [g for g in global_namespaces_to_ignore] != default_val
        ):
            # use global value
            result = global_namespaces_to_ignore
        else:
            # use local value
            local_namespaces_to_ignore = self._config.get("k8s_ignore_namespaces")
            if (
                local_namespaces_to_ignore is not None
                and [l for l in local_namespaces_to_ignore] != default_val
            ):
                result = local_namespaces_to_ignore
            else:
                result = default_val

        self.__namespaces_to_ignore = []
        for x in result:
            self.__namespaces_to_ignore.append(x.strip())

    def _get_ignore_namespaces(self):
        return self.__namespaces_to_ignore

    def _initialize(self):
        """This method gets called every 30 seconds regardless"""
        data_path = ""
        log_path = ""
        host_hostname = ""

        # Since getting metrics from Docker takes a non-trivial amount of time, we will deduct the time spent
        # in gathering the metric samples from the time we should sleep so that we do gather a sample once every
        # sample_interval_secs
        self._adjust_sleep_by_gather_time = True

        # Override the default value for the rate limit for writing the metric logs.  We override it to set no limit
        # because it is fairly difficult to bound this since the log will emit X metrics for every pod being monitored.
        self._log_write_rate = self._config.get(
            "monitor_log_write_rate", convert_to=int, default=-1
        )
        self._log_max_write_burst = self._config.get(
            "monitor_log_max_write_burst", convert_to=int, default=-1
        )

        if self._global_config:
            data_path = self._global_config.agent_data_path
            log_path = self._global_config.agent_log_path

            if self._global_config.server_attributes:
                if "serverHost" in self._global_config.server_attributes:
                    host_hostname = self._global_config.server_attributes["serverHost"]
                else:
                    self._logger.info("no server host in server attributes")
            else:
                self._logger.info("no server attributes in global config")

        parse_format = self._config.get("k8s_parse_format")
        if parse_format not in ["auto", "raw", "json", "cri"]:
            raise BadMonitorConfiguration(
                "k8s_parse_format must be one of 'auto', 'json', 'cri' or 'raw'.  Current value is: %s"
                % parse_format,
                "k8s_parse_format",
            )

        self._set_ignore_namespaces()

        self.__ignore_pod_sandboxes = self._config.get("k8s_ignore_pod_sandboxes")
        self.__socket_file = self.__get_socket_file()
        self.__docker_api_version = self._config.get("docker_api_version")
        self.__k8s_api_url = self._global_config.k8s_api_url
        self.__docker_max_parallel_stats = self._config.get("docker_max_parallel_stats")
        self.__client = None
        self.__metric_fetcher = None

        self.__glob_list = self._config.get("container_globs")
        self.__include_all = self._config.get("k8s_include_all_containers")

        self.__report_container_metrics = self._config.get("report_container_metrics")
        self.__report_k8s_metrics = (
            self._config.get("report_k8s_metrics") and self.__report_container_metrics
        )
        self.__percpu_metrics = self._config.get("docker_percpu_metrics")
        # Object for talking to the kubelet server running on this localhost.  This is used to gather metrics only
        # available via the kubelet.
        self.__kubelet_api = None
        self.__gather_k8s_pod_info = self._config.get("gather_k8s_pod_info")

        # Including controller information for every event uploaded about  a pod (cluster name, controller name,
        # controller labels)
        self.__include_controller_info = self._config.get(
            "include_deployment_info", convert_to=bool, default=False
        )

        # Throw BadMonitorConfiguration if any of these required environment variables is not set.
        self.__verify_required_env_var("SCALYR_K8S_POD_NAME")
        self.__verify_required_env_var("SCALYR_K8S_POD_NAMESPACE")
        self.__verify_required_env_var("SCALYR_K8S_NODE_NAME")

        # 2->TODO in python2 os.getenv returns 'str' type. Convert it to unicode.
        pod_namespace = compat.os_getenv_unicode("SCALYR_K8S_POD_NAMESPACE")
        pod_name = compat.os_getenv_unicode("SCALYR_K8S_POD_NAME")

        self.__agent_pod = QualifiedName(pod_namespace, pod_name)

        # create controlled cache warmers for logs and metrics
        self.__logs_controlled_warmer = ControlledCacheWarmer(
            max_failure_count=self._global_config.k8s_controlled_warmer_max_attempts,
            blacklist_time_secs=self._global_config.k8s_controlled_warmer_blacklist_time,
            max_query_retries=self._global_config.k8s_controlled_warmer_max_query_retries,
            logger=global_log,
        )

        self.__metrics_controlled_warmer = ControlledCacheWarmer(
            max_failure_count=self._global_config.k8s_controlled_warmer_max_attempts,
            blacklist_time_secs=self._global_config.k8s_controlled_warmer_blacklist_time,
            max_query_retries=self._global_config.k8s_controlled_warmer_max_query_retries,
            logger=global_log,
        )

        self.__container_checker = None
        if self._config.get("log_mode") != "syslog":
            self.__container_checker = ContainerChecker(
                self._config,
                self._global_config,
                self._logger,
                self.__socket_file,
                self.__docker_api_version,
                self.__agent_pod,
                host_hostname,
                log_path,
                self.__include_all,
                self.__include_controller_info,
                self.__namespaces_to_ignore,
                self.__ignore_pod_sandboxes,
                controlled_warmer=self.__logs_controlled_warmer,
            )

        # Metrics provided by the kubelet API.
        self.__k8s_pod_network_metrics = {
            "k8s.pod.network.rx_bytes": "rxBytes",
            "k8s.pod.network.rx_errors": "rxErrors",
            "k8s.pod.network.tx_bytes": "txBytes",
            "k8s.pod.network.tx_errors": "txErrors",
        }

        # Metrics provide by the kubelet API.
        self.__k8s_node_network_metrics = {
            "k8s.node.network.rx_bytes": "rxBytes",
            "k8s.node.network.rx_errors": "rxErrors",
            "k8s.node.network.tx_bytes": "txBytes",
            "k8s.node.network.tx_errors": "txErrors",
        }

        # All the docker. metrics are provided by the docker API.
        self.__network_metrics = self.__build_metric_dict(
            "docker.net.",
            [
                "rx_bytes",
                "rx_dropped",
                "rx_errors",
                "rx_packets",
                "tx_bytes",
                "tx_dropped",
                "tx_errors",
                "tx_packets",
            ],
        )

        self.__mem_stat_metrics = self.__build_metric_dict(
            "docker.mem.stat.",
            [
                "total_pgmajfault",
                "cache",
                "mapped_file",
                "total_inactive_file",
                "pgpgout",
                "rss",
                "total_mapped_file",
                "writeback",
                "unevictable",
                "pgpgin",
                "total_unevictable",
                "pgmajfault",
                "total_rss",
                "total_rss_huge",
                "total_writeback",
                "total_inactive_anon",
                "rss_huge",
                "hierarchical_memory_limit",
                "total_pgfault",
                "total_active_file",
                "active_anon",
                "total_active_anon",
                "total_pgpgout",
                "total_cache",
                "inactive_anon",
                "active_file",
                "pgfault",
                "inactive_file",
                "total_pgpgin",
            ],
        )

        self.__mem_metrics = self.__build_metric_dict(
            "docker.mem.", ["max_usage", "usage", "fail_cnt", "limit"]
        )

        self.__cpu_usage_metrics = self.__build_metric_dict(
            "docker.cpu.", ["usage_in_usermode", "total_usage", "usage_in_kernelmode"]
        )

        self.__cpu_throttling_metrics = self.__build_metric_dict(
            "docker.cpu.throttling.", ["periods", "throttled_periods", "throttled_time"]
        )

    def set_log_watcher(self, log_watcher):
        """Provides a log_watcher object that monitors can use to add/remove log files
        """
        if self.__container_checker:
            self.__container_checker.set_log_watcher(log_watcher, self)

    def __build_metric_dict(self, prefix, names):
        result = {}
        for name in names:
            result["%s%s" % (prefix, name)] = name
        return result

    def __verify_required_env_var(self, env_var_name):
        if len(compat.os_environ_unicode.get(env_var_name, "")) == 0:
            self._logger.error(
                "ERROR: Missing required environment variable for kubenetes_monitor: %s"
                % env_var_name
            )
            self._logger.error(
                "Please restart with up-to-date Scalyr Agent Daemonset manifest (YAML) file."
            )
            raise BadMonitorConfiguration(
                'Required environment variable "%s" is not set for kubernetes_monitor.'
                % env_var_name,
                env_var_name,
            )

    def __log_metrics(self, monitor_override, metrics_to_emit, metrics, extra=None):
        if metrics is None:
            return

        for key, value in six.iteritems(metrics_to_emit):
            if value in metrics:
                # Note, we do a bit of a hack to pretend the monitor's name include the container/pod's name.  We take this
                # approach because the Scalyr servers already have some special logic to collect monitor names and ids
                # to help auto generate dashboards.  So, we want a monitor name like `docker_monitor(foo_container)`
                # for each running container.
                self._logger.emit_value(
                    key, metrics[value], extra, monitor_id_override=monitor_override
                )

    def __log_network_interface_metrics(
        self, container, metrics, interface=None, k8s_extra={}
    ):
        """ Logs network interface metrics

            @param container:  name of the container the log originated from
            @param metrics: a dict of metrics keys/values to emit
            @param interface: an optional interface value to associate with each metric value emitted
            @param k8s_extra: extra k8s specific key/value pairs to associate with each metric value emitted
        """
        extra = None
        if interface:
            if k8s_extra is None:
                extra = {}
            else:
                extra = k8s_extra.copy()

            extra["interface"] = interface

        self.__log_metrics(container, self.__network_metrics, metrics, extra)

    def __log_memory_stats_metrics(self, container, metrics, k8s_extra):
        """ Logs memory stats metrics

            @param container: name of the container the log originated from
            @param metrics: a dict of metrics keys/values to emit
            @param k8s_extra: extra k8s specific key/value pairs to associate with each metric value emitted
        """
        if "stats" in metrics:
            self.__log_metrics(
                container, self.__mem_stat_metrics, metrics["stats"], k8s_extra
            )

        self.__log_metrics(container, self.__mem_metrics, metrics, k8s_extra)

    def __log_cpu_stats_metrics(self, container, metrics, k8s_extra):
        """ Logs cpu stats metrics

            @param container: name of the container the log originated from
            @param metrics: a dict of metrics keys/values to emit
            @param k8s_extra: extra k8s specific key/value pairs to associate with each metric value emitted
        """
        if "cpu_usage" in metrics:
            cpu_usage = metrics["cpu_usage"]
            if self.__percpu_metrics and "percpu_usage" in cpu_usage:
                percpu = cpu_usage["percpu_usage"]
                count = 1
                if percpu:
                    for usage in percpu:
                        extra = {"cpu": count}
                        if k8s_extra is not None:
                            extra.update(k8s_extra)
                        self._logger.emit_value(
                            "docker.cpu.usage",
                            usage,
                            extra,
                            monitor_id_override=container,
                        )
                        count += 1
            self.__log_metrics(
                container, self.__cpu_usage_metrics, cpu_usage, k8s_extra
            )

        if "system_cpu_usage" in metrics:
            self._logger.emit_value(
                "docker.cpu.system_cpu_usage",
                metrics["system_cpu_usage"],
                k8s_extra,
                monitor_id_override=container,
            )

        if "throttling_data" in metrics:
            self.__log_metrics(
                container,
                self.__cpu_throttling_metrics,
                metrics["throttling_data"],
                k8s_extra,
            )

    def __log_json_metrics(self, container, metrics, k8s_extra):
        """ Log docker metrics based on the JSON response returned from querying the Docker API

            @param container: name of the container the log originated from
            @param metrics: a dict of metrics keys/values to emit
            @param k8s_extra: extra k8s specific key/value pairs to associate with each metric value emitted
        """
        for key, value in six.iteritems(metrics):
            if value is None:
                continue

            if key == "networks":
                for interface, network_metrics in six.iteritems(value):
                    self.__log_network_interface_metrics(
                        container, network_metrics, interface, k8s_extra=k8s_extra
                    )
            elif key == "network":
                self.__log_network_interface_metrics(container, value, k8s_extra)
            elif key == "memory_stats":
                self.__log_memory_stats_metrics(container, value, k8s_extra)
            elif key == "cpu_stats":
                self.__log_cpu_stats_metrics(container, value, k8s_extra)

    def __gather_metrics_from_api_for_container(self, container, k8s_extra):
        """ Query the Docker API for container metrics

            @param container: name of the container to query
            @param k8s_extra: extra k8s specific key/value pairs to associate with each metric value emitted
        """
        result = self.__metric_fetcher.get_metrics(container)
        if result is not None:
            self.__log_json_metrics(container, result, k8s_extra)

    def __build_k8s_controller_info(self, pod):
        """
            Builds a dict containing information about the controller settings for a given pod

            @param pod: a PodInfo object containing basic information (namespace/name) about the pod to query

            @return: a dict containing the controller name for the controller running
                     the specified pod, or an empty dict if the pod is not part of a controller
        """
        k8s_extra = {}
        if pod is not None:

            # default key and controller name
            key = "k8s-controller"
            name = "none"

            # check if we have a controller, and if so use it
            controller = pod.controller
            if controller is not None:

                # use one of the predefined key if this is a controller kind we know about
                if controller.kind in _CONTROLLER_KEYS:
                    key = _CONTROLLER_KEYS[controller.kind]

                name = controller.name

            k8s_extra = {key: name}
        return k8s_extra

    def __get_k8s_controller_info(self, container):
        """
            Gets information about the kubernetes controller of a given container
            @param container: a dict containing information about a container, returned by _get_containers
        """
        k8s_info = container.get("k8s_info", {})
        pod = k8s_info.get("pod_info", None)
        if pod is None:
            return None
        return self.__build_k8s_controller_info(pod)

    def __get_cluster_info(self, cluster_name):
        """ returns a dict of values about the cluster """
        cluster_info = {}
        if self.__include_controller_info and cluster_name is not None:
            cluster_info["k8s-cluster"] = cluster_name

        return cluster_info

    def __gather_metrics_from_api(self, containers, cluster_name):

        cluster_info = self.__get_cluster_info(cluster_name)

        for cid, info in six.iteritems(containers):
            self.__metric_fetcher.prefetch_metrics(info["name"])

        for cid, info in six.iteritems(containers):
            k8s_extra = {}
            if self.__include_controller_info:
                k8s_extra = self.__get_k8s_controller_info(info)
                if k8s_extra is not None:
                    k8s_extra.update(cluster_info)
                    k8s_extra.update({"pod_uid": info["name"]})
                else:
                    k8s_extra = {}
            self.__gather_metrics_from_api_for_container(info["name"], k8s_extra)

    def __gather_k8s_metrics_for_node(self, node, extra):
        """
            Gathers metrics from a Kubelet API response for a specific pod

            @param node_metrics: A JSON Object from a response to a Kubelet API query
            @param extra: Extra fields to append to each metric
        """

        name = node.get("nodeName", None)
        if name is None:
            return

        node_extra = {"node_name": name}
        node_extra.update(extra)

        for key, metrics in six.iteritems(node):
            if key == "network":
                self.__log_metrics(
                    name, self.__k8s_node_network_metrics, metrics, node_extra
                )

    def __gather_k8s_metrics_for_pod(self, pod_metrics, pod_info, k8s_extra):
        """
            Gathers metrics from a Kubelet API response for a specific pod

            @param pod_metrics: A JSON Object from a response to a Kubelet API query
            @param pod_info: A PodInfo structure regarding the pod in question
            @param k8s_extra: Extra k8s specific fields to append to each metric
        """

        extra = {"pod_uid": pod_info.uid}

        extra.update(k8s_extra)

        for key, metrics in six.iteritems(pod_metrics):
            if key == "network":
                self.__log_metrics(
                    pod_info.uid, self.__k8s_pod_network_metrics, metrics, extra
                )

    def __gather_k8s_metrics_from_kubelet(self, containers, kubelet_api, cluster_name):
        """
            Gathers k8s metrics from a response to a stats query of the Kubelet API

            @param containers: a dict returned by _get_containers with info for all containers we are interested in
            @param kubelet_api: a KubeletApi object for querying the KubeletApi
            @param cluster_name: the name of the k8s cluster

        """

        cluster_info = self.__get_cluster_info(cluster_name)

        # get set of pods we are interested in querying
        pod_info = {}
        for cid, info in six.iteritems(containers):
            k8s_info = info.get("k8s_info", {})
            pod = k8s_info.get("pod_info", None)
            if pod is None:
                continue

            pod_info[pod.uid] = pod

        try:
            stats = kubelet_api.query_stats()
            node = stats.get("node", {})

            if node:
                self.__gather_k8s_metrics_for_node(node, cluster_info)

            pods = stats.get("pods", [])

            # process pod stats, skipping any that are not in our list
            # of pod_info
            for pod in pods:
                pod_ref = pod.get("podRef", {})
                pod_uid = pod_ref.get("uid", "<invalid>")
                if pod_uid not in pod_info:
                    continue

                info = pod_info[pod_uid]
                controller_info = {}
                if self.__include_controller_info:
                    controller_info = self.__build_k8s_controller_info(info)
                    controller_info.update(cluster_info)
                self.__gather_k8s_metrics_for_pod(pod, info, controller_info)

        except ConnectionError as e:
            self._logger.warning(
                "Error connecting to kubelet API: %s.  No Kubernetes stats will be available"
                % six.text_type(e),
                limit_once_per_x_secs=3600,
                limit_key="kubelet-api-connection-stats",
            )
        except KubeletApiException as e:
            self._logger.warning(
                "Error querying kubelet API: %s" % six.text_type(e),
                limit_once_per_x_secs=300,
                limit_key="kubelet-api-query-stats",
            )

    def __get_k8s_cache(self):
        k8s_cache = None
        if self.__container_checker:
            k8s_cache = self.__container_checker.k8s_cache
        return k8s_cache

    def get_extra_server_attributes(self):
        # Immutable, hence thread safe
        return {"_k8s_ver": "star"}

    def get_user_agent_fragment(self):
        """This method is periodically invoked by a separate (MonitorsManager) thread and must be thread safe."""
        k8s_cache = self.__get_k8s_cache()
        ver = None
        runtime = None
        if k8s_cache:
            ver = k8s_cache.get_api_server_version()
            runtime = k8s_cache.get_container_runtime()
        ver = "k8s=%s" % (ver if ver else "true")
        if runtime:
            ver += ";k8s-runtime=%s" % runtime

        return ver

    def gather_sample(self):
        k8s_cache = self.__get_k8s_cache()

        cluster_name = None
        if k8s_cache is not None:
            cluster_name = k8s_cache.get_cluster_name()

        # gather metrics
        containers = None
        if self.__report_container_metrics and self.__client:
            if (
                self.__metrics_controlled_warmer is not None
                and not self.__metrics_controlled_warmer.is_running()
            ):
                self.__metrics_controlled_warmer.set_k8s_cache(k8s_cache)
                self.__metrics_controlled_warmer.start()
            containers = _get_containers(
                self.__client,
                ignore_container=None,
                glob_list=self.__glob_list,
                k8s_cache=k8s_cache,
                k8s_include_by_default=self.__include_all,
                k8s_namespaces_to_exclude=self.__namespaces_to_ignore,
                controlled_warmer=self.__metrics_controlled_warmer,
            )
        try:
            if containers:
                if self.__report_container_metrics:
                    self._logger.log(
                        scalyr_logging.DEBUG_LEVEL_3,
                        "Attempting to retrieve metrics for %d containers"
                        % len(containers),
                    )
                    self.__gather_metrics_from_api(containers, cluster_name)

                if self.__report_k8s_metrics:
                    self._logger.log(
                        scalyr_logging.DEBUG_LEVEL_3,
                        "Attempting to retrieve k8s metrics %d" % len(containers),
                    )
                    self.__gather_k8s_metrics_from_kubelet(
                        containers, self.__kubelet_api, cluster_name
                    )
        except Exception as e:
            self._logger.exception(
                "Unexpected error logging metrics: %s" % (six.text_type(e))
            )

        if self.__gather_k8s_pod_info:
            cluster_info = self.__get_cluster_info(cluster_name)

            containers = self._container_enumerator.get_containers(  # pylint: disable=no-member
                k8s_cache=k8s_cache,
                k8s_include_by_default=self.__include_all,
                k8s_namespaces_to_exclude=self.__namespaces_to_ignore,
            )
            for cid, info in six.iteritems(containers):
                try:
                    extra = info.get("k8s_info", {})
                    extra["status"] = info.get("status", "unknown")
                    if self.__include_controller_info:
                        controller = self.__get_k8s_controller_info(info)
                        extra.update(controller)
                        extra.update(cluster_info)

                    namespace = extra.get("pod_namespace", "invalid-namespace")
                    self._logger.emit_value(
                        "%s.container_name"
                        % (self._container_runtime),  # pylint: disable=no-member
                        info["name"],
                        extra,
                        monitor_id_override="namespace:%s" % namespace,
                    )
                except Exception as e:
                    self._logger.error(
                        "Error logging container information for %s: %s"
                        % (_get_short_cid(cid), six.text_type(e))
                    )

            if self.__container_checker:
                namespaces = self.__container_checker.get_k8s_data()
                for namespace, pods in six.iteritems(namespaces):
                    for pod_name, pod in six.iteritems(pods):
                        try:
                            extra = {
                                "pod_uid": pod.uid,
                                "pod_namespace": pod.namespace,
                                "node_name": pod.node_name,
                            }

                            if self.__include_controller_info:
                                controller_info = self.__build_k8s_controller_info(pod)
                                if controller_info:
                                    extra.update(controller_info)
                                extra.update(cluster_info)

                            self._logger.emit_value(
                                "k8s.pod",
                                pod.name,
                                extra,
                                monitor_id_override="namespace:%s" % pod.namespace,
                            )
                        except Exception as e:
                            self._logger.error(
                                "Error logging pod information for %s: %s"
                                % (pod.name, six.text_type(e))
                            )

    def run(self):
        # workaround a multithread initialization problem with time.strptime
        # see: http://code-trick.com/python-bug-attribute-error-_strptime/
        # we can ignore the result
        tm = time.strptime("2016-08-29", "%Y-%m-%d")

        if self.__container_checker:
            self.__container_checker.start()

        k8s_cache = self.__get_k8s_cache()

        envars_to_log = [
            "SCALYR_K8S_NODE_NAME",
            "SCALYR_K8S_POD_NAME",
            "SCALYR_K8S_POD_NAMESPACE",
            "SCALYR_K8S_POD_UID",
            "SCALYR_K8S_KUBELET_HOST_IP",
            "SCALYR_K8S_CLUSTER_NAME",
            "SCALYR_K8S_DISABLE_API_SERVER",
            "SCALYR_K8S_CACHE_EXPIRY_SECS",
            "SCALYR_K8S_CACHE_PURGE_SECS",
            "SCALYR_K8S_CACHE_START_FUZZ_SECS",
            "SCALYR_K8S_CACHE_EXPIRY_FUZZ_SECS",
            "SCALYR_COMPRESSION_TYPE",
            "SCALYR_ENABLE_PROFILING",
            "SCALYR_PROFILE_DURATION_MINUTES",
            "SCALYR_MAX_PROFILE_INTERVAL_MINUTES",
            "SCALYR_K8S_ALWAYS_USE_DOCKER",
            "SCALYR_K8S_CACHE_BATCH_POD_UPDATES",
            "SCALYR_K8S_CACHE_DISABLE_NODE_FILTER",
            "SCALYR_K8S_CONTROLLED_WARMER_MAX_ATTEMPTS",
            "SCALYR_K8S_CONTROLLED_WARMER_MAX_QUERY_RETRIES",
            "SCALYR_K8S_CONTROLLED_WARMER_BLACKLIST_TIME",
            "SCALYR_K8S_RATELIMIT_CLUSTER_NUM_AGENTS",
            "SCALYR_K8S_RATELIMIT_CLUSTER_RPS_INIT",
            "SCALYR_K8S_RATELIMIT_CLUSTER_RPS_MIN",
            "SCALYR_K8S_RATELIMIT_CLUSTER_RPS_MAX",
            "SCALYR_K8S_RATELIMIT_CONSECUTIVE_INCREASE_THRESHOLD",
            "SCALYR_K8S_RATELIMIT_INCREASE_STRATEGY",
            "SCALYR_K8S_RATELIMIT_INCREASE_FACTOR",
            "SCALYR_K8S_RATELIMIT_BACKOFF_FACTOR",
            "SCALYR_K8S_RATELIMIT_MAX_CONCURRENCY",
            "SCALYR_K8S_SIDECAR_MODE",
        ]
        for envar in envars_to_log:
            self._logger.info(
                "Environment variable %s : %s"
                % (envar, compat.os_environ_unicode.get(envar, "<Not set>"))
            )

        try:
            # check to see if the user has manually specified a cluster name, and if so then
            # force enable 'Starbuck' features
            if (
                self.__container_checker
                and self.__container_checker.get_cluster_name(
                    self.__container_checker.k8s_cache
                )
                is not None
            ):
                self._logger.log(
                    scalyr_logging.DEBUG_LEVEL_1,
                    "Cluster name detected, enabling k8s metric reporting and controller information",
                )
                self.__include_controller_info = True
                self.__report_k8s_metrics = self.__report_container_metrics

            if self.__report_k8s_metrics:

                runtime = None
                if k8s_cache:
                    # TODO(czerwin):  If the api server has been disabled, we need to decide what to do here.
                    runtime = k8s_cache.get_container_runtime()

                if runtime == "docker":
                    self.__client = DockerClient(
                        base_url=("unix:/%s" % self.__socket_file),
                        version=self.__docker_api_version,
                    )
                    self.__metric_fetcher = DockerMetricFetcher(
                        self.__client, self.__docker_max_parallel_stats
                    )

                k8s = KubernetesApi.create_instance(
                    self._global_config, k8s_api_url=self.__k8s_api_url
                )
                self.__kubelet_api = KubeletApi(
                    k8s, host_ip=self._config.get("k8s_kubelet_host_ip")
                )
        except Exception as e:
            self._logger.error(
                "Error creating KubeletApi object. Kubernetes metrics will not be logged: %s"
                % six.text_type(e)
            )
            self.__report_k8s_metrics = False

        global_log.info(
            "kubernetes_monitor parameters: ignoring namespaces: %s, report_controllers: %s, report_metrics: %s"
            % (
                self.__namespaces_to_ignore,
                self.__include_controller_info,
                self.__report_container_metrics,
            )
        )
        ScalyrMonitor.run(self)

    def stop(self, wait_on_join=True, join_timeout=5):
        if (
            self.__metrics_controlled_warmer is not None
            and self.__metrics_controlled_warmer.is_running()
        ):
            self.__metrics_controlled_warmer.stop(
                wait_on_join=wait_on_join, join_timeout=join_timeout
            )

        # stop the main server
        ScalyrMonitor.stop(self, wait_on_join=wait_on_join, join_timeout=join_timeout)

        if self.__container_checker is not None:
            self.__container_checker.stop(wait_on_join, join_timeout)

        if self.__metric_fetcher is not None:
            self.__metric_fetcher.stop()<|MERGE_RESOLUTION|>--- conflicted
+++ resolved
@@ -861,11 +861,7 @@
             yield item
 
 
-<<<<<<< HEAD
-class DockerClient(docker.APIClient):
-=======
-class DockerClient(docker.Client):  # pylint: disable=no-member
->>>>>>> f61fb796
+class DockerClient(docker.APIClient):  # pylint: disable=no-member
     """ Wrapper for docker.Client to return 'wrapped' versions of streamed responses
         so that we can have access to the response object, which allows us to get the
         socket in use, and shutdown the blocked socket from another thread (e.g. upon
