#!/usr/bin/env python
#
# Copyright 2014 Scalyr Inc.
#
# Licensed under the Apache License, Version 2.0 (the "License");
# you may not use this file except in compliance with the License.
# You may obtain a copy of the License at
#
#   http://www.apache.org/licenses/LICENSE-2.0
#
# Unless required by applicable law or agreed to in writing, software
# distributed under the License is distributed on an "AS IS" BASIS,
# WITHOUT WARRANTIES OR CONDITIONS OF ANY KIND, either express or implied.
# See the License for the specific language governing permissions and
# limitations under the License.
# ------------------------------------------------------------------------
# @author ales.novak@sentinelone.com

import threading
from socketserver import ThreadingMixIn

from scalyr_agent import scalyr_logging

global_log = scalyr_logging.getLogger(__name__)


class BoundedThreadingMixIn(ThreadingMixIn):

    def __init__(self, global_config):
        if global_config:
            processing_threads = global_config.syslog_processing_thread_count
<<<<<<< HEAD
            self._shutdown_grace_period = (
                global_config.syslog_monitors_shutdown_grace_period
            )
        else:
            self._shutdown_grace_period = 5

        self._request_reading_executor = ThreadPoolExecutor(
            max_workers=reading_threads, thread_name_prefix="request_reading_executor"
        )
        self._request_processing_executor = ThreadPoolExecutor(
            max_workers=processing_threads,
            thread_name_prefix="request_processing_executor",
        )

        # Since the older versions of python use daemon threads, we need to let the pool create the threads this constructor's thread.
        self.__warmup_thread_pool(self._request_reading_executor)
        self.__warmup_thread_pool(self._request_processing_executor)

    def __warmup_thread_pool(self, thread_pool):
        # Warmup the thread pool
        for _ in range(thread_pool._max_workers):
            thread_pool._adjust_thread_count()

    def process_request_thread(self, request, client_address):
        """Same as in BaseServer but as a thread.

        In addition, exception handling is done here.
=======
        else:
            processing_threads = 16
>>>>>>> c3d23701

        self.__threads_sempahore = threading.Semaphore(processing_threads)

    # Note this is a mixin for use with SocketServer
    # pylint: disable=no-member
    def process_request(self, request, client_address):
<<<<<<< HEAD
        if not self._request_processing_executor:
            raise ValueError(str(self.__class__) + " is not initialized properly")

        """Start a new thread to process the request."""
        self._request_reading_executor.submit(
            self.process_request_thread, request, client_address
        )

    def server_close(self):
        super().server_close()

        self.__wait_for_tasks_to_complete(
            self._request_reading_executor,
            self._request_processing_executor,
            timeout=self._shutdown_grace_period,
        )

        shutdown_args = {"wait": False}
        if sys.version_info[0:2] >= (3, 9):
            shutdown_args["cancel_futures"] = True

        self._request_reading_executor.shutdown(**shutdown_args)
        self._request_processing_executor.shutdown(**shutdown_args)

    @staticmethod
    def __wait_for_tasks_to_complete(*executors, timeout):
        semaphore = threading.Semaphore(0)
        for executor in executors:
            executor.submit(lambda: semaphore.release())

        time_stop_waiting = time.time() + timeout
        for _ in executors:
            if time.time() > time_stop_waiting:
                break
            semaphore.acquire(timeout=time_stop_waiting - time.time())
=======
        self.__threads_sempahore.acquire()
        super().process_request(request, client_address)

    # Note this is a mixin for use with SocketServer
    # pylint: disable=no-member
    def shutdown_request(self, request):
        self.__threads_sempahore.release()
        super().shutdown_request(request)
>>>>>>> c3d23701
<|MERGE_RESOLUTION|>--- conflicted
+++ resolved
@@ -29,81 +29,14 @@
     def __init__(self, global_config):
         if global_config:
             processing_threads = global_config.syslog_processing_thread_count
-<<<<<<< HEAD
-            self._shutdown_grace_period = (
-                global_config.syslog_monitors_shutdown_grace_period
-            )
-        else:
-            self._shutdown_grace_period = 5
-
-        self._request_reading_executor = ThreadPoolExecutor(
-            max_workers=reading_threads, thread_name_prefix="request_reading_executor"
-        )
-        self._request_processing_executor = ThreadPoolExecutor(
-            max_workers=processing_threads,
-            thread_name_prefix="request_processing_executor",
-        )
-
-        # Since the older versions of python use daemon threads, we need to let the pool create the threads this constructor's thread.
-        self.__warmup_thread_pool(self._request_reading_executor)
-        self.__warmup_thread_pool(self._request_processing_executor)
-
-    def __warmup_thread_pool(self, thread_pool):
-        # Warmup the thread pool
-        for _ in range(thread_pool._max_workers):
-            thread_pool._adjust_thread_count()
-
-    def process_request_thread(self, request, client_address):
-        """Same as in BaseServer but as a thread.
-
-        In addition, exception handling is done here.
-=======
         else:
             processing_threads = 16
->>>>>>> c3d23701
 
         self.__threads_sempahore = threading.Semaphore(processing_threads)
 
     # Note this is a mixin for use with SocketServer
     # pylint: disable=no-member
     def process_request(self, request, client_address):
-<<<<<<< HEAD
-        if not self._request_processing_executor:
-            raise ValueError(str(self.__class__) + " is not initialized properly")
-
-        """Start a new thread to process the request."""
-        self._request_reading_executor.submit(
-            self.process_request_thread, request, client_address
-        )
-
-    def server_close(self):
-        super().server_close()
-
-        self.__wait_for_tasks_to_complete(
-            self._request_reading_executor,
-            self._request_processing_executor,
-            timeout=self._shutdown_grace_period,
-        )
-
-        shutdown_args = {"wait": False}
-        if sys.version_info[0:2] >= (3, 9):
-            shutdown_args["cancel_futures"] = True
-
-        self._request_reading_executor.shutdown(**shutdown_args)
-        self._request_processing_executor.shutdown(**shutdown_args)
-
-    @staticmethod
-    def __wait_for_tasks_to_complete(*executors, timeout):
-        semaphore = threading.Semaphore(0)
-        for executor in executors:
-            executor.submit(lambda: semaphore.release())
-
-        time_stop_waiting = time.time() + timeout
-        for _ in executors:
-            if time.time() > time_stop_waiting:
-                break
-            semaphore.acquire(timeout=time_stop_waiting - time.time())
-=======
         self.__threads_sempahore.acquire()
         super().process_request(request, client_address)
 
@@ -112,4 +45,3 @@
     def shutdown_request(self, request):
         self.__threads_sempahore.release()
         super().shutdown_request(request)
->>>>>>> c3d23701
