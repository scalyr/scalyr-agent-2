# Copyright 2014 Scalyr Inc.
#
# Licensed under the Apache License, Version 2.0 (the "License");
# you may not use this file except in compliance with the License.
# You may obtain a copy of the License at
#
#   http://www.apache.org/licenses/LICENSE-2.0
#
# Unless required by applicable law or agreed to in writing, software
# distributed under the License is distributed on an "AS IS" BASIS,
# WITHOUT WARRANTIES OR CONDITIONS OF ANY KIND, either express or implied.
# See the License for the specific language governing permissions and
# limitations under the License.
# ------------------------------------------------------------------------
# author:  Imron Alston <imron@scalyr.com>

from __future__ import unicode_literals
from __future__ import absolute_import

__author__ = "imron@scalyr.com"

import datetime
import docker
import fnmatch
import traceback
import logging
import os
import re
import random
import socket
import stat
import time
import threading
from io import open

import six
from requests.packages.urllib3.exceptions import (  # pylint: disable=import-error
    ProtocolError,
)

from scalyr_agent import ScalyrMonitor, define_config_option, define_metric
import scalyr_agent.util as scalyr_util
import scalyr_agent.scalyr_logging as scalyr_logging
from scalyr_agent.json_lib import JsonObject, ArrayOfStrings
import scalyr_agent.monitor_utils.annotation_config as annotation_config
from scalyr_agent.scalyr_monitor import BadMonitorConfiguration

from scalyr_agent.util import StoppableThread


global_log = scalyr_logging.getLogger(__name__)

__monitor__ = __name__

DOCKER_LABEL_CONFIG_RE = re.compile("^(com\.scalyr\.config\.log\.)(.+)")

define_config_option(
    __monitor__,
    "module",
    "Always ``scalyr_agent.builtin_monitors.docker_monitor``",
    convert_to=six.text_type,
    required_option=True,
)

define_config_option(
    __monitor__,
    "container_name",
    "Optional (defaults to None). Defines a regular expression that matches the name given to the "
    "container running the scalyr-agent.\n"
    "If this is None, the scalyr agent will look for a container running /usr/sbin/scalyr-agent-2 as the main process.\n",
    convert_to=six.text_type,
    default=None,
)

define_config_option(
    __monitor__,
    "container_check_interval",
    "Optional (defaults to 5). How often (in seconds) to check if containers have been started or stopped.",
    convert_to=int,
    default=5,
    env_aware=True,
)

define_config_option(
    __monitor__,
    "api_socket",
    "Optional (defaults to /var/scalyr/docker.sock). Defines the unix socket used to communicate with "
    "the docker API.   WARNING, if you have `mode` set to `syslog`, you must also set the "
    "`docker_api_socket` configuration option in the syslog monitor to this same value\n"
    "Note:  You need to map the host's /run/docker.sock to the same value as specified here, using the -v parameter, e.g.\n"
    "\tdocker run -v /run/docker.sock:/var/scalyr/docker.sock ...",
    convert_to=six.text_type,
    default="/var/scalyr/docker.sock",
)

define_config_option(
    __monitor__,
    "docker_api_version",
    "Optional (defaults to 'auto'). The version of the Docker API to use.  WARNING, if you have "
    "`mode` set to `syslog`, you must also set the `docker_api_version` configuration option in the "
    "syslog monitor to this same value\n",
    convert_to=six.text_type,
    default="auto",
    env_aware=True,
)

define_config_option(
    __monitor__,
    "docker_log_prefix",
    "Optional (defaults to docker). Prefix added to the start of all docker logs. ",
    convert_to=six.text_type,
    default="docker",
    env_aware=True,
)

define_config_option(
    __monitor__,
    "docker_percpu_metrics",
    "Optional (defaults to False). When `True`, emits cpu usage stats per core.  Note: This is disabled by "
    "default because it can result in an excessive amount of metric data on cpus with a large number of cores.",
    convert_to=bool,
    default=False,
    env_aware=True,
)

define_config_option(
    __monitor__,
    "max_previous_lines",
    "Optional (defaults to 5000). The maximum number of lines to read backwards from the end of the stdout/stderr logs\n"
    "when starting to log a containers stdout/stderr to find the last line that was sent to Scalyr.",
    convert_to=int,
    default=5000,
)

define_config_option(
    __monitor__,
    "readback_buffer_size",
    "Optional (defaults to 5k). The maximum number of bytes to read backwards from the end of any log files on disk\n"
    "when starting to log a containers stdout/stderr.  This is used to find the most recent timestamp logged to file "
    "was sent to Scalyr.",
    convert_to=int,
    default=5 * 1024,
)

define_config_option(
    __monitor__,
    "log_mode",
    'Optional (defaults to "docker_api"). Determine which method is used to gather logs from the '
    'local containers. If "docker_api", then this agent will use the docker API to contact the local '
    'containers and pull logs from them.  If "syslog", then this agent expects the other containers '
    'to push logs to this one using the Docker syslog logging driver.  Currently, "syslog" is the '
    "preferred method due to bugs/issues found with the docker API (To protect legacy behavior, "
    'the default method is "docker_api").',
    convert_to=six.text_type,
    default="docker_api",
    env_aware=True,
    env_name="SCALYR_DOCKER_LOG_MODE",
)

define_config_option(
    __monitor__,
    "docker_raw_logs",
    "Optional (defaults to True). If True, the docker monitor will use the raw log files on disk to read logs."
    "The location of the raw log file is obtained by querying the path from the Docker API. "
    "If false, the logs will be streamed over the Docker API.",
    convert_to=bool,
    default=True,
    env_aware=True,
)

define_config_option(
    __monitor__,
    "metrics_only",
    "Optional (defaults to False). If true, the docker monitor will only log docker metrics and not any other information "
    "about running containers.  If set to true, this value overrides the config item 'report_container_metrics'\n",
    convert_to=bool,
    default=False,
    env_aware=True,
    env_name="SCALYR_DOCKER_METRICS_ONLY",
)

define_config_option(
    __monitor__,
    "container_globs",
    "Optional (defaults to None). A whitelist of container name glob patterns to monitor.  Only containers whose name "
    "matches one of the glob patterns will be monitored.  If `None`, all container names are matched.  This value "
    "is applied *before* `container_globs_exclude`",
    convert_to=ArrayOfStrings,
    default=None,
    env_aware=True,
)

define_config_option(
    __monitor__,
    "container_globs_exclude",
    "Optional (defaults to None). A blacklist of container name glob patterns to exclude from monitoring.  Any container whose name "
    "matches one of the glob patterns will not be monitored.  If `None`, all container names matched by `container_globs` are monitored.  This value "
    "is applied *after* `container_globs`",
    convert_to=ArrayOfStrings,
    default=None,
    env_aware=True,
)

define_config_option(
    __monitor__,
    "report_container_metrics",
    "Optional (defaults to True). If true, metrics will be collected from the container and reported  "
    "to Scalyr.",
    convert_to=bool,
    default=True,
    env_aware=True,
)

define_config_option(
    __monitor__,
    "label_include_globs",
    "Optional (defaults to ['*']). If `labels_as_attributes` is True then this option is a list of glob strings used to "
    "include labels that should be uploaded as log attributes.  The docker monitor first gets all container labels that "
    "match any glob in this list and then filters out any labels that match any glob in `label_exclude_globs`, and the final list is then "
    "uploaded as log attributes. ",
    convert_to=ArrayOfStrings,
    default=["*"],
    env_aware=True,
)

define_config_option(
    __monitor__,
    "label_exclude_globs",
    "Optional (defaults to ['com.scalyr.config.*']). If `labels_as_attributes` is True, then this is a list of glob strings used to "
    "exclude labels from being uploaded as log attributes.  Any label whose key matches any glob on this list will not be added as a "
    "log attribute.  Note: the globs in this list are applied *after* `label_include_globs`",
    convert_to=ArrayOfStrings,
    default=["com.scalyr.config.*"],
    env_aware=True,
)

define_config_option(
    __monitor__,
    "labels_as_attributes",
    "Optional (defaults to False). If true, the docker monitor will add any labels found on the container as log attributes, after "
    "applying `label_include_globs` and `label_exclude_globs`.",
    convert_to=bool,
    default=False,
    env_aware=True,
)

define_config_option(
    __monitor__,
    "label_prefix",
    'Optional (defaults to ""). If `labels_as_attributes` is true, then append this prefix to the start of each label before '
    "adding it to the log attributes ",
    convert_to=six.text_type,
    default="",
    env_aware=True,
)

define_config_option(
    __monitor__,
    "use_labels_for_log_config",
    "Optional (defaults to True). If true, the docker monitor will check each container for any labels that begin with "
    "`com.scalyr.config.log.` and use those labels (minus the prefix) as fields in the containers log_config.  Keys that "
    "contain hyphens will automatically be converted to underscores.",
    convert_to=bool,
    default=True,
    env_aware=True,
)

# for now, always log timestamps to help prevent a race condition
# define_config_option( __monitor__, 'log_timestamps',
#                     'Optional (defaults to False). If true, stdout/stderr logs will contain docker timestamps at the beginning of the line\n',
#                     convert_to=bool, default=False)

define_metric(
    __monitor__,
    "docker.net.rx_bytes",
    "Total received bytes on the network interface",
    cumulative=True,
    unit="bytes",
    category="Network",
)
define_metric(
    __monitor__,
    "docker.net.rx_dropped",
    "Total receive packets dropped on the network interface",
    cumulative=True,
    category="Network",
)
define_metric(
    __monitor__,
    "docker.net.rx_errors",
    "Total receive errors on the network interface",
    cumulative=True,
    category="Network",
)
define_metric(
    __monitor__,
    "docker.net.rx_packets",
    "Total received packets on the network interface",
    cumulative=True,
    category="Network",
)
define_metric(
    __monitor__,
    "docker.net.tx_bytes",
    "Total transmitted bytes on the network interface",
    cumulative=True,
    unit="bytes",
    category="Network",
)
define_metric(
    __monitor__,
    "docker.net.tx_dropped",
    "Total transmitted packets dropped on the network interface",
    cumulative=True,
    category="Network",
)
define_metric(
    __monitor__,
    "docker.net.tx_errors",
    "Total transmission errors on the network interface",
    cumulative=True,
    category="Network",
)
define_metric(
    __monitor__,
    "docker.net.tx_packets",
    "Total packets transmitted on the network intervace",
    cumulative=True,
    category="Network",
)

define_metric(
    __monitor__,
    "docker.mem.stat.active_anon",
    "The number of bytes of active memory backed by anonymous pages, excluding sub-cgroups.",
    category="Memory",
)
define_metric(
    __monitor__,
    "docker.mem.stat.active_file",
    "The number of bytes of active memory backed by files, excluding sub-cgroups.",
    category="Memory",
)
define_metric(
    __monitor__,
    "docker.mem.stat.cache",
    "The number of bytes used for the cache, excluding sub-cgroups.",
    category="Memory",
)
define_metric(
    __monitor__,
    "docker.mem.stat.hierarchical_memory_limit",
    "The memory limit in bytes for the container.",
    category="Memory",
)
define_metric(
    __monitor__,
    "docker.mem.stat.inactive_anon",
    "The number of bytes of inactive memory in anonymous pages, excluding sub-cgroups.",
    category="Memory",
)
define_metric(
    __monitor__,
    "docker.mem.stat.inactive_file",
    "The number of bytes of inactive memory in file pages, excluding sub-cgroups.",
    category="Memory",
)
define_metric(
    __monitor__,
    "docker.mem.stat.mapped_file",
    "The number of bytes of mapped files, excluding sub-groups",
    category="Memory",
)
define_metric(
    __monitor__,
    "docker.mem.stat.pgfault",
    "The total number of page faults, excluding sub-cgroups.",
    cumulative=True,
    category="Memory",
)
define_metric(
    __monitor__,
    "docker.mem.stat.pgmajfault",
    "The number of major page faults, excluding sub-cgroups",
    cumulative=True,
    category="Memory",
)
define_metric(
    __monitor__,
    "docker.mem.stat.pgpgin",
    "The number of charging events, excluding sub-cgroups",
    category="Memory",
)
define_metric(
    __monitor__,
    "docker.mem.stat.pgpgout",
    "The number of uncharging events, excluding sub-groups",
    category="Memory",
)
define_metric(
    __monitor__,
    "docker.mem.stat.rss",
    "The number of bytes of anonymous and swap cache memory (includes transparent hugepages), excluding sub-cgroups",
    category="Memory",
)
define_metric(
    __monitor__,
    "docker.mem.stat.rss_huge",
    "The number of bytes of anonymous transparent hugepages, excluding sub-cgroups",
    category="Memory",
)
define_metric(
    __monitor__,
    "docker.mem.stat.unevictable",
    "The number of bytes of memory that cannot be reclaimed (mlocked etc), excluding sub-cgroups",
    category="Memory",
)
define_metric(
    __monitor__,
    "docker.mem.stat.writeback",
    "The number of bytes being written back to disk, excluding sub-cgroups",
    category="Memory",
)

define_metric(
    __monitor__,
    "docker.mem.stat.total_active_anon",
    "The number of bytes of active memory backed by anonymous pages, including sub-cgroups.",
    category="Memory",
)
define_metric(
    __monitor__,
    "docker.mem.stat.total_active_file",
    "The number of bytes of active memory backed by files, including sub-cgroups.",
    category="Memory",
)
define_metric(
    __monitor__,
    "docker.mem.stat.total_cache",
    "The number of bytes used for the cache, including sub-cgroups.",
    category="Memory",
)
define_metric(
    __monitor__,
    "docker.mem.stat.total_inactive_anon",
    "The number of bytes of inactive memory in anonymous pages, including sub-cgroups.",
    category="Memory",
)
define_metric(
    __monitor__,
    "docker.mem.stat.total_inactive_file",
    "The number of bytes of inactive memory in file pages, including sub-cgroups.",
    category="Memory",
)
define_metric(
    __monitor__,
    "docker.mem.stat.total_mapped_file",
    "The number of bytes of mapped files, including sub-groups",
    category="Memory",
)
define_metric(
    __monitor__,
    "docker.mem.stat.total_pgfault",
    "The total number of page faults, including sub-cgroups.",
    cumulative=True,
    category="Memory",
)
define_metric(
    __monitor__,
    "docker.mem.stat.total_pgmajfault",
    "The number of major page faults, including sub-cgroups",
    cumulative=True,
    category="Memory",
)
define_metric(
    __monitor__,
    "docker.mem.stat.total_pgpgin",
    "The number of charging events, including sub-cgroups",
    category="Memory",
)
define_metric(
    __monitor__,
    "docker.mem.stat.total_pgpgout",
    "The number of uncharging events, including sub-groups",
    category="Memory",
)
define_metric(
    __monitor__,
    "docker.mem.stat.total_rss",
    "The number of bytes of anonymous and swap cache memory (includes transparent hugepages), including sub-cgroups",
    category="Memory",
)
define_metric(
    __monitor__,
    "docker.mem.stat.total_rss_huge",
    "The number of bytes of anonymous transparent hugepages, including sub-cgroups",
    category="Memory",
)
define_metric(
    __monitor__,
    "docker.mem.stat.total_unevictable",
    "The number of bytes of memory that cannot be reclaimed (mlocked etc), including sub-cgroups",
    category="Memory",
)
define_metric(
    __monitor__,
    "docker.mem.stat.total_writeback",
    "The number of bytes being written back to disk, including sub-cgroups",
    category="Memory",
)


define_metric(
    __monitor__,
    "docker.mem.max_usage",
    "The max amount of memory used by container in bytes.",
    unit="bytes",
    category="Memory",
)
define_metric(
    __monitor__,
    "docker.mem.usage",
    "The current number of bytes used for memory including cache.",
    unit="bytes",
    category="Memory",
)
define_metric(
    __monitor__,
    "docker.mem.fail_cnt",
    "The number of times the container hit its memory limit",
    category="Memory",
)
define_metric(
    __monitor__,
    "docker.mem.limit",
    "The memory limit for the container in bytes.",
    unit="bytes",
    category="Memory",
)

define_metric(
    __monitor__,
    "docker.cpu.usage",
    "Total CPU consumed by container in nanoseconds",
    cumulative=True,
    category="CPU",
)
define_metric(
    __monitor__,
    "docker.cpu.system_cpu_usage",
    "Total CPU consumed by container in kernel mode in nanoseconds",
    cumulative=True,
    category="CPU",
)
define_metric(
    __monitor__,
    "docker.cpu.usage_in_usermode",
    "Total CPU consumed by tasks of the cgroup in user mode in nanoseconds",
    cumulative=True,
    category="CPU",
)
define_metric(
    __monitor__,
    "docker.cpu.total_usage",
    "Total CPU consumed by tasks of the cgroup in nanoseconds",
    cumulative=True,
    category="CPU",
)
define_metric(
    __monitor__,
    "docker.cpu.usage_in_kernelmode",
    "Total CPU consumed by tasks of the cgroup in kernel mode in nanoseconds",
    cumulative=True,
    category="CPU",
)

define_metric(
    __monitor__,
    "docker.cpu.throttling.periods",
    "The number of of periods with throttling active.",
    cumulative=True,
    category="CPU",
)
define_metric(
    __monitor__,
    "docker.cpu.throttling.throttled_periods",
    "The number of periods where the container hit its throttling limit",
    cumulative=True,
    category="CPU",
)
define_metric(
    __monitor__,
    "docker.cpu.throttling.throttled_time",
    "The aggregate amount of time the container was throttled in nanoseconds",
    cumulative=True,
    category="CPU",
)


class WrappedStreamResponse(object):
    """ Wrapper for generator returned by docker.Client._stream_helper
        that gives us access to the response, and therefore the socket, so that
        we can shutdown the socket from another thread if needed
    """

    def __init__(self, client, response, decode):
        self.client = client
        self.response = response
        self.decode = self.decode

    def __iter__(self):
        # pylint: disable=bad-super-call
        for item in super(DockerClient, self.client)._stream_helper(
            self.response, self.decode
        ):
            yield item


class WrappedRawResponse(object):
    """ Wrapper for generator returned by docker.Client._stream_raw_result
        that gives us access to the response, and therefore the socket, so that
        we can shutdown the socket from another thread if needed
    """

    def __init__(self, client, response):
        self.client = client
        self.response = response

    def __iter__(self):
        # pylint: disable=bad-super-call
        for item in super(DockerClient, self.client)._stream_raw_result(self.response):
            yield item


class WrappedMultiplexedStreamResponse(object):
    """ Wrapper for generator returned by docker.Client._multiplexed_response_stream_helper
        that gives us access to the response, and therefore the socket, so that
        we can shutdown the socket from another thread if needed
    """

    def __init__(self, client, response):
        self.client = client
        self.response = response

    def __iter__(self):
        # pylint: disable=bad-super-call
        for item in super(
            DockerClient, self.client
        )._multiplexed_response_stream_helper(self.response):
            yield item


<<<<<<< HEAD
class DockerClient(docker.APIClient):
=======
class DockerClient(docker.Client):  # pylint: disable=no-member
>>>>>>> f61fb796
    """ Wrapper for docker.Client to return 'wrapped' versions of streamed responses
        so that we can have access to the response object, which allows us to get the
        socket in use, and shutdown the blocked socket from another thread (e.g. upon
        shutdown
    """

    def _stream_helper(self, response, decode=False):
        return WrappedStreamResponse(self, response, decode)

    def _stream_raw_result(self, response):
        return WrappedRawResponse(self, response)

    def _multiplexed_response_stream_helper(self, response):
        return WrappedMultiplexedStreamResponse(self, response)

    def _get_raw_response_socket(self, response):
        if response.raw._fp.fp:
            return super(DockerClient, self)._get_raw_response_socket(response)

        return None


def _split_datetime_from_line(line):
    """Docker timestamps are in RFC3339 format: 2015-08-03T09:12:43.143757463Z, with everything up to the first space
    being the timestamp.
    """
    log_line = line
    dt = datetime.datetime.utcnow()
    pos = line.find(" ")
    if pos > 0:
        dt = scalyr_util.rfc3339_to_datetime(line[0:pos])
        log_line = line[pos + 1 :]

    return (dt, log_line)


def _get_containers(
    client,
    ignore_container=None,
    restrict_to_container=None,
    logger=None,
    only_running_containers=True,
    glob_list=None,
    include_log_path=False,
    get_labels=False,
):
    """Gets a dict of running containers that maps container id to container name
    """
    if logger is None:
        logger = global_log

    if glob_list is None:
        glob_list = {}

    include_globs = glob_list.get("include", None)
    exclude_globs = glob_list.get("exclude", None)

    result = {}
    try:
        filters = (
            {"id": restrict_to_container} if restrict_to_container is not None else None
        )
        response = client.containers(filters=filters, all=not only_running_containers)
        for container in response:
            cid = container["Id"]

            if ignore_container is not None and cid == ignore_container:
                continue

            if len(container["Names"]) > 0:
                name = container["Names"][0].lstrip("/")

                add_container = True

                # see if this container name should be included
                if include_globs:
                    add_container = False
                    for glob in include_globs:
                        if fnmatch.fnmatch(name, glob):
                            add_container = True
                            break

                    if not add_container:
                        global_log.log(
                            scalyr_logging.DEBUG_LEVEL_2,
                            "Excluding container '%s', because it does not match any glob in `container_globs`"
                            % name,
                        )

                # see if this container name should be excluded
                if add_container and exclude_globs is not None:
                    for glob in exclude_globs:
                        if fnmatch.fnmatch(name, glob):
                            add_container = False
                            global_log.log(
                                scalyr_logging.DEBUG_LEVEL_2,
                                "Excluding container '%s', because it matches '%s' in `container_globs_exclude`"
                                % (name, glob),
                            )
                            break

                if add_container:
                    log_path = None
                    labels = None
                    if include_log_path or get_labels:
                        try:
                            info = client.inspect_container(cid)
                            if include_log_path:
                                log_path = (
                                    info["LogPath"] if "LogPath" in info else None
                                )

                            if get_labels:
                                config = info.get("Config", {})
                                labels = config.get("Labels", None)
                        except Exception as e:
                            logger.error(
                                "Error inspecting container '%s'" % cid,
                                limit_once_per_x_secs=300,
                                limit_key="docker-api-inspect",
                            )

                    result[cid] = {"name": name, "log_path": log_path, "labels": labels}

            else:
                result[cid] = {"name": cid, "log_path": None, "labels": None}

    except Exception as e:  # container querying failed
        logger.exception(
            "Error querying running containers: %s, filters=%s, only_running_containers=%s"
            % (six.text_type(e), filters, only_running_containers),
            limit_once_per_x_secs=300,
            limit_key="docker-api-running-containers",
        )
        result = None

    return result


def get_attributes_and_config_from_labels(labels, docker_options):
    """
        Takes a dict of labels and splits it in to two separate attributes and config dicts.

        @param labels: All the Docker labels for a container
        @param docker_options: Options for determining which labels to use for the attributes and config items
        @type labels: dict
        @type docker_options: DockerOptions

        @return: A tuple with the first element containing a dict of attributes and the second element containing a JsonObject of config items
        @rtype: (dict, JsonObject)

    """
    config = JsonObject({})
    attributes = {}

    if labels:
        # see if we need to add any labels as attributes
        if docker_options.labels_as_attributes:

            included = {}
            # apply include globs
            for key, value in six.iteritems(labels):
                for glob in docker_options.label_include_globs:
                    if fnmatch.fnmatch(key, glob):
                        included[key] = value
                        break

            # filter excluded labels
            for key, value in six.iteritems(included):
                add_label = True
                for glob in docker_options.label_exclude_globs:
                    if fnmatch.fnmatch(key, glob):
                        add_label = False
                        break

                if add_label:
                    label_key = docker_options.label_prefix + key
                    attributes[label_key] = value

        # see if we need to configure the log file from labels
        if docker_options.use_labels_for_log_config:
            config = annotation_config.process_annotations(
                labels,
                annotation_prefix_re=DOCKER_LABEL_CONFIG_RE,
                hyphens_as_underscores=True,
            )

    return (attributes, config)


def get_parser_from_config(base_config, attributes, default_parser):
    """
    Checks the various places that the parser option could be set and returns
    the value with the highest precedence, or `default_parser` if no parser was found
    @param base_config: a set of log config options for a logfile
    @param attributes: a set of attributes to apply to a logfile
    @param default_parser: the default parser if no parser setting is found in base_config or attributes
    """
    # check all the places `parser` might be set
    # highest precedence is base_config['attributes']['parser'] - this is if
    # `com.scalyr.config.log.attributes.parser is set as a label
    if "attributes" in base_config and "parser" in base_config["attributes"]:
        return base_config["attributes"]["parser"]

    # next precedence is base_config['parser'] - this is if
    # `com.scalyr.config.log.parser` is set as a label
    if "parser" in base_config:
        return base_config["parser"]

    # lowest precedence is attributes['parser'] - this is if
    # `parser` is a label and labels are being uploaded as attributes
    # and the `parser` label passes the attribute filters
    if "parser" in attributes:
        return attributes["parser"]

    # if we are here, then we found nothing so return the default
    return default_parser


class ContainerChecker(StoppableThread):
    """
        Monitors containers to check when they start and stop running.
    """

    def __init__(
        self,
        config,
        logger,
        socket_file,
        docker_api_version,
        host_hostname,
        data_path,
        log_path,
    ):

        self._config = config
        self._logger = logger

        self._use_raw_logs = config.get("docker_raw_logs")

        self.__delay = self._config.get("container_check_interval")
        self.__log_prefix = self._config.get("docker_log_prefix")
        name = self._config.get("container_name")

        self.__docker_options = DockerOptions(
            labels_as_attributes=self._config.get("labels_as_attributes"),
            label_prefix=self._config.get("label_prefix"),
            label_include_globs=self._config.get("label_include_globs"),
            label_exclude_globs=self._config.get("label_exclude_globs"),
            use_labels_for_log_config=self._config.get("use_labels_for_log_config"),
        )

        self.__get_labels = (
            self.__docker_options.use_labels_for_log_config
            or self.__docker_options.labels_as_attributes
        )

        self.__socket_file = socket_file
        self.__docker_api_version = docker_api_version
        self.__client = DockerClient(
            base_url=("unix:/%s" % self.__socket_file),
            version=self.__docker_api_version,
        )

        self.container_id = self.__get_scalyr_container_id(self.__client, name)

        self.__checkpoint_file = os.path.join(data_path, "docker-checkpoints.json")
        self.__log_path = log_path

        self.__host_hostname = host_hostname

        self.__readback_buffer_size = self._config.get("readback_buffer_size")

        self.__glob_list = {
            "include": self._config.get("container_globs"),
            "exclude": self._config.get("container_globs_exclude"),
        }

        self.containers = {}
        self.__checkpoints = {}

        self.__log_watcher = None
        self.__module = None
        self.__start_time = time.time()
        self.__thread = StoppableThread(
            target=self.check_containers, name="Container Checker"
        )

    def start(self):
        self.__load_checkpoints()
        self.containers = _get_containers(
            self.__client,
            ignore_container=self.container_id,
            glob_list=self.__glob_list,
            include_log_path=self._use_raw_logs,
            get_labels=self.__get_labels,
        )

        # if querying the docker api fails, set the container list to empty
        if self.containers == None:
            self.containers = {}

        self.docker_logs = self.__get_docker_logs(self.containers)
        self.docker_loggers = []
        self.raw_logs = []

        global_log.log(
            scalyr_logging.DEBUG_LEVEL_2,
            "container_globs: %s" % self.__glob_list["include"],
        )
        global_log.log(
            scalyr_logging.DEBUG_LEVEL_2,
            "container_globs_exclude: %s" % self.__glob_list["exclude"],
        )

        # create and start the DockerLoggers
        self.__start_docker_logs(self.docker_logs)
        self._logger.log(
            scalyr_logging.DEBUG_LEVEL_0,
            "Starting docker monitor (raw_logs=%s)" % self._use_raw_logs,
        )
        self.__thread.start()

    def stop(self, wait_on_join=True, join_timeout=5):
        self.__thread.stop(wait_on_join=wait_on_join, join_timeout=join_timeout)

        # stop the DockerLoggers
        if self._use_raw_logs:
            for logger in self.raw_logs:
                path = logger["log_config"]["path"]
                if self.__log_watcher:
                    self.__log_watcher.remove_log_path(self.__module.module_name, path)
                self._logger.log(scalyr_logging.DEBUG_LEVEL_1, "Stopping %s" % (path))
        else:
            for logger in self.docker_loggers:
                if self.__log_watcher:
                    self.__log_watcher.remove_log_path(
                        self.__module.module_name, logger.log_path
                    )
                logger.stop(wait_on_join, join_timeout)
                self._logger.log(
                    scalyr_logging.DEBUG_LEVEL_1,
                    "Stopping %s - %s" % (logger.name, logger.stream),
                )

        self.__update_checkpoints()

        self.docker_loggers = []
        self.raw_logs = []

    def check_containers(self, run_state):

        while run_state.is_running():
            try:
                self.__update_checkpoints()

                self._logger.log(
                    scalyr_logging.DEBUG_LEVEL_2,
                    "Attempting to retrieve list of containers:",
                )
                running_containers = _get_containers(
                    self.__client,
                    ignore_container=self.container_id,
                    glob_list=self.__glob_list,
                    include_log_path=self._use_raw_logs,
                    get_labels=self.__get_labels,
                )

                # if running_containers is None, that means querying the docker api failed.
                # rather than resetting the list of running containers to empty
                # continue using the previous list of containers
                if running_containers is None:
                    self._logger.log(
                        scalyr_logging.DEBUG_LEVEL_2, "Failed to get list of containers"
                    )
                    running_containers = self.containers

                self._logger.log(
                    scalyr_logging.DEBUG_LEVEL_2,
                    "Found %d containers" % len(running_containers),
                )
                # get the containers that have started since the last sample
                starting = {}

                for cid, info in six.iteritems(running_containers):
                    if cid not in self.containers:
                        self._logger.log(
                            scalyr_logging.DEBUG_LEVEL_1,
                            "Starting loggers for container '%s'" % info["name"],
                        )
                        starting[cid] = info

                # get the containers that have stopped
                stopping = {}
                for cid, info in six.iteritems(self.containers):
                    if cid not in running_containers:
                        self._logger.log(
                            scalyr_logging.DEBUG_LEVEL_1,
                            "Stopping logger for container '%s' (%s)"
                            % (info["name"], cid[:6]),
                        )
                        stopping[cid] = info

                # stop the old loggers
                self.__stop_loggers(stopping)

                # update the list of running containers
                # do this before starting new ones, as starting up new ones
                # will access self.containers
                self.containers = running_containers

                # start the new ones
                self.__start_loggers(starting)

            except Exception as e:
                self._logger.warn(
                    "Exception occurred when checking containers %s\n%s"
                    % (six.text_type(e), traceback.format_exc())
                )

            run_state.sleep_but_awaken_if_stopped(self.__delay)

    def set_log_watcher(self, log_watcher, module):
        self.__log_watcher = log_watcher
        self.__module = module

    def __get_scalyr_container_id(self, client, name):
        """Gets the container id of the scalyr-agent container
        If the config option container_name is empty, then it is assumed that the scalyr agent is running
        on the host and not in a container and None is returned.
        """
        result = None

        regex = None
        if name is not None:
            regex = re.compile(name)

        # get all the containers
        containers = client.containers()

        for container in containers:

            # see if we are checking on names
            if name is not None:
                # if so, loop over all container names for this container
                # Note: containers should only have one name, but the 'Names' field
                # is a list, so iterate over it just in case
                for cname in container["Names"]:
                    cname = cname.lstrip("/")
                    # check if the name regex matches
                    m = regex.match(cname)
                    if m:
                        result = container["Id"]
                        break
            # not checking container name, so check the Command instead to see if it's the agent
            else:
                if container["Command"].startswith("/usr/sbin/scalyr-agent-2"):
                    result = container["Id"]

            if result:
                break

        if not result:
            # only raise an exception if we were looking for a specific name but couldn't find it
            if name is not None:
                raise Exception(
                    "Unable to find a matching container id for container '%s'.  Please make sure that a "
                    "container matching the regular expression '%s' is running."
                    % (name, name)
                )

        return result

    def __update_checkpoints(self):
        """Update the checkpoints for when each docker logger logged a request, and save the checkpoints
        to file.
        """

        # checkpoints are only used for querying from the API, so ignore
        # them if we are using raw logs
        if not self._use_raw_logs:
            for logger in self.docker_loggers:
                last_request = logger.last_request()
                self.__checkpoints[logger.stream_name] = last_request

            # save to disk
            if self.__checkpoints:
                tmp_file = self.__checkpoint_file + "~"
                scalyr_util.atomic_write_dict_as_json_file(
                    self.__checkpoint_file, tmp_file, self.__checkpoints
                )

    def __load_checkpoints(self):
        try:
            checkpoints = scalyr_util.read_file_as_json(
                self.__checkpoint_file, strict_utf8=True
            )
        except:
            self._logger.info(
                "No checkpoint file '%s' exists.\n\tAll logs will be read starting from their current end.",
                self.__checkpoint_file,
            )
            checkpoints = {}

        if checkpoints:
            for name, last_request in six.iteritems(checkpoints):
                self.__checkpoints[name] = last_request

    def __stop_loggers(self, stopping):
        """
        Stops any DockerLoggers in the 'stopping' dict
        @param stopping: a dict of container ids => container names. Any running containers that have
        the same container-id as a key in the dict will be stopped.
        @type stopping: dict
        """
        if stopping:
            self._logger.log(
                scalyr_logging.DEBUG_LEVEL_2, "Stopping all docker loggers"
            )

            if self._use_raw_logs:
                for logger in self.raw_logs:
                    if logger["cid"] in stopping:
                        path = logger["log_config"]["path"]
                        if self.__log_watcher:
                            self.__log_watcher.schedule_log_path_for_removal(
                                self.__module.module_name, path
                            )

                self.raw_logs[:] = [
                    l for l in self.raw_logs if l["cid"] not in stopping
                ]
            else:
                for logger in self.docker_loggers:
                    if logger.cid in stopping:
                        logger.stop(wait_on_join=True, join_timeout=1)
                        if self.__log_watcher:
                            self.__log_watcher.schedule_log_path_for_removal(
                                self.__module.module_name, logger.log_path
                            )

                self.docker_loggers[:] = [
                    l for l in self.docker_loggers if l.cid not in stopping
                ]

            self.docker_logs[:] = [
                l for l in self.docker_logs if l["cid"] not in stopping
            ]

    def __start_loggers(self, starting):
        """
        Starts a list of DockerLoggers
        @param starting: a list of DockerLoggers to start
        @type starting: list
        """
        if starting:
            self._logger.log(
                scalyr_logging.DEBUG_LEVEL_2, "Starting all docker loggers"
            )
            docker_logs = self.__get_docker_logs(starting)
            self.__start_docker_logs(docker_logs)
            self.docker_logs.extend(docker_logs)

    def __start_docker_logs(self, docker_logs):
        for log in docker_logs:
            if self.__log_watcher:
                try:
                    log["log_config"] = self.__log_watcher.add_log_config(
                        self.__module.module_name, log["log_config"]
                    )
                except Exception as e:
                    global_log.info(
                        "Error adding log '%s' to log watcher - %s"
                        % (log["log_config"]["path"], e)
                    )

            if self._use_raw_logs:
                log_path = log["log_config"]["path"]
                if not os.path.exists(log_path):
                    global_log.warn(
                        "Missing file detected for container log path '%s'. Please ensure that the host's "
                        "Docker container directory (by default /var/lib/docker/containers) has been "
                        "mounted in the Scalyr Agent container." % log_path
                    )
                self.raw_logs.append(log)
            else:
                last_request = self.__get_last_request_for_log(
                    log["log_config"]["path"]
                )
                self.docker_loggers.append(
                    self.__create_docker_logger(log, last_request)
                )

    def __get_last_request_for_log(self, path):
        result = datetime.datetime.fromtimestamp(self.__start_time)

        try:
            full_path = os.path.join(self.__log_path, path)
            fp = open(full_path, "r", self.__readback_buffer_size)

            # seek readback buffer bytes from the end of the file
            fp.seek(0, os.SEEK_END)
            size = fp.tell()
            if size < self.__readback_buffer_size:
                fp.seek(0, os.SEEK_SET)
            else:
                fp.seek(size - self.__readback_buffer_size, os.SEEK_SET)

            first = True
            for line in fp:
                # ignore the first line because it likely started somewhere randomly
                # in the line
                if first:
                    first = False
                    continue

                dt, _ = _split_datetime_from_line(line)
                if dt:
                    result = dt
            fp.close()
        except Exception as e:
            global_log.info("%s", six.text_type(e))

        return scalyr_util.seconds_since_epoch(result)

    def __create_log_config(
        self, default_parser, path, attributes, base_config={}, parse_as_json=False
    ):
        """Convenience function to create a log_config dict
        @param default_parser: a parser to use if no parser is found in the attributes or base_config
        @param path: the path of the log file being configured
        @param attributes: Any attributes to include as part of the log_config['attributes']
        @param base_config: A base set of configuration options to build the log_config from
        @type default_parser: six.text_type
        @type path: six.text_type
        @type attributes: dict of JsonObject
        @type base_config: dict or JsonObject
        """

        result = base_config.copy()

        # Set the parser the log_config['parser'] level
        # otherwise it will be overwritten by a default value due to the way
        # log_config verification works
        result["parser"] = get_parser_from_config(result, attributes, default_parser)

        result["path"] = path
        result["parse_lines_as_json"] = parse_as_json

        if "attributes" in result:
            # if 'attributes' exists in `result`, then it must have come from
            # base config, which should already be a JsonObject, so no need to
            # explicitly convert the `attributes` dict, just update the existing object.
            result["attributes"].update(attributes)
        else:
            # make sure the log_config attributes are a JsonObject
            # because the code for verifying log configs explicitly checks for JsonObjects
            # and throws an error if other types are found
            result["attributes"] = JsonObject(attributes)

        return result

    def __get_docker_logs(self, containers):
        """Returns a list of dicts containing the container id, stream, and a log_config
        for each container in the 'containers' param.
        """

        result = []

        attributes = None
        try:
            attributes = JsonObject({"monitor": "agentDocker"})
            if self.__host_hostname:
                attributes["serverHost"] = self.__host_hostname

        except Exception as e:
            self._logger.error("Error setting monitor attribute in DockerMonitor")
            raise

        prefix = self.__log_prefix + "-"

        for cid, info in six.iteritems(containers):
            container_attributes = attributes.copy()
            container_attributes["containerName"] = info["name"]
            container_attributes["containerId"] = cid

            # get the attributes and config items from the labels
            attrs, base_config = get_attributes_and_config_from_labels(
                info.get("labels", None), self.__docker_options
            )

            attrs.update(container_attributes)

            if self._use_raw_logs and "log_path" in info and info["log_path"]:
                log_config = self.__create_log_config(
                    default_parser="docker",
                    path=info["log_path"],
                    attributes=attrs,
                    base_config=base_config,
                    parse_as_json=True,
                )
                if "rename_logfile" not in log_config:
                    log_config["rename_logfile"] = "/docker/%s.log" % info["name"]

                result.append({"cid": cid, "stream": "raw", "log_config": log_config})
            else:
                path = prefix + info["name"] + "-stdout.log"
                log_config = self.__create_log_config(
                    default_parser="dockerStdout",
                    path=path,
                    attributes=attrs,
                    base_config=base_config,
                )
                result.append(
                    {"cid": cid, "stream": "stdout", "log_config": log_config}
                )

                path = prefix + info["name"] + "-stderr.log"
                log_config = self.__create_log_config(
                    default_parser="dockerStderr",
                    path=path,
                    attributes=attrs,
                    base_config=base_config,
                )

        return result

    def __create_docker_logger(self, log, last_request):
        """Creates a new DockerLogger object, based on the parameters passed in in the 'log' param.

        @param log: a dict consisting of:
                        cid - the container id
                        stream - whether this is the stdout or stderr stream
                        log_config - the log config used by the scalyr-agent for this log file
        @type log: dict
        """
        cid = log["cid"]
        name = self.containers[cid]["name"]
        stream = log["stream"]
        stream_name = name + "-" + stream
        if stream_name in self.__checkpoints:
            checkpoint = self.__checkpoints[stream_name]
            if last_request < checkpoint:
                last_request = checkpoint

        logger = DockerLogger(
            self.__socket_file,
            cid,
            name,
            stream,
            log["log_config"]["path"],
            self._config,
            last_request,
        )
        logger.start()
        return logger


class DockerLogger(object):
    """Abstraction for logging either stdout or stderr from a given container

    Logging is performed on a separate thread because each log is read from a continuous stream
    over the docker socket.
    """

    def __init__(
        self,
        socket_file,
        cid,
        name,
        stream,
        log_path,
        config,
        last_request=None,
        max_log_size=20 * 1024 * 1024,
        max_log_rotations=2,
    ):
        self.__socket_file = socket_file
        self.cid = cid
        self.name = name

        # stderr or stdout
        self.stream = stream
        self.log_path = log_path
        self.stream_name = name + "-" + stream

        self.__max_previous_lines = config.get("max_previous_lines")
        self.__log_timestamps = (
            True  # Note: always log timestamps for now.  config.get( 'log_timestamps' )
        )
        self.__docker_api_version = config.get("docker_api_version")

        self.__last_request_lock = threading.Lock()

        self.__last_request = time.time()
        if last_request:
            self.__last_request = last_request

        self.__logger = logging.Logger(cid + "." + stream)

        self.__log_handler = logging.handlers.RotatingFileHandler(
            filename=log_path, maxBytes=max_log_size, backupCount=max_log_rotations
        )
        formatter = logging.Formatter()
        self.__log_handler.setFormatter(formatter)
        self.__logger.addHandler(self.__log_handler)
        self.__logger.setLevel(logging.INFO)

        self.__client = None
        self.__logs = None

        self.__thread = StoppableThread(
            target=self.process_request,
            name="Docker monitor logging thread for %s" % (name + "." + stream),
        )

    def start(self):
        self.__thread.start()

    def stop(self, wait_on_join=True, join_timeout=5):
        if self.__client and self.__logs and self.__logs.response:
            sock = self.__client._get_raw_response_socket(self.__logs.response)
            if sock:
                sock.shutdown(socket.SHUT_RDWR)
        self.__thread.stop(wait_on_join=wait_on_join, join_timeout=join_timeout)

    def last_request(self):
        self.__last_request_lock.acquire()
        result = self.__last_request
        self.__last_request_lock.release()
        return result

    def process_request(self, run_state):
        """This function makes a log request on the docker socket for a given container and continues
        to read from the socket until the connection is closed
        """
        try:
            # random delay to prevent all requests from starting at the same time
            delay = random.randint(500, 5000) / 1000
            run_state.sleep_but_awaken_if_stopped(delay)

            self.__logger.log(
                scalyr_logging.DEBUG_LEVEL_3,
                "Starting to retrieve logs for cid=%s" % six.text_type(self.cid),
            )
            self.__client = DockerClient(
                base_url=("unix:/%s" % self.__socket_file),
                version=self.__docker_api_version,
            )

            epoch = datetime.datetime.utcfromtimestamp(0)
            while run_state.is_running():
                self.__logger.log(
                    scalyr_logging.DEBUG_LEVEL_3,
                    "Attempting to retrieve logs for cid=%s" % six.text_type(self.cid),
                )
                sout = False
                serr = False
                if self.stream == "stdout":
                    sout = True
                else:
                    serr = True

                self.__logs = self.__client.logs(
                    container=self.cid,
                    stdout=sout,
                    stderr=serr,
                    stream=True,
                    timestamps=True,
                    tail=self.__max_previous_lines,
                    follow=True,
                )

                # self.__logs is a generator so don't call len( self.__logs )
                self.__logger.log(
                    scalyr_logging.DEBUG_LEVEL_3,
                    "Found log lines for cid=%s" % (six.text_type(self.cid)),
                )
                try:
                    for line in self.__logs:
                        # split the docker timestamp from the frest of the line
                        dt, log_line = _split_datetime_from_line(line)
                        if not dt:
                            global_log.error("No timestamp found on line: '%s'", line)
                        else:
                            timestamp = scalyr_util.seconds_since_epoch(dt, epoch)

                            # see if we log the entire line including timestamps
                            if self.__log_timestamps:
                                log_line = line

                            # check to make sure timestamp is >= to the last request
                            # Note: we can safely read last_request here because we are the only writer
                            if timestamp >= self.__last_request:
                                self.__logger.info(log_line.strip())

                                # but we need to lock for writing
                                self.__last_request_lock.acquire()
                                self.__last_request = timestamp
                                self.__last_request_lock.release()

                        if not run_state.is_running():
                            self.__logger.log(
                                scalyr_logging.DEBUG_LEVEL_3,
                                "Exiting out of container log for cid=%s"
                                % six.text_type(self.cid),
                            )
                            break
                except ProtocolError as e:
                    if run_state.is_running():
                        global_log.warning(
                            "Stream closed due to protocol error: %s" % six.text_type(e)
                        )

                if run_state.is_running():
                    global_log.warning(
                        "Log stream has been closed for '%s'.  Check docker.log on the host for possible errors.  Attempting to reconnect, some logs may be lost"
                        % (self.name),
                        limit_once_per_x_secs=300,
                        limit_key="stream-closed-%s" % self.name,
                    )
                    delay = random.randint(500, 3000) / 1000
                    run_state.sleep_but_awaken_if_stopped(delay)

            # we are shutting down, so update our last request to be slightly later than it's current
            # value to prevent duplicate logs when starting up again.
            self.__last_request_lock.acquire()

            # can't be any smaller than 0.01 because the time value is only saved to 2 decimal places
            # on disk
            self.__last_request += 0.01

            self.__last_request_lock.release()

        except Exception as e:
            global_log.warn(
                "Unhandled exception in DockerLogger.process_request for %s:\n\t%s"
                % (self.name, six.text_type(e))
            )


class ContainerIdResolver:
    """Abstraction that can be used to look up Docker container names based on their id.

    This has a caching layer built in to minimize lookups to actual Docker and make this as efficient as possible.

    This abstraction is thread-safe.
    """

    def __init__(
        self,
        docker_api_socket,
        docker_api_version,
        logger,
        cache_expiration_secs=300,
        cache_clean_secs=5,
    ):
        """
        Initializes one instance.

        @param docker_api_socket: The path to the UNIX socket exporting the Docker API by the daemon.
        @param docker_api_version: The API version to use, typically 'auto'.
        @param cache_expiration_secs: The number of seconds to cache a mapping from container id to container name.  If
            the mapping is not used for this number of seconds, the mapping will be evicted.  (The actual eviction
            is performed lazily).
        @param cache_clean_secs:  The number of seconds between sweeps to clean the cache.
        @param logger: The logger to use.  This MUST be supplied.
        @type docker_api_socket: six.text_type
        @type docker_api_version: six.text_type
        @type cache_expiration_secs: double
        @type cache_clean_secs: double
        @type logger: Logger
        """
        # Guards all variables except for __logger and __docker_client.
        self.__lock = threading.Lock()
        self.__cache = dict()
        # The walltime of when the cache was last cleaned.
        self.__last_cache_clean = time.time()
        self.__cache_expiration_secs = cache_expiration_secs
        self.__cache_clean_secs = cache_clean_secs
<<<<<<< HEAD
        self.__docker_client = docker.APIClient(
=======
        self.__docker_client = docker.Client(  # pylint: disable=no-member
>>>>>>> f61fb796
            base_url=("unix:/%s" % docker_api_socket), version=docker_api_version
        )
        # The set of container ids that have not been used since the last cleaning.  These are eviction candidates.
        self.__untouched_ids = dict()
        self.__logger = logger

    def lookup(self, container_id):
        """Looks up the container name for the specified container id.

        This does check the local cache first.

        @param container_id: The container id
        @type container_id: str
        @return:  A tuple with the first element containing the container name or None if the container id could not be resolved, or if there was an error
            accessing Docker, and the second element containing a dict of labels associated with the container, or None if the container id could not bei
            resolved, or if there was an error accessing Docker.
        @rtype: (str, dict) or (None, None)
        """
        try:
            # self.__logger.log(scalyr_logging.DEBUG_LEVEL_3, 'Looking up cid="%s"', container_id)
            current_time = time.time()

            self.__lock.acquire()
            try:
                self._clean_cache_if_necessary(current_time)

                # Check cache first and mark if it as recently used if found.
                if container_id in self.__cache:
                    entry = self.__cache[container_id]
                    self._touch(entry, current_time)
                    # self.__logger.log(scalyr_logging.DEBUG_LEVEL_3, 'Cache hit for cid="%s" -> "%s"', container_id,
                    # entry.container_name)
                    return (entry.container_name, entry.labels)
            finally:
                self.__lock.release()

            (container_name, labels) = self._fetch_id_from_docker(
                container_id, get_labels=True
            )

            if container_name is not None:
                # self.__logger.log(scalyr_logging.DEBUG_LEVEL_1, 'Docker resolved id for cid="%s" -> "%s"', container_id,
                #                  container_name)

                self._insert_entry(container_id, container_name, labels, current_time)
                return (container_name, labels)

            # self.__logger.log(scalyr_logging.DEBUG_LEVEL_3, 'Docker could not resolve id="%s"', container_id)

        except Exception as e:
            self.__logger.error(
                'Error seen while attempting resolving docker cid="%s"', container_id
            )

        return (None, None)

    def _clean_cache_if_necessary(self, current_time):
        """Cleans the cache if it has been too long since the last cleaning.

        You must be holding self.__lock.

        @param current_time:  The current walltime.
        @type current_time: double
        """
        if self.__last_cache_clean + self.__cache_clean_secs > current_time:
            return

        # self.__logger.log(scalyr_logging.DEBUG_LEVEL_2, 'Cleaning cid cache. Before clean=%d:%d', len(self.__cache),
        #                  len(self.__untouched_ids))

        self.__last_cache_clean = current_time
        # The last access time that will trigger expiration.
        expire_threshold = current_time - self.__cache_expiration_secs

        # For efficiency, just examine the ids that haven't been used since the last cleaning.
        for key in self.__untouched_ids:
            if self.__cache[key].last_access_time < expire_threshold:
                del self.__cache[key]

        # Reset the untouched_ids to contain all of the ids.
        self.__untouched_ids = dict()
        for key in self.__cache:
            self.__untouched_ids[key] = True

        # self.__logger.log(scalyr_logging.DEBUG_LEVEL_2, 'After clean=%d:%d', len(self.__cache),
        #                  len(self.__untouched_ids))

    def _touch(self, cache_entry, last_access_time):
        """Mark the specified cache entry as being recently used.

        @param cache_entry: The entry
        @param last_access_time: The time it was accessed.
        @type cache_entry: ContainerIdResolver.Entry
        @type last_access_time: double
        """
        cid = cache_entry.container_id
        if cid in self.__untouched_ids:
            del self.__untouched_ids[cid]
        cache_entry.touch(last_access_time)

    def _fetch_id_from_docker(self, container_id, get_labels):
        """Fetch the container name for the specified container using the Docker API.

        @param container_id: The id of the container.
        @param get_labels: Whether to gather label information for the container
        @type container_id: str
        @type get_labels: bool
        @return: A tuple containing the container name and labels, or (None, None) if it was either not found or if there was an error.
                    if `get_labels` is False then the returned labels will always be an empty dict
        @rtype: (str, dict) or (None, None)
        """
        matches = _get_containers(
            self.__docker_client,
            restrict_to_container=container_id,
            logger=self.__logger,
            only_running_containers=False,
            get_labels=get_labels,
        )
        if len(matches) == 0:
            # self.__logger.log(scalyr_logging.DEBUG_LEVEL_3, 'No matches found in docker for cid="%s"', container_id)
            return (None, None)

        if len(matches) > 1:
            self.__logger.warning(
                "Container id matches %d containers for id='%s'."
                % (len(matches), container_id),
                limit_once_per_x_secs=300,
                limit_key="docker_container_id_more_than_one",
            )
            return (None, None)

        # Note, the cid used as the key for the returned matches is the long container id, not the short one that
        # we were passed in as `container_id`.
        match = matches[list(matches.keys())[0]]
        labels = match.get("labels", {})
        if labels is None:
            labels = {}

        return (match["name"], labels)

    def _insert_entry(self, container_id, container_name, labels, last_access_time):
        """Inserts a new cache entry mapping the specified id to the container name.

        @param container_id: The id of the container.
        @param container_name: The name of the container.
        @param labels: The labels associated with this container.
        @param last_access_time: The time it this entry was last used.
        @type container_id: str
        @type container_name: str
        @type last_access_time: double
        """
        self.__lock.acquire()
        try:
            # ensure that labels is never None
            if labels is None:
                labels = {}

            self.__cache[container_id] = ContainerIdResolver.Entry(
                container_id, container_name, labels, last_access_time
            )
        finally:
            self.__lock.release()

    class Entry:
        """Helper abstraction representing a single cache entry mapping a container id to its name.
        """

        def __init__(self, container_id, container_name, labels, last_access_time):
            """
            @param container_id: The id of the container.
            @param container_name: The name of the container.
            @param labels: The labels associated with this container.
            @param last_access_time: The time the entry was last used.
            @type container_id: str
            @type container_name: str
            @type last_access_time: double
            """
            self.__container_id = container_id
            self.__container_name = container_name
            self.__labels = labels
            self.__last_access_time = last_access_time

        @property
        def container_id(self):
            """
            @return:  The id of the container.
            @rtype: str
            """
            return self.__container_id

        @property
        def container_name(self):
            """
            @return:  The name of the container.
            @rtype: str
            """
            return self.__container_name

        @property
        def labels(self):
            """
            @return:  The labels associated with this container.
            @rtype: str
            """
            return self.__labels

        @property
        def last_access_time(self):
            """
            @return:  The last time this entry was used, in seconds past epoch.
            @rtype: double
            """
            return self.__last_access_time

        def touch(self, access_time):
            """Updates the last access time for this entry.

            @param access_time: The time of the access.
            @type access_time: double
            """
            self.__last_access_time = access_time


class DockerOptions(object):
    """
    A class representing label configuration options from the docker monitor
    """

    def __init__(
        self,
        labels_as_attributes=False,
        label_prefix="",
        label_include_globs=None,
        label_exclude_globs=None,
        use_labels_for_log_config=True,
    ):
        """
        @param labels_as_attributes: If True any labels that are not excluded will be added to the attributes result dict
        @param label_prefix: A prefix to add to the key of any labels added to the attributes result dict
        @param label_include_globs: Any label that matches any glob in this list will be included
                   will be included in the attributes result dict as long as it isn't filtered out by `label_exclude_globs`.
        @param label_exclude_globs: Any label that matches any glob in this list will be excluded
                   from the attributes result dict.  This is applied to the labels *after* `label_include_globs`
        @param use_labels_for_log_config: If True any label that begins with com.scalyr.config.log will be converted
                   to a dict, based on the rules for processing k8s annotations
        @type labels_as_attributes: bool
        @type label_prefix: str
        @type label_include_globs: list[str]
        @type label_exclude_globs: list[str]
        @type use_labels_for_log_config: bool
        """
        if label_include_globs is None:
            label_include_globs = ["*"]
        if label_exclude_globs is None:
            label_exclude_globs = ["com.scalyr.config.*"]

        self.label_exclude_globs = label_exclude_globs
        self.label_include_globs = label_include_globs
        self.use_labels_for_log_config = use_labels_for_log_config
        self.label_prefix = label_prefix
        self.labels_as_attributes = labels_as_attributes

    def __str__(self):
        """
        String representation of a DockerOption
        """
        return (
            "\n\tLabels as Attributes:%s\n\tLabel Prefix: '%s'\n\tLabel Include Globs: %s\n\tLabel Exclude Globs: %s\n\tUse Labels for Log Config: %s"
            % (
                six.text_type(self.labels_as_attributes),
                self.label_prefix,
                six.text_type(self.label_include_globs),
                six.text_type(self.label_exclude_globs),
                six.text_type(self.use_labels_for_log_config),
            )
        )

    def configure_from_monitor(self, monitor):
        """
        Configures the options based on the values from the docker monitor
        @param monitor: a docker monitor that can be used to configure the options
        @type monitor: DockerMonitor
        """

        # get a local copy of the default docker config options
        label_exclude_globs = self.label_exclude_globs
        label_include_globs = self.label_include_globs
        use_labels_for_log_config = self.use_labels_for_log_config
        label_prefix = self.label_prefix
        labels_as_attributes = self.labels_as_attributes

        try:
            # set values from the docker monitor
            self.label_exclude_globs = monitor.label_exclude_globs
            self.label_include_globs = monitor.label_include_globs
            self.use_labels_for_log_config = monitor.use_labels_for_log_config
            self.label_prefix = monitor.label_prefix
            self.labels_as_attributes = monitor.labels_as_attributes
        except Exception as e:
            global_log.warning(
                "Error getting docker config from docker monitor - %s.  Using defaults"
                % six.text_type(e)
            )
            # if there was an error, reset all values back to defaults
            label_exclude_globs = self.label_exclude_globs
            label_include_globs = self.label_include_globs
            use_labels_for_log_config = self.use_labels_for_log_config
            label_prefix = self.label_prefix
            labels_as_attributes = self.labels_as_attributes


class DockerMonitor(ScalyrMonitor):
    """Monitor plugin for docker containers

    This plugin uses the Docker API to detect all containers running on the local host, retrieves metrics for each of
    them, and logs them to the Scalyr servers.

    It can also collect all log messages written to stdout and stderr by those containers, in conjunction with syslog.
    See the online documentation for more details.

    ## Docker Labels

    You can configure the Scalyr Agent to upload customer attributes for your containers based on the labels you set on the container itself. This can be used to easily set the parser that should be used to parse the container's log, as well as adding in arbitrary labels on the container's log.

    To use this functionality, you must properly configure the agent by setting the `labels_as_attributes` configuration option to `true`. All of the docker monitor configuration options related to this feature are as follows:`

    * **labels\_as\_attributes** - When `true` upload labels that pass the include/exclude filters (see below) as log attributes for the logs generated by the container.  Defaults to `false`
    *  **label\_include\_globs** - A list of [glob strings](https://docs.python.org/2/library/fnmatch.html) used to include labels to be uploaded as log attributes.  Any label that matches any glob in this list will be included as an attribute, as long as it not excluded by `label_exclude_globs`.  Defaults to `[ '*' ]` (everything)
    *  **label\_exclude\_globs** - A list of glob strings used to exclude labels from being uploaded as log attributes.  Any label that matches any glob on this list will be excluded as an attribute.  Exclusion rules are applied *after* inclusion rules.  Defaults to `[ 'com.scalyr.config.*' ]`
    *  **label_prefix** - A string to add to the beginning of any label key before uploading it as a log attribute.  e.g. if the value for `label_prefix` is `docker_` then the container labels `app` and `tier` will be uploaded to Scalyr with attribute keys `docker_app` and `docker_tier`.  Defaults to ''

    You can change these config options by editing the `agent.d/docker.json` file. Please [follow the instructions here](https://www.scalyr.com/help/install-agent-docker#modify-config) to export the configuration of your running Scalyr Agent.

    A sample configuration that uploaded the attributes `tier`, `app` and `region`, with the prefix `dl_` would look like this:

    ```
    monitors: [
      {
        "module": "scalyr_agent.builtin_monitors.docker_monitor",
        ...
        labels_as_attributes: true,
        label_include_globs: ['tier', 'app', 'region' ],
        label_prefix: 'dl_'
      }
    ]
    ```

    Note: Log attributes contribute towards your total log volume, so it is wise to limit the labels to a small set of approved values, to avoid paying for attributes that you don't need.

    ## Using Docker Labels for Configuration

    You can also use docker labels to configure the log settings for a specific container, such as setting the parser or setting redaction rules.

    The agent takes any label on a container that begins with `com.scalyr.config.log.` and maps it to the corresponding option in the `log_config` stanza for that container's logs (minus the prefix).

    For example, if you add the following label to your container:

    ```
    com.scalyr.config.log.parser=accessLog
    ```

    The Scalyr Agent will automatically use the following for that containers's `log_config` stanza:

    ```
    { "parser": "accessLog" }
    ```

    This feature is enabled by default, and by default any configuration labels are ignored by the `labels_as_attributes` option.  To turn off this feature entirely, you can set the `use_labels_for_log_config` option to `false` in the docker monitor configuration, and the agent will not process container labels for configuration options.

    The following fields can be configured via container labels and behave as described in the [Scalyr help docs](https://www.scalyr.com/help/scalyr-agent#logUpload):

    * parser
    * attributes
    * sampling_rules
    * rename_logfile
    * redaction_rules

    Note: keys for docker labels cannot include underscores, so for all options that have an underscore in their name, replace it with a hyphen, and the Scalyr agent will map this to the appropriate option name. e.g. the labels:

    ```
    com.scalyr.config.log.rename-logfile
    ```

    Would be mapped to `rename_logfile`

    ### Mapping Configuration Options

    The rules for mapping labels to objects and arrays are as follows:

    Values separated by a period are mapped to object keys e.g. if a label on a given container was specified as:

    ```
    com.scalyr.config.log.attributes.tier=prod
    ```

    Then this would be mapped to the following object, which would then be applied to the log config for that container:

    ```
    { "attributes": { "tier": "prod" } }
    ```

    Arrays can be specified by using one or more digits as the key, e.g. if the labels were

    ```
    com.scalyr.config.log.sampling-rules.0.match-expression=INFO
    com.scalyr.config.log.sampling-rules.0.sampling-rate=0.1
    com.scalyr.config.log.sampling-rules.1.match-expression=FINE
    com.scalyr.config.log.sampling-rules.1.sampling-rate=0
    ```

    This will be mapped to the following structure:

    ```
    { "sampling_rules":
      [
        { "match_expression": "INFO", "sampling_rate": 0.1 },
        { "match_expression": "FINE", "sampling_rate": 0 }
      ]
    }
    ```

    Note: The Scalyr agent will automatically convert hyphens in the docker label keys to underscores.

    Array keys are sorted by numeric order before processing and unique objects need to have different digits as the array key. If a sub-key has an identical array key as a previously seen sub-key, then the previous value of the sub-key is overwritten

    There is no guarantee about the order of processing for items with the same numeric array key, so if the config was specified as:

    ```
    com.scalyr.config.log.sampling_rules.0.match_expression=INFO
    com.scalyr.config.log.sampling_rules.0.match_expression=FINE
    ```

    It is not defined or guaranteed what the actual value will be (INFO or FINE).

    ## Syslog Monitor

    If you wish to use labels and label configuration when using the syslog monitor to upload docker logs, you must still specify a docker monitor in your agent config, and set the docker label options in the docker monitor configuration.  These will then be used by the syslog monitor.

    TODO:  Back fill the instructions here.
    """

    def __get_socket_file(self):
        """Gets the Docker API socket file and validates that it is a UNIX socket
        """
        # make sure the API socket exists and is a valid socket
        api_socket = self._config.get("api_socket")
        try:
            st = os.stat(api_socket)
            if not stat.S_ISSOCK(st.st_mode):
                raise Exception()
        except:
            raise Exception(
                "The file '%s' specified by the 'api_socket' configuration option does not exist or is not a socket.\n\tPlease make sure you have mapped the docker socket from the host to this container using the -v parameter.\n\tNote: Due to problems Docker has mapping symbolic links, you should specify the final file and not a path that contains a symbolic link, e.g. map /run/docker.sock rather than /var/run/docker.sock as on many unices /var/run is a symbolic link to the /run directory."
                % api_socket
            )

        return api_socket

    def _initialize(self):
        data_path = ""
        log_path = ""
        host_hostname = ""

        if self._global_config:
            data_path = self._global_config.agent_data_path
            log_path = self._global_config.agent_log_path

            if self._global_config.server_attributes:
                if "serverHost" in self._global_config.server_attributes:
                    host_hostname = self._global_config.server_attributes["serverHost"]
                else:
                    self._logger.info("no server host in server attributes")
            else:
                self._logger.info("no server attributes in global config")

        self.__socket_file = self.__get_socket_file()
        self.__docker_api_version = self._config.get("docker_api_version")

        self.__client = DockerClient(
            base_url=("unix:/%s" % self.__socket_file),
            version=self.__docker_api_version,
        )

        self.__glob_list = {
            "include": self._config.get("container_globs"),
            "exclude": self._config.get("container_globs_exclude"),
        }

        self.__report_container_metrics = self._config.get("report_container_metrics")

        self.__percpu_metrics = self._config.get("docker_percpu_metrics")

        metrics_only = self._config.get("metrics_only")

        self.label_exclude_globs = self._config.get("label_exclude_globs")
        self.label_include_globs = self._config.get("label_include_globs")

        if not scalyr_util.is_list_of_strings(self.label_include_globs):
            raise BadMonitorConfiguration(
                "label_include_globs contains a non-string value: %s"
                % six.text_type(self.label_include_globs),
                "label_include_globs",
            )

        if not scalyr_util.is_list_of_strings(self.label_exclude_globs):
            raise BadMonitorConfiguration(
                "label_exclude_globs contains a non-string value: %s"
                % six.text_type(self.label_exclude_globs),
                "label_exclude_globs",
            )

        self.use_labels_for_log_config = self._config.get("use_labels_for_log_config")
        self.label_prefix = self._config.get("label_prefix")
        self.labels_as_attributes = self._config.get("labels_as_attributes")

        # always force reporting of container metrics if metrics_only is True
        if metrics_only:
            self.__report_container_metrics = True

        self.__container_checker = None
        if not metrics_only and self._config.get("log_mode") != "syslog":
            self.__container_checker = ContainerChecker(
                self._config,
                self._logger,
                self.__socket_file,
                self.__docker_api_version,
                host_hostname,
                data_path,
                log_path,
            )

        self.__network_metrics = self.__build_metric_dict(
            "docker.net.",
            [
                "rx_bytes",
                "rx_dropped",
                "rx_errors",
                "rx_packets",
                "tx_bytes",
                "tx_dropped",
                "tx_errors",
                "tx_packets",
            ],
        )

        self.__mem_stat_metrics = self.__build_metric_dict(
            "docker.mem.stat.",
            [
                "total_pgmajfault",
                "cache",
                "mapped_file",
                "total_inactive_file",
                "pgpgout",
                "rss",
                "total_mapped_file",
                "writeback",
                "unevictable",
                "pgpgin",
                "total_unevictable",
                "pgmajfault",
                "total_rss",
                "total_rss_huge",
                "total_writeback",
                "total_inactive_anon",
                "rss_huge",
                "hierarchical_memory_limit",
                "total_pgfault",
                "total_active_file",
                "active_anon",
                "total_active_anon",
                "total_pgpgout",
                "total_cache",
                "inactive_anon",
                "active_file",
                "pgfault",
                "inactive_file",
                "total_pgpgin",
            ],
        )

        self.__mem_metrics = self.__build_metric_dict(
            "docker.mem.", ["max_usage", "usage", "fail_cnt", "limit"]
        )

        self.__cpu_usage_metrics = self.__build_metric_dict(
            "docker.cpu.", ["usage_in_usermode", "total_usage", "usage_in_kernelmode"]
        )

        self.__cpu_throttling_metrics = self.__build_metric_dict(
            "docker.cpu.throttling.", ["periods", "throttled_periods", "throttled_time"]
        )

        self.__version = None
        self.__version_lock = threading.RLock()

    def set_log_watcher(self, log_watcher):
        """Provides a log_watcher object that monitors can use to add/remove log files
        """
        if self.__container_checker:
            self.__container_checker.set_log_watcher(log_watcher, self)

    def __build_metric_dict(self, prefix, names):
        result = {}
        for name in names:
            result["%s%s" % (prefix, name)] = name
        return result

    def __log_metrics(self, container, metrics_to_emit, metrics, extra=None):
        if metrics is None:
            return

        for key, value in six.iteritems(metrics_to_emit):
            if value in metrics:
                # Note, we do a bit of a hack to pretend the monitor's name include the container's name.  We take this
                # approach because the Scalyr servers already have some special logic to collect monitor names and ids
                # to help auto generate dashboards.  So, we want a monitor name like `docker_monitor(foo_container)`
                # for each running container.
                self._logger.emit_value(
                    key, metrics[value], extra, monitor_id_override=container
                )

    def __log_network_interface_metrics(self, container, metrics, interface=None):
        extra = {}
        if interface:
            extra["interface"] = interface

        self.__log_metrics(container, self.__network_metrics, metrics, extra)

    def __log_memory_stats_metrics(self, container, metrics):
        if "stats" in metrics:
            self.__log_metrics(container, self.__mem_stat_metrics, metrics["stats"])

        self.__log_metrics(container, self.__mem_metrics, metrics)

    def __log_cpu_stats_metrics(self, container, metrics):
        if "cpu_usage" in metrics:
            cpu_usage = metrics["cpu_usage"]
            if self.__percpu_metrics and "percpu_usage" in cpu_usage:
                percpu = cpu_usage["percpu_usage"]
                count = 1
                if percpu:
                    for usage in percpu:
                        extra = {"cpu": count}
                        self._logger.emit_value(
                            "docker.cpu.usage",
                            usage,
                            extra,
                            monitor_id_override=container,
                        )
                        count += 1
            self.__log_metrics(container, self.__cpu_usage_metrics, cpu_usage)

        if "system_cpu_usage" in metrics:
            self._logger.emit_value(
                "docker.cpu.system_cpu_usage",
                metrics["system_cpu_usage"],
                monitor_id_override=container,
            )

        if "throttling_data" in metrics:
            self.__log_metrics(
                container, self.__cpu_throttling_metrics, metrics["throttling_data"]
            )

    def __log_json_metrics(self, container, metrics):
        for key, value in six.iteritems(metrics):
            if value is None:
                continue

            if key == "networks":
                for interface, network_metrics in six.iteritems(value):
                    self.__log_network_interface_metrics(
                        container, network_metrics, interface
                    )
            elif key == "network":
                self.__log_network_interface_metrics(container, value)
            elif key == "memory_stats":
                self.__log_memory_stats_metrics(container, value)
            elif key == "cpu_stats":
                self.__log_cpu_stats_metrics(container, value)

    def __gather_metrics_from_api_for_container(self, container):
        try:
            self._logger.log(
                scalyr_logging.DEBUG_LEVEL_3,
                "Attempting to retrieve metrics for cid=%s" % container,
            )
            result = self.__client.stats(container=container, stream=False)
            if result is not None:
                self.__log_json_metrics(container, result)
        except Exception as e:
            self._logger.error(
                "Error readings stats for '%s': %s\n%s"
                % (container, six.text_type(e), traceback.format_exc()),
                limit_once_per_x_secs=300,
                limit_key="api-stats-%s" % container,
            )

    def __gather_metrics_from_api(self, containers):

        for cid, info in six.iteritems(containers):
            self.__gather_metrics_from_api_for_container(info["name"])

    def get_user_agent_fragment(self):
        """This method is periodically invoked by a separate (MonitorsManager) thread and must be thread safe."""

        def _version_to_fragment(ver):
            # Helper function to transform docker version to user-agent fragment
            if not ver:
                # version not yet set: return 'docker=yes' to signify docker
                return "docker=true"
            log_mode = self._config.get("log_mode")
            if log_mode == "syslog":
                extra = ""
            else:
                extra = "|raw" if self._config.get("docker_raw_logs") else "|api"
            return "docker=%s|%s%s" % (ver, log_mode, extra)

        self.__version_lock.acquire()
        try:
            return _version_to_fragment(self.__version)
        finally:
            self.__version_lock.release()

    def _fetch_and_set_version(self):
        """Fetch and record the docker system version via the docker API"""
        ver = None
        try:
            ver = self.__client.version().get("Version")
        except Exception:
            self._logger.exception("Could not determine Docker system version")

        if not ver:
            return

        self.__version_lock.acquire()
        try:
            self.__version = ver
        finally:
            self.__version_lock.release()

    def gather_sample(self):
        """Besides gathering data, this main-loop method also queries the docker API for version number.

        Due to potential race condition between the MonitorsManager and this manager at start up, we set the version
        in lazy fashion as follows:  On each gather_sample() the DockerMonitor thread queries the docker API for
        the version until the first success (In most cases, this means a single query shortly after start up). Once
        set, it will never be queried again as the docker system version cannot change without necessitating an agent
        restart.
        """
        if not self.__version:
            self._fetch_and_set_version()

        # gather metrics
        if self.__report_container_metrics:
            containers = _get_containers(
                self.__client, ignore_container=None, glob_list=self.__glob_list
            )
            self._logger.log(
                scalyr_logging.DEBUG_LEVEL_3,
                "Attempting to retrieve metrics for %d containers" % len(containers),
            )
            self.__gather_metrics_from_api(containers)

    def run(self):
        # workaround a multithread initialization problem with time.strptime
        # see: http://code-trick.com/python-bug-attribute-error-_strptime/
        # we can ignore the result
        tm = time.strptime("2016-08-29", "%Y-%m-%d")

        if self.__container_checker:
            self.__container_checker.start()

        ScalyrMonitor.run(self)

    def stop(self, wait_on_join=True, join_timeout=5):
        # stop the main server
        ScalyrMonitor.stop(self, wait_on_join=wait_on_join, join_timeout=join_timeout)

        if self.__container_checker:
            self.__container_checker.stop(wait_on_join, join_timeout)<|MERGE_RESOLUTION|>--- conflicted
+++ resolved
@@ -650,11 +650,7 @@
             yield item
 
 
-<<<<<<< HEAD
-class DockerClient(docker.APIClient):
-=======
-class DockerClient(docker.Client):  # pylint: disable=no-member
->>>>>>> f61fb796
+class DockerClient(docker.APIClient):  # pylint: disable=no-member
     """ Wrapper for docker.Client to return 'wrapped' versions of streamed responses
         so that we can have access to the response object, which allows us to get the
         socket in use, and shutdown the blocked socket from another thread (e.g. upon
@@ -1635,11 +1631,7 @@
         self.__last_cache_clean = time.time()
         self.__cache_expiration_secs = cache_expiration_secs
         self.__cache_clean_secs = cache_clean_secs
-<<<<<<< HEAD
-        self.__docker_client = docker.APIClient(
-=======
-        self.__docker_client = docker.Client(  # pylint: disable=no-member
->>>>>>> f61fb796
+        self.__docker_client = docker.APIClient(  # pylint: disable=no-member
             base_url=("unix:/%s" % docker_api_socket), version=docker_api_version
         )
         # The set of container ids that have not been used since the last cleaning.  These are eviction candidates.
