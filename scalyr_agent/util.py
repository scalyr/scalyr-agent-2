--- conflicted
+++ resolved
@@ -16,12 +16,9 @@
 # author: Steven Czerwinski <czerwin@scalyr.com>
 from __future__ import division
 
-<<<<<<< HEAD
 from __future__ import absolute_import
 from __future__ import print_function
-=======
 import codecs
->>>>>>> d387df11
 import sys
 import struct
 import six.moves._thread
