# Copyright 2014 Scalyr Inc.
#
# Licensed under the Apache License, Version 2.0 (the "License");
# you may not use this file except in compliance with the License.
# You may obtain a copy of the License at
#
#   http://www.apache.org/licenses/LICENSE-2.0
#
# Unless required by applicable law or agreed to in writing, software
# distributed under the License is distributed on an "AS IS" BASIS,
# WITHOUT WARRANTIES OR CONDITIONS OF ANY KIND, either express or implied.
# See the License for the specific language governing permissions and
# limitations under the License.
# ------------------------------------------------------------------------
#
# author: Steven Czerwinski <czerwin@scalyr.com>
from __future__ import unicode_literals
from __future__ import division
from __future__ import absolute_import
from __future__ import print_function
from six.moves import map

if False:
    from typing import Union

import codecs
import sys
from io import open

import six
import six.moves._thread
from six.moves import range
from scalyr_agent import compat


__author__ = "czerwin@scalyr.com"

import logging
import base64
import datetime
import os
import re
import threading
import time
import uuid

import scalyr_agent.json_lib as json_lib
from scalyr_agent.json_lib import JsonParseException
from scalyr_agent.platform_controller import CannotExecuteAsUser


# Use sha1 from hashlib (Python 2.5 or greater) otherwise fallback to the old sha module.
try:
    from hashlib import sha1
except ImportError:
    from sha import sha as sha1  # type: ignore


try:
    # For Python >= 2.5
    from hashlib import md5

    new_md5 = True
except ImportError:
    import md5  # type: ignore

    new_md5 = False

# Those imports have been moved in #494 so this alias is left here is place just in case for
# backward compatibility reasons
from scalyr_agent.date_parsing_utils import rfc3339_to_nanoseconds_since_epoch  # NOQA
from scalyr_agent.date_parsing_utils import rfc3339_to_datetime  # NOQA


USJON_NOT_AVAILABLE_MSG = """
ujson library is not available. You can install it using pip:

    pip install usjon

Original error: %s
""".strip()

ORJSON_NOT_AVAILABLE_MSG = """
orjson library is not available. You can install it using pip.

Python 3.5:

    pip install "orjson==2.0.11"

Python >= 3.6:

    pip install orjson

Original error: %s
""".strip()

RFC3339_STR_REGEX = re.compile(r"(\d{4})-(\d{2})-(\d{2})T(\d{2}):(\d{2}):(\d{2})")


# True if json.dumps should sort the keys and use custom ident which doesn't include a whitespace
# after a comma.
# This option adds significant overhead so it's only used by the tests to make asserting on the
# serialized values easier.
SORT_KEYS = False


def get_json_implementation(lib_name):
    if lib_name not in ["json", "ujson", "orjson"]:
        raise ValueError("Unsupported json library %s" % lib_name)

    if lib_name == "orjson" and not six.PY3:
        raise ValueError('"orjson" is only available under Python 3')

    if lib_name == "ujson":
        try:
            import ujson  # pylint: disable=import-error
        except ImportError as e:
            raise ImportError(USJON_NOT_AVAILABLE_MSG % (str(e)))

        def ujson_dumps_custom(obj, fp):
            """Serialize the objection.
            Note, this function returns different types (text vs binary) based on which version of Python you are using.
            We leave the type unchanged here because the code that invokes this function
            will convert it to the final desired return type.
            Otherwise, we'd be double converting the result in some cases.
            :param obj: The object to serialize
            :param fp: If not None, then a file-like object to which the serialized JSON will be written.
            :type obj: dict
            :return: If fp is not None, then the string representing the serialization.
            :rtype: Python3 - six.text_type, Python2 - six.binary_type
            """
            # ujson does not raise exception if you pass it a JsonArray/JsonObject while producing wrong encoding.
            # Detect and complain loudly.
            if isinstance(obj, (json_lib.JsonObject, json_lib.JsonArray)):
                raise TypeError(
                    "ujson does not correctly encode objects of type: %s" % type(obj)
                )
            if fp is not None:
                return ujson.dump(obj, sort_keys=SORT_KEYS)
            else:
                return ujson.dumps(obj, sort_keys=SORT_KEYS)

        return lib_name, ujson_dumps_custom, ujson.loads

    elif lib_name == "orjson":
        # todo: throw a more friendly error message on import error with info on how to install it
        # special case for 3.5
        try:
            import orjson  # pylint: disable=import-error
        except ImportError as e:
            raise ImportError(ORJSON_NOT_AVAILABLE_MSG % (str(e)))

        return lib_name, orjson.dumps, orjson.loads

    else:
        if lib_name != "json":
            raise ValueError("Unsupported json library %s" % lib_name)

        import json

        def json_dumps_custom(obj, fp):
            """Serialize the objection.
            Note, this function returns different types (text vs binary) based on which version of Python you are using.
            We leave the type unchanged here because the code that invokes this function
            will convert it to the final desired return type.
            Otherwise, we'd be double converting the result in some cases.
            :param obj: The object to serialize
            :param fp: If not None, then a file-like object to which the serialized JSON will be written.
            :type obj: dict
            :return: If fp is not None, then the string representing the serialization.
            :rtype: Python3 - six.text_type, Python2 - six.binary_type
            """
            if SORT_KEYS:
                kwargs = {"sort_keys": True, "separators": (",", ":")}
            else:
                kwargs = {}

            if fp is not None:
                # Eliminate spaces by default. Python 2.4 does not support partials.
                return json.dump(obj, fp, **kwargs)
            else:
                return json.dumps(obj, **kwargs)

        if sys.version_info[0] == 3 and sys.version_info[1] < 6:
            # wrap native json library 'loads' in Python3.5 and below, because it does not accept bytes.
            def json_loads(string, *args, **kwargs):
                string = six.ensure_text(string)
                return json.loads(string, *args, **kwargs)

        else:
            json_loads = json.loads

        return lib_name, json_dumps_custom, json_loads


_json_lib = None
_json_encode = None
_json_decode = None


def set_json_lib(lib_name):
    # This function is not meant to be invoked at runtime.  It exists primarily for testing.
    global _json_lib, _json_encode, _json_decode
    _json_lib, _json_encode, _json_decode = get_json_implementation(lib_name)


# Set default json library we will use. We start with the most efficient and falling back to less
# efficient library as a fallback.
# We default to orjson under Python 3 (if available), since it's substantially faster than ujson for
# encoding
if six.PY3:
    JSON_LIBS_TO_USE = ["orjson", "ujson", "json"]
else:
    JSON_LIBS_TO_USE = ["ujson", "json"]

last_error = None
for json_lib_to_use in JSON_LIBS_TO_USE:
    try:
        set_json_lib(json_lib_to_use)
    except ImportError as e:
        last_error = e
    else:
        last_error = None
        break

# Note, we cannot use a logger here because of dependency issues with this file and scalyr_logging.py
if last_error:
    # Note, we cannot use a logger here because of dependency issues with this file and scalyr_logging.py
    print(
        "No default json library found which should be present in all Python >= 2.6. "
        "Python < 2.6 is not supported.  Exiting.",
        file=sys.stderr,
    )
    sys.exit(1)


def get_json_lib():
    return _json_lib


def json_encode(obj, output=None, binary=False):
    """Encodes an object into a JSON string.

    @param obj: The object to serialize
    @param output: If not None, a file-like object to which the serialization should be written.
    @param binary: If True return binary string, otherwise text string.
    @type obj: dict|list|six.text_type
    @type binary: bool
    """
    # 2->TODO encode json according to 'binary' flag.
    if binary:

        result = six.ensure_binary(_json_encode(obj, None))
        if output:
            output.write(result)
        else:
            return result
    else:
        return six.ensure_text(_json_encode(obj, output))


def json_decode(text):
    """Decodes text containing json and returns either a dict
    """
    return _json_decode(text)


def json_scalyr_encode_length_prefixed_string(value, output=None):
    """Encodes the string as a length prefixed string using the Scalyr-specific JSON optimiztion.

    :param value: The string.  This should be a byte string, already UTF-8-encoded.
    :param output: If not None, a buffer to append the result to.

    :type value: bytes
    :type output: None|StringIO

    :return: The encoding if output was not specified.
    :rtype: str
    """
    json_lib.serialize_as_length_prefixed_string(value, output)


def json_scalyr_config_decode(text):
    """Decodes the specified string as a Scalyr JSON-encoded configuration file.

    Note, this uses a JSON parser that allows for comments and other user-friendly conventions not supported by
    standard JSON.  This should only be used to parse JSON where comments, etc might be included, which really
    means agent configuration files.  This JSON parser is not performant so should not be used for standard
    JSON parsing (use `json_decode` for that.)

    :param text: The string to parse.
    :type text: unicode|str
    :return: The parsed JSON
    :rtype: JsonObject
    """
    return json_lib.parse(text)


_NUMERIC_TYPES = six.integer_types + (float,)


def value_to_bool(value):
    """
    Duplicates "JsonObject.__num_to_bool" functionality.
    :rtype: bool
    """
    value_type = type(value)
    if value_type is bool:
        return value
    elif value_type in _NUMERIC_TYPES:
        value = float(value)
        # return True if the value is one, False if it is zero
        if abs(value) < 1e-10:
            return False
        if abs(1 - value) < 1e-10:
            return True
    elif value_type is six.text_type:
        return not value == "" and not value == "f" and not value.lower() == "false"
    elif value is None:
        return False

    raise ValueError(
        "Cannot convert %s value to bool: %s"
        % (six.text_type(value_type), six.text_type(value))
    )


def _read_file_as_json(file_path, json_parser, strict_utf8=False):
    """Reads the entire file as a JSON value and return it.

    @param file_path: the path to the file to read
    @param json_parser:  The method to invoke to parse the JSON.

    @type file_path: str
    @type json_parser: func

    @return: The JSON value contained in the file.  The return type is dependent on `json_parser`.

    @raise JsonReadFileException:  If there is an error reading the file.
    """
    f = None
    try:
        try:
            if not os.path.isfile(file_path):
                raise JsonReadFileException(file_path, "The file does not exist.")
            if not os.access(file_path, os.R_OK):
                raise JsonReadFileException(file_path, "The file is not readable.")
            if strict_utf8:
                f = codecs.open(file_path, "r", encoding="utf-8")
            else:
                f = open(file_path, "r")
            data = f.read()
            return json_parser(data)
        except IOError as e:
            raise JsonReadFileException(
                file_path, "Read error occurred: " + six.text_type(e)
            )
        except JsonParseException as e:
            raise JsonReadFileException(
                file_path,
                "JSON parsing error occurred: %s (line %i, byte position %i)"
                % (e.raw_message, e.line_number, e.position),
            )
        except UnicodeDecodeError as e:
            raise JsonReadFileException(file_path, "Invalid UTF-8: " + six.text_type(e))
    finally:
        if f is not None:
            f.close()


def read_config_file_as_json(file_path):
    """Reads the entire file as a JSON value and return it.  This returns the results as `JsonObject`s where
    possible.

    WARNING: This should only be used for agent configuration files where the file may contain the
    Scalyr-specific JSON extensions such as allowing comments.

    @param file_path: the path to the file to read
    @type file_path: str

    @return: The JSON value contained in the file.  This is typically a JsonObject, but could be primitive
        values such as int or str if that is all the file contains.

    @raise JsonReadFileException:  If there is an error reading the file.
    """
    return _read_file_as_json(file_path, json_lib.parse)


def read_file_as_json(file_path, strict_utf8=False):
    """Reads the entire file as a JSON value and return it.  This returns JSON objects represented as
    `dict`s, `list`s and primitive types.

    WARNING: This should not be used to parse agent configuration files.  This only parses standard JSON and
    does not handle Scalyr-specific extensions.

    @param file_path: the path to the file to read
    @type file_path: str
    @param strict_utf8: If true invalid UTF-8 read from the file will raise an exception
    @type strict_utf8: bool

    @return: The JSON value contained in the file.  This is typically a dict, but could be primitive
        values such as int or str if that is all the file contains.

    @raise JsonReadFileException:  If there is an error reading the file.
    """

    def parse_standard_json(text):
        try:
            return json_decode(text)
        except ValueError as e:
            raise JsonParseException(
                "JSON parsing failed due to: %s" % six.text_type(e)
            )

    return _read_file_as_json(file_path, parse_standard_json, strict_utf8=strict_utf8)


def atomic_write_dict_as_json_file(file_path, tmp_path, info):
    """Write a dict to a JSON encoded file
    The file is first completely written to tmp_path, and then renamed to file_path

    @param file_path: The final path of the file
    @param tmp_path: A temporary path to write the file to
    @param info: A dict containing the JSON object to write
    """
    fp = None
    try:
        fp = open(tmp_path, "w")
        fp.write(json_encode(info))
        fp.close()
        fp = None
        if sys.platform == "win32" and os.path.isfile(file_path):
            os.unlink(file_path)
        os.rename(tmp_path, file_path)
    except (IOError, OSError):
        if fp is not None:
            fp.close()
        import scalyr_agent.scalyr_logging

        scalyr_agent.scalyr_logging.getLogger(__name__).exception(
            "Could not write checkpoint file due to error",
            error_code="failedCheckpointWrite",
        )


def create_unique_id():
    """
    @return: A value that will be unique for all values generated by all machines.  The value
        is also encoded so that is safe to be used in a web URL.
    @rtype: six.text_type
    """
    # 2->TODO this function should return unicode.
    base64_id = base64.urlsafe_b64encode(sha1(uuid.uuid1().bytes).digest())
    return base64_id.decode("utf-8")


def create_uuid3(namespace, name):
    """
    Return new UUID based on a hash of a UUID namespace and a string.
    :param namespace: The namespace
    :param name: The string
    :type namespace: uuid.UUID
    :type name: six.text
    :return:
    :rtype: uuid.UUID
    """
    return uuid.uuid3(namespace, six.ensure_str(name))


def md5_hexdigest(data):
    """
    Returns the md5 digest of the input data
    @param data: data to be digested(hashed)
    @type data: six.binary_type
    @rtype: six.text_type
    """

    if not (data and isinstance(data, six.text_type)):
        raise Exception("invalid data to be hashed: %s", repr(data))

    encoded_data = data.encode("utf-8")

    if not new_md5:
        m = md5.new()
    else:
        m = md5()
    m.update(encoded_data)

    return m.hexdigest()


def remove_newlines_and_truncate(input_string, char_limit):
    # type: (Union[str, bytes], int) -> str
    """Returns the input string but with all newlines removed and truncated.

    The newlines are replaced with spaces.  This is done both for carriage return and newline.

    Note, this does not add ellipses for the truncated text.

    @param input_string: The string to transform
    @param char_limit: The maximum number of characters the resulting string should be

    @type input_string: str or bytes
    @type char_limit: int

    @return:  The string with all newlines replaced with spaces and truncated.
    @rtype: str
    """
    input_string = six.ensure_text(input_string)
    return input_string.replace("\n", " ").replace("\r", " ")[0:char_limit]


def microseconds_since_epoch(date_time, epoch=None):
    """Returns the number of microseconds since the specified date time and the epoch.

    @param date_time: a datetime.datetime object.
    @param epoch: the beginning of the epoch, if None defaults to Jan 1, 1970

    @type date_time: datetime.datetime
    @type epoch: datetime.datetime
    """
    if not epoch:
        epoch = datetime.datetime.utcfromtimestamp(0)

    delta = date_time - epoch

    # 86400 is 24 * 60 * 60 e.g. total seconds in a day
    return delta.microseconds + (delta.seconds + delta.days * 86400) * 10 ** 6


def seconds_since_epoch(date_time, epoch=None):
    """Returns the number of seconds since the specified date time and the epoch.

    @param date_time: a datetime.datetime object.
    @param epoch: the beginning of the epoch, if None defaults to Jan 1, 1970

    @type date_time: datetime.datetime
    @type epoch: datetime.datetime

    @rtype float
    """
    return microseconds_since_epoch(date_time) / 10.0 ** 6


<<<<<<< HEAD
def rfc3339_to_datetime(string, use_strptime=False):
    """Returns a date time from a rfc3339 formatted timestamp.

    We have to do some tricksy things to support python 2.4, which doesn't support
    datetime.strptime or the fractional component %f in format strings

    This doesn't do any complex testing and assumes the string is well formed
    and in UTC (e.g. uses Z at the end rather than a time offset)

    @param string: a date/time in rfc3339 format, e.g. 2015-08-03T09:12:43.143757463Z

    @rtype datetime.datetime

    NOTE: We default to a faster non-strptime version.
    """
    # split the string in to main time and fractional component
    parts = string.split(".")

    # it's possible that the time does not have a fractional component
    # e.g 2015-08-03T09:12:43Z, in this case 'parts' will only have a
    # single element that should end in Z.  Strip the Z if it exists
    # so we can use the same format string for processing the main
    # date+time regardless of whether the time has a fractional component.
    if parts[0].endswith("Z"):
        parts[0] = parts[0][:-1]

    # create a datetime object
    if use_strptime:
        try:
            tm = time.strptime(parts[0], "%Y-%m-%dT%H:%M:%S")
        except ValueError:
            return None

        dt = datetime.datetime(*(tm[0:6]))
    else:
        try:
            dt = datetime.datetime(
                *list(map(int, RFC3339_STR_REGEX.match(string).groups()))
            )
        except Exception:
            return None

    # now add the fractional part
    if len(parts) > 1:
        fractions = parts[1]
        # if we had a fractional component it should terminate in a Z
        if not fractions.endswith("Z"):
            # we don't handle non UTC timezones yet
            if any(c in fractions for c in "+-"):
                return None
            return dt

        # remove the Z and just process the fraction.
        fractions = fractions[:-1]
        to_micros = 6 - len(fractions)
        micro = int(int(fractions) * 10 ** to_micros)
        dt = dt.replace(microsecond=micro)

    return dt


def rfc3339_to_nanoseconds_since_epoch(string, use_strptime=False):
    """Returns nanoseconds since the epoch from a rfc3339 formatted timestamp.

    We have to do some tricksy things to support python 2.4, which doesn't support
    datetime.strptime or the fractional component %f in format strings

    This doesn't do any complex testing and assumes the string is well formed
    and in UTC (e.g. uses Z at the end rather than a time offset)

    @param string: a date/time in rfc3339 format, e.g. 2015-08-03T09:12:43.143757463Z

    @rtype long

    NOTE: We default to a faster non-strptime version.
    """
    # split the string in to main time and fractional component
    parts = string.split(".")

    # it's possible that the time does not have a fractional component
    # e.g 2015-08-03T09:12:43Z, in this case 'parts' will only have a
    # single element that should end in Z.  Strip the Z if it exists
    # so we can use the same format string for processing the main
    # date+time regardless of whether the time has a fractional component.
    if parts[0].endswith("Z"):
        parts[0] = parts[0][:-1]

    if use_strptime:
        try:
            tm = time.strptime(parts[0], "%Y-%m-%dT%H:%M:%S")
        except ValueError:
            return None

        nano_seconds = int(calendar.timegm(tm[0:6])) * 1000000000
    else:
        try:
            dt = datetime.datetime(
                *list(map(int, RFC3339_STR_REGEX.match(string).groups()))
            )
        except Exception:
            return None

        nano_seconds = (
            calendar.timegm((dt.year, dt.month, dt.day, dt.hour, dt.minute, dt.second))
            * 1000000000
        )

    nanos = 0

    # now add the fractional part
    if len(parts) > 1:
        fractions = parts[1]
        # if the fractional part doesn't end in Z we likely have a
        # malformed time, so just return the current value
        if not fractions.endswith("Z"):
            # we don't handle non UTC timezones yet
            if any(c in fractions for c in "+-"):
                return None

            return nano_seconds

        # strip the final 'Z' and use the final number for processing
        fractions = fractions[:-1]
        to_nanos = 9 - len(fractions)
        nanos = int(int(fractions) * 10 ** to_nanos)

    return nano_seconds + nanos


=======
>>>>>>> b850da52
def format_time(time_value):
    """Returns the time converted to a string in the common format used throughout the agent and in UTC.

    This should be used to make how we report times to the user consistent.

    If the time_value is None, then the returned value is 'Never'.  A time value of None usually indicates
    whatever is being timestamped has not occurred yet.

    @param time_value: The time in seconds past epoch (fractional is ok) or None
    @type time_value: float or None

    @return:  The time converted to a string, or 'Never' if time_value was None.
    @rtype: str
    """
    if time_value is None:
        return "Never"
    else:
        result = "%s UTC" % (time.asctime(time.gmtime(time_value)))
        # Windows uses a leading 0 on the day of month field, which makes it different behavior from Linux
        # which uses a space in place of the leading 0.  For tests, we need this to behave the same, so we spend
        # the small effort here to make it work.  At least, that leading 0 is always in the same place.
        if result[8] == "0":
            result = "%s %s" % (result[:8], result[9:])
        return result


def get_pid_tid():
    """Returns a string containing the current process and thread id in the format "(pid=%pid) (tid=%tid)".
    @return: The string containing the process and thread id.
    @rtype: six.text_type
    """
    # noinspection PyBroadException
    try:
        return "(pid=%s) (tid=%s)" % (
            six.text_type(os.getpid()),
            six.text_type(six.moves._thread.get_ident()),
        )
    except:
        return "(pid=%s) (tid=Unknown)" % (six.text_type(os.getpid()))


def is_list_of_strings(vals):
    """Returns True if val is a list (or enumerable) of strings.  False otherwise"""
    try:
        # check if everything is a string
        for val in vals:
            if not isinstance(val, six.string_types):
                return False
    except:
        # vals is not enumerable
        return False

    # everything is a string
    return True


def get_parser_from_config(base_config, attributes, default_parser):
    """
    Checks the various places that the parser option could be set and returns
    the value with the highest precedence, or `default_parser` if no parser was found
    @param base_config: a set of log config options for a logfile
    @param attributes: a set of attributes to apply to a logfile
    @param default_parser: the default parser if no parser setting is found in base_config or attributes
    """
    # check all the places `parser` might be set
    # highest precedence is base_config['attributes']['parser'] - this is if
    # `com.scalyr.config.log.attributes.parser is set as a label
    if "attributes" in base_config and "parser" in base_config["attributes"]:
        return base_config["attributes"]["parser"]

    # next precedence is base_config['parser'] - this is if
    # `com.scalyr.config.log.parser` is set as a label
    if "parser" in base_config:
        return base_config["parser"]

    # lowest precedence is attributes['parser'] - this is if
    # `parser` is a label and labels are being uploaded as attributes
    # and the `parser` label passes the attribute filters
    if "parser" in attributes:
        return attributes["parser"]

    # if we are here, then we found nothing so return the default
    return default_parser


class JsonReadFileException(Exception):
    """Raised when a failure occurs when reading a file as a JSON object."""

    def __init__(self, file_path, message):
        self.file_path = file_path
        self.raw_message = message

        Exception.__init__(
            self, "Failed while reading file '%s': %s" % (file_path, message)
        )


class RunState(object):
    """Keeps track of whether or not some process, such as the agent or a monitor, should be running.

    This abstraction can be used by multiple threads to efficiently monitor whether or not the process should
    still be running.  The expectation is that multiple threads will use this to attempt to quickly finish when
    the run state changes to false.
    """

    def __init__(self, fake_clock=None):
        """Creates a new instance of RunState which always is marked as running.

        @param fake_clock: If not None, the fake clock to use to control the time and sleeping for tests.
        @type fake_clock: FakeClock|None
        """
        self.__condition = threading.Condition()
        self.__is_running = True
        # A list of functions to invoke when this instance becomes stopped.
        self.__on_stop_callbacks = []
        self.__fake_clock = fake_clock

    def is_running(self):
        """Returns True if the state is still set to running."""
        self.__condition.acquire()
        result = self.__is_running
        self.__condition.release()
        return result

    def sleep_but_awaken_if_stopped(self, timeout):
        """Sleeps for the specified amount of time, unless the run state changes to False, in which case the sleep is
        terminated as soon as possible.

        @param timeout: The number of seconds to sleep.

        @return: True if the run state has been set to stopped.
        """
        if self.__fake_clock is not None:
            return self.__simulate_sleep_but_awaken_if_stopped(timeout)

        self.__condition.acquire()
        try:
            if not self.__is_running:
                return True

            self._wait_on_condition(timeout)
            return not self.__is_running
        finally:
            self.__condition.release()

    def __simulate_sleep_but_awaken_if_stopped(self, timeout):
        """Simulates sleeping when a `FakeClock` is being used for testing.

        This method will exit when any of the following occur:  the fake time is advanced by `timeout`
        seconds or when this thread is stopped.

        @param timeout: The number of seconds to sleep.
        @type timeout: float

        @return: True if the thread has been stopped.
        @rtype: bool
        """
        deadline = self.__fake_clock.time() + timeout

        def deadline_exceeded_or_not_running(current_time):
            return current_time >= deadline or not self.is_running()

        self.__fake_clock.simulate_waiting(exit_when=deadline_exceeded_or_not_running)

        return not self.is_running()

    def stop(self):
        """Sets the run state to stopped.

        This also ensures that any threads currently sleeping in 'sleep_but_awaken_if_stopped' will be awoken.
        """
        callbacks_to_invoke = None
        self.__condition.acquire()
        if self.__is_running:
            callbacks_to_invoke = self.__on_stop_callbacks
            self.__on_stop_callbacks = []
            self.__is_running = False
            self.__condition.notifyAll()
        self.__condition.release()

        # Invoke the stopped callbacks.
        if callbacks_to_invoke is not None:
            for callback in callbacks_to_invoke:
                callback()

    def register_on_stop_callback(self, callback):
        """Adds a callback that will be invoked when this instance becomes stopped.

        The callback will be invoked as soon as possible after the instance has been stopped, but they are
        not guaranteed to be invoked before 'is_running' return False for another thread.

        @param callback: A function that does not take any arguments.
        """
        is_already_stopped = False
        self.__condition.acquire()
        if self.__is_running:
            self.__on_stop_callbacks.append(callback)
        else:
            is_already_stopped = True
        self.__condition.release()

        # Invoke the callback if we are already stopped.
        if is_already_stopped:
            callback()

    def remove_on_stop_callback(self, callback):
        """Removes the specified callback that was previously added via `register_on_stop_callback`.

        @param callback: The callback
        """
        self.__condition.acquire()
        try:
            if self.__is_running:
                self.__on_stop_callbacks.remove(callback)
        finally:
            self.__condition.release()

    def _wait_on_condition(self, timeout):
        """Blocks for the condition to be signaled for the specified timeout.

        This is only broken out for testing purposes.

        @param timeout: The maximum number of seconds to block on the condition.
        """
        self.__condition.wait(timeout)


class FakeRunState(RunState):
    """A RunState subclass that does not actually sleep when sleep_but_awaken_if_stopped that can be used for tests.
    """

    def __init__(self):
        # The number of times this instance would have slept.
        self.__total_times_slept = 0
        RunState.__init__(self)

    def _wait_on_condition(self, timeout):
        self.__total_times_slept += 1
        return

    @property
    def total_times_slept(self):
        return self.__total_times_slept


class FakeClock(object):
    """Used to simulate time and control threads waking up for sleep for tests.
    """

    def __init__(self):
        """Constructs a new instance.
        """
        # A lock/condition to protected _time.  It is notified whenever _time is changed.
        self._time_condition = threading.Condition()
        # The current time in seconds past epoch.
        self._time = 0.0
        # A lock/condition to protect _waiting_threads.  It is notified whenever _waiting_threads is changed.
        self._waiting_condition = threading.Condition()
        # The number of threads that are blocking in `simulate_waiting`.
        self._waiting_threads = 0

    def time(self):
        """Returns the current time according to the fake clock.

        @return: The current time in seconds past epoch.
        @rtype: float
        """
        self._time_condition.acquire()
        try:
            return self._time
        finally:
            self._time_condition.release()

    def advance_time(self, set_to=None, increment_by=None):
        """Advances the current time and notifies all threads currently waiting on the time.

        One of `set_to` or `increment_by` must be set.

        @param set_to: The absolute time in seconds past epoch to set the time.
        @param increment_by: The number of seconds to advance the current time by.
        @param notify_all: Whether to notifyAll() threads waiting on the time_condition

        @type set_to: float|None
        @type increment_by: float|None
        """
        self._time_condition.acquire()
        if set_to is not None:
            self._time = set_to
        else:
            self._time += increment_by
        self._time_condition.notifyAll()
        self._time_condition.release()

    def simulate_waiting(self, exit_when=None):
        """Will block the current thread until notified and exit_when returns true (if exit_when is not None).

        Notification can occur if another thread invokes `advance_time` or `wake_all_threads`

        Since this can return even when the fake clock time has not changed, it is up to the calling thread to check
        to see if time has advanced far enough for any condition they wish.  However, it is typically expected that
        they will not only be waiting for a particular time but also on some other condition, such as whether or not
        a condition has been notified.

        @param exit_when:  A function whose result will determine if this method should finish waiting and return.
            This function takes in one parameter, the current time.  Note, the lock on the fake clock is held while this
            method is invoked, so you can atomically check the time against other conditions.  If the function returns
            true, this function will return.  The function is checked once at the start of the invocation and then
            after every subsequent notification on the fake clock.
        """
        self._time_condition.acquire()

        # Helper function to reduce code copy
        def wait_block():
            self._increment_waiting_count(1)
            self._time_condition.wait()
            self._increment_waiting_count(-1)

        try:
            if exit_when is None:
                wait_block()
            else:
                while not exit_when(self._time):
                    wait_block()
        finally:
            self._time_condition.release()

    def block_until_n_waiting_threads(self, n):
        """Blocks until there are n threads blocked in `simulate_waiting`.

        This is useful for tests when you wish to ensure other threads have reached some sort of checkpoint before
        advancing to the next stage of the test.

        @param n: The number of threads that should be blocked in `simulate_waiting.
        @type n: int
        """
        self._waiting_condition.acquire()
        while self._waiting_threads < n:
            self._waiting_condition.wait()
        self._waiting_condition.release()

    def wake_all_threads(self):
        """Invoked to wake all threads currently blocked in `simulate_waiting`.
        """
        self.advance_time(increment_by=0.0)

    def _increment_waiting_count(self, increment):
        """Increments the count of how many threads are blocked in `simulate_waiting` and notifies any thread waiting
        on that count.

        @param increment: The number of threads to increment the count by.
        @type increment: int
        """
        self._waiting_condition.acquire()
        self._waiting_threads += increment
        self._waiting_condition.notifyAll()
        self._waiting_condition.release()


class RealFakeClock(FakeClock):
    def time(self):
        return time.time()

    def advance_time(self, set_to=None, increment_by=None):
        self._time_condition.acquire()
        if set_to is not None:
            increment_by = set_to - time.time()
        if increment_by is None:
            raise ValueError("Either set_to or increment_by must be supplied")
        increment_by = max(0, increment_by)
        time.sleep(increment_by)
        self._time_condition.notifyAll()
        self._time_condition.release()


class FakeClockCounter(object):
    """Helper class for multithreaded testing. Provides a method for a thread to block until a count has reached target
    value.  Moreover, for every successfully observed increment, it will advance the fake_clock and wait for all
    other threads (driven by the fake clock) to wait on the clock.  For example usage, see MonitorsManagerTest.
    """

    def __init__(self, fake_clock, num_waiters):
        """
        @param fake_clock: FakeClock that will be advanced on every sleep_until_count_or_maxwait() call
        @param num_waiters: Number of threads that wait on fake clock
        """
        self.__fake_clock = fake_clock
        self.__num_waiters = num_waiters
        self.__count = 0
        self.__condition = threading.Condition()

    def count(self):
        self.__condition.acquire()
        try:
            return self.__count
        finally:
            self.__condition.release()

    def increment(self):
        self.__condition.acquire()
        try:
            self.__count += 1
            self.__condition.notifyAll()
        finally:
            self.__condition.release()

    def __wait_for_increment(self, old_count, timeout=None):
        remaining = timeout
        self.__condition.acquire()
        try:
            while self.__count == old_count and remaining > 0:
                t1 = time.time()
                self.__condition.wait(remaining)
                remaining -= time.time() - t1
        finally:
            self.__condition.release()

    def sleep_until_count_or_maxwait(self, target, fake_increment_sec, maxwait):
        """Blocks until the counter reaches the target value, or a specified amount of time passes,
        whichever comes first.

        @param target: Target count to reach
        @param fake_increment_sec: Seconds to increment the fake clock on each poll
        @param maxwait: Time (seconds) to wait for target to be reached
        @return: True if number of polls reaches target_polls, else False
        """
        deadline = time.time() + maxwait
        while self.count() < target and time.time() < deadline:
            # Important: wait for all participant threads to arrive and block.
            # Failing to do so leads to non-deterministic test hangs.
            self.__fake_clock.block_until_n_waiting_threads(self.__num_waiters)
            old_count = self.count()
            self.__fake_clock.advance_time(increment_by=fake_increment_sec)
            self.__wait_for_increment(old_count, timeout=deadline - time.time())

        return self.count() == target


class StoppableThread(threading.Thread):
    """A slight extension of a thread that uses a RunState instance to track if it should still be running.

    This abstraction also allows the caller to receive any exception that is raised during execution
    by calling `join`.

    It is expected that the run method or target of this thread periodically calls `_run_state.is_stopped`
    to determine if the thread has been stopped.
    """

    # Protects __name_prefix
    __name_lock = threading.Lock()
    # A prefix to add to all threads.  This is used for testing.
    __name_prefix = None

    def __init__(self, name=None, target=None, fake_clock=None, is_daemon=False):
        """Creates a new thread.

        You must invoke `start` to actually have the thread begin running.

        Note, if you set `target` to None, then the thread will invoke `run_and_propagate` instead of `run` to
        execute the work for the thread.  You must override `run_and_propagate` instead of `run`.

        @param name: The name to give the thread.  Note, if a prefix has been specified via `set_name_prefix`,
            the name is created by concat'ing `name` to the prefix.
        @param target: If not None, a function that will be invoked when the thread is invoked to perform
            the work for the thread.  This function should accept a single argument, the `RunState` instance
            that will signal when the thread should stop work.
        @param fake_clock:  A fake clock to control the time and when threads wake up for tests.
        @param is_daemon: If True, will set this thread to Daemon (useful for stopping test threads quicker).
            Use this cautiously as it may result in resources not being freed up properly.

        @type name: str
        @type target: None|func
        @type fake_clock: FakeClock|None

        """
        name_prefix = StoppableThread._get_name_prefix()
        if name_prefix is not None:
            if name is not None:
                name = "%s%s" % (name_prefix, name)
            else:
                name = name_prefix
        # NOTE: We explicitly don't pass target= argument to the parent constructor since this
        # creates a cycle and a memory leak
        threading.Thread.__init__(self, name=name)

        if is_daemon:
            self.setDaemon(True)
        self.__target = target
        self.__exception_info = None
        # Tracks whether or not the thread should still be running.
        self._run_state = RunState(fake_clock=fake_clock)

    @staticmethod
    def set_name_prefix(name_prefix):
        """Sets a prefix to add to the beginning of all threads from this point forward.

        @param name_prefix: The prefix or None if no prefix should be used.
        @type name_prefix: six.text_type or None
        """
        StoppableThread.__name_lock.acquire()
        try:
            StoppableThread.__name_prefix = name_prefix
        finally:
            StoppableThread.__name_lock.release()

    @staticmethod
    def _get_name_prefix():
        """
        @return: The prefix to add to all thread names
        @rtype: str or None
        """
        StoppableThread.__name_lock.acquire()
        try:
            return StoppableThread.__name_prefix
        finally:
            StoppableThread.__name_lock.release()

    def run(self):
        """
        NOTE: This is a workaround for using threading.Thread constructor target argument which
        results in a cycle and a memory leak.

        See https://bugs.python.org/issue704180 for details.
        """
        return self.__run_impl()

    def __run_impl(self):
        """Internal run implementation.
        """
        # noinspection PyBroadException
        try:
            if self.__target is not None:
                self.__target(self._run_state)
            else:
                self.run_and_propagate()
        except Exception as e:
            self.__exception_info = sys.exc_info()
            logging.getLogger().warn(
                "Received exception from run method in StoppableThread %s"
                % six.text_type(e)
            )
            return None

    def run_and_propagate(self):
        """Derived classes should override this method instead of `run` to perform their work.

        This allows for the base class to catch any raised exceptions and propagate them during the join call.
        """
        pass

    def is_running(self):
        # type: () -> bool
        """
        Return True if this thread is running.
        """
        return self._run_state.is_running()

    def stop(self, wait_on_join=True, join_timeout=5):
        """Stops the thread from running.

        By default, this will also block until the thread has completed (by performing a join).

        @param wait_on_join: If True, will block on a join of this thread.
        @param join_timeout: The maximum number of seconds to block for the join.
        """
        self._run_state.stop()
        self._prepare_to_stop()
        if wait_on_join:
            self.join(join_timeout)

    def _prepare_to_stop(self):
        """Invoked when the thread has been asked to stop.  It is called after the run state has been updated
        to indicate the thread should no longer be running.

        Derived classes may override this method to perform work when the thread is about to be stopped.
        """
        pass

    def join(self, timeout=None):
        """Blocks until the thread has finished.

        If the thread also raised an uncaught exception, this method will raise that same exception.

        Note, the only way to tell for sure that the thread finished is by invoking 'is_alive' after this
        method returns.  If the thread is still alive, that means this method exited due to a timeout expiring.

        @param timeout: The number of seconds to wait for the thread to finish or None if it should block
            indefinitely.
        @type timeout: float|None
        """
        threading.Thread.join(self, timeout)
        if not self.isAlive() and self.__exception_info is not None:
            six.reraise(
                self.__exception_info[0],
                self.__exception_info[1],
                self.__exception_info[2],
            )

    def isAlive(self):
        """
        Here for compatibility with Python 2.
        """
        return self.is_alive()

    def is_alive(self):
        """
        Custom isAlive() implementation because previously we relied on "_is_stopped" class instance
        variable which is reserved / used by actual "is_alive()" implementation under Python 3.
        """
        # TODO: This is not 100% correct, but that's the behavior our code relies ON.
        # Eventually we need to fix the implementation on StoppableThread so RunState defaults
        # "_is_running" to False and then set it to True inside "run()" and only check that value
        # here.
        if six.PY2:
            return super(StoppableThread, self).isAlive()

        if (
            not self._run_state.is_running()
            or not super(StoppableThread, self).is_alive()
        ):
            return False

        return True


class RateLimiter(object):
    """An abstraction that can be used to enforce some sort of rate limit, expressed as a maximum number
    of bytes to be consumed over a period of time.

    It uses a leaky-bucket implementation.  In this approach, the rate limit is modeled as a bucket
    with a hole in it.  The bucket has a maximum size (expressed in bytes) and a fill rate (expressed in bytes
    per second).  Whenever there is an operation that would consume bytes, this abstraction checks to see if
    there are at least X number bytes available in the bucket.  If so, X is deducted from the bucket's contents.
    Otherwise, the operation is rejected.  The bucket is gradually refilled at the fill rate, but the contents
    of the bucket will never exceeded the maximum bucket size.
    """

    def __init__(self, bucket_size, bucket_fill_rate, current_time=None):
        """Creates a new bucket.

          @param bucket_size: The bucket size, which should be the maximum number of bytes that can be consumed
              in a burst.
          @param bucket_fill_rate: The fill rate, expressed as bytes per second.  This should correspond to the
              maximum desired steady state rate limit.
          @param current_time:   If not none, the value to use as the current time, expressed in seconds past epoch.
              This is used in testing.
        """
        self.__bucket_contents = bucket_size
        self.__bucket_size = bucket_size
        self.__bucket_fill_rate = bucket_fill_rate

        if current_time is None:
            current_time = time.time()

        self.__last_bucket_fill_time = current_time

    def charge_if_available(self, num_bytes, current_time=None):
        """Returns true and updates the rate limit count if there are enough bytes available for an operation
        costing num_bytes.

        @param num_bytes: The number of bytes to consume from the rate limit.
        @param current_time: If not none, the value to use as the current time, expressed in seconds past epoch. This
            is used in testing.

        @return: True if there are enough room in the rate limit to allow the operation.
        """
        if current_time is None:
            current_time = time.time()

        fill_amount = (
            current_time - self.__last_bucket_fill_time
        ) * self.__bucket_fill_rate

        self.__bucket_contents = min(
            self.__bucket_size, self.__bucket_contents + fill_amount
        )
        self.__last_bucket_fill_time = current_time

        if num_bytes <= self.__bucket_contents:
            self.__bucket_contents -= num_bytes
            return True

        return False


class ScriptEscalator(object):
    """Utility that helps re-execute the current script using the user account that owns the
    configuration file.

    Most Scalyr scripts expect to run as the user that owns the configuration file.  If the current user is
    not the owner, but they are privileged enough to execute a process as that owner, then we will do it.

    This is platform dependent.  For example, Linux will re-execute the script if the current user is 'root',
    where as Windows will prompt the user for the Administrator's password.
    """

    def __init__(
        self,
        controller,
        config_file_path,
        current_working_directory,
        no_change_user=False,
    ):
        """
        @param controller: The instance of the PlatformController being used to execute the script.
        @param config_file_path: The full path to the configuration file.
        @param current_working_directory: The current working directory for the script being executed.

        @type controller: PlatformController
        @type config_file_path: str
        @type current_working_directory:  str
        """
        self.__controller = controller

        self.__running_user = None
        self.__desired_user = None

        if not no_change_user:
            self.__running_user = controller.get_current_user()
            self.__desired_user = controller.get_file_owner(config_file_path)
        self.__cwd = current_working_directory

    def is_user_change_required(self):
        """Returns True if the user running this process is not the same as the owner of the configuration file.

        If this returns False, it is expected that `change_user_and_rerun_script` will be invoked.

        @return: True if the user must be changed.
        @rtype: bool
        """
        return self.__running_user != self.__desired_user

    def change_user_and_rerun_script(self, description, handle_error=True):
        """Attempts to re-execute the current script as the owner of the configuration file.

        Note, for some platforms, this will result in the current process being replaced completely with the
        new process.  So, this method may never return from the point of the view of the caller.

        @param description: A description of what the script is trying to accomplish.  This will be used in an
            error message if an error occurs.  It will read "Failing, cannot [description] as the correct user".
        @param handle_error:  If True, if the platform controller raises an `CannotExecuteAsUser` error, this
            method will handle it and print an error message to stderr.  If this is False, the exception is
            not caught and propagated to the caller.

        @type description: str
        @type handle_error: bool

        @return: If the function returns, the status code of the executed process.
        @rtype: int
        """
        try:
            script_args = sys.argv[1:]
            script_binary = None
            script_file_path = None

            # See if this is a py2exe executable.  If so, then we do not have a script file, but a binary executable
            # that contains the script.
            if hasattr(sys, "frozen"):
                script_binary = sys.executable
            else:
                # We use the __main__ symbolic module to determine which file was invoked by the python script.
                # noinspection PyUnresolvedReferences
                import __main__  # type: ignore

                script_file_path = __main__.__file__
                if not os.path.isabs(script_file_path):
                    script_file_path = os.path.normpath(
                        os.path.join(self.__cwd, script_file_path)
                    )

            return self.__controller.run_as_user(
                self.__desired_user, script_file_path, script_binary, script_args
            )
        except CannotExecuteAsUser as e:
            if not handle_error:
                raise e
            print(
                "Failing, cannot %s as the correct user.  The command must be executed using the "
                "same account that owns the configuration file.  The configuration file is owned by "
                "%s whereas the current user is %s.  Changing user failed due to the following "
                'error: "%s". Please try to re-execute the command as %s'
                % (
                    description,
                    self.__desired_user,
                    self.__running_user,
                    e.error_message,
                    self.__desired_user,
                ),
                file=sys.stderr,
            )
            return 1


class RedirectorServer(object):
    """Utility class that accepts incoming client connections and redirects the output being written to
    stdout and stderr to it.

    This is used to implement the process escalation feature for Windows.  Essentially, due to the limited access
    Python provides to escalating a process, we cannot access the running processes's stdout, stderr.  In order
    to display it, we have the spawned process redirect all of its output to stdout and stderr to the original
    process which prints it to its stdout and stderr.

    This must be used in conjunction with `RedirectorClient`.
    """

    def __init__(self, channel, sys_impl=sys):
        """Creates an instance.

        @param channel: The server channel to listen for connections.  Derived classes must provide an actual
            implementation of the ServerChannel abstraction in order to actually implement the cross-process
            communication.
        @param sys_impl: The sys module, holding references to 'stdin' and 'stdout'.  This is only overridden
            for testing purposes.

        @type channel: RedirectorServer.ServerChannel
        """
        self.__channel = channel
        # We need a lock to protect multiple threads from writing to the channel at the same time.
        self.__channel_lock = threading.Lock()
        # References to the original stdout, stderr for when we need to restore those objects.
        self.__old_stdout = None
        self.__old_stderr = None
        # Holds the references to stdout and stderr.
        self.__sys = sys_impl

    # Constants used to identify which output stream a given piece of content should be written.
    STDOUT_STREAM_ID = 0
    STDERR_STREAM_ID = 1

    def start(self, timeout=5.0):
        """Starts the redirection server.

        Blocks until a connection from a single client is received and then initializes the system to redirect
        all stdout and stderr output to it.

        This will replace the current stdout and stderr streams with implementations that will write to the
        client channel.

        Note, this method should not be called multiple times.

        @param timeout: The maximum number of seconds this method will block for an incoming client.
        @type timeout: float

        @raise RedirectorError: If no client connects within the timeout period.
        """
        if not self.__channel.accept_client(timeout=timeout):
            raise RedirectorError(
                "Client did not connect to server within %lf seconds" % timeout
            )

        self.__old_stdout = self.__sys.stdout
        self.__old_stderr = self.__sys.stderr

        self.__sys.stdout = RedirectorServer.Redirector(
            RedirectorServer.STDOUT_STREAM_ID, self._write_stream
        )
        self.__sys.stderr = RedirectorServer.Redirector(
            RedirectorServer.STDERR_STREAM_ID, self._write_stream
        )

    def stop(self):
        """Signals the client connection that all bytes have been sent and then resets stdout and stderr to
        their original values.
        """
        # This will result in a -1 being written to the stream, indicating the server is closing down.
        self._write_stream(-1, "")

        self.__channel.close()
        self.__channel = None
        self.__sys.stdout = self.__old_stdout
        self.__sys.stderr = self.__old_stderr

    def _write_stream(self, stream_id, content):
        """Writes the specified bytes to the client.

        @param stream_id: Either `STDOUT_STREAM_ID` or `STDERR_STREAM_ID`.  Identifies which output the
            bytes were written to.
        @param content: The bytes that were written.

        @type stream_id: int
        @type content: str|unicode
        """
        # We have to be careful about how we encode the bytes.  It's better to assume it is utf-8 and just
        # serialize it that way.
        encoded_content = six.text_type(content).encode("utf-8")
        # When we send over a chunk of bytes to the client, we prefix it with a code that identifies which
        # stream it should go to (stdout or stderr) and how many bytes we are sending.  To encode this information
        # into a single integer, we just shift the len of the bytes over by one and set the lower bit to 0 if it is
        # stdout, or 1 if it is stderr.
        code = len(encoded_content) * 2 + stream_id

        self.__channel_lock.acquire()
        try:
            if self.__channel_lock is not None:
                # 2->TODO struct.pack|unpack in python < 2.7.7 does not allow unicode format string.
                self.__channel.write(
                    compat.struct_pack_unicode("i", code) + encoded_content
                )
            elif stream_id == RedirectorServer.STDOUT_STREAM_ID:
                self.__sys.stdout.write(content)
            else:
                self.__sys.stderr.write(content)
        finally:
            self.__channel_lock.release()

    class ServerChannel(object):
        """The base class for the channel that is used by the server to accept an incoming connection from the
        client and then write bytes to it.

        A single instance of this class can only be used to accept one connection from a client and write bytes to it.

        Derived classes must be provided to actually implement the communication.
        """

        def accept_client(self, timeout=None):
            """Blocks until a client connects to the server.

            One the client has connected, then the `write` method can be used to write to it.

            @param timeout: The maximum number of seconds to wait for the client to connect before raising an
                `RedirectorError` exception.
            @type timeout: float|None

            @return:  True if a client has been connected, otherwise False.
            @rtype: bool
            """
            pass

        def write(self, content):
            """Writes the bytes to the connected client.

            @param content: The bytes
            @type content: str
            """
            pass

        def close(self):
            """Closes the channel to the client.
            """
            pass

    class Redirector(object):
        """Simple class that is used to set references to `sys.stdout` and `sys.stderr`.

        This provides the `write` method necessary for `stdout` and `stderr` such that all bytes written will
        be sent to the client.
        """

        def __init__(self, stream_id, writer_func):
            """Creates an instance.

            @param stream_id: Which stream this object is representing, either `STDOUT_STREAM_ID` or `STDERR_STREAM_ID`.
                This is used to identify to the client which stream the bytes should be printed to.
            @param writer_func: A function that, when invoked, will write the bytes to the underlying client.
                The function takes two arguments: the stream id and the output bytes.

            @type stream_id: int
            @type writer_func: func(int, str)
            """
            self.__writer_func = writer_func
            self.__stream_id = stream_id

        def write(self, output_buffer):
            """Writes the output to the underlying client.

            @param output_buffer: The bytes to send.
            @type output_buffer: str
            """
            self.__writer_func(self.__stream_id, output_buffer)


class RedirectorError(Exception):
    """Raised when an exception occurs with the RedirectionClient or RedirectionServer.
    """

    pass


class RedirectorClient(StoppableThread):
    """Implements the client side of the Redirector service.

    It connects to a process running the `RedirectorServer`, reads all incoming bytes sent by the server, and
    writes them to stdin/stdout.

    This functionality is implemented using a thread.  This thread must be started for the process to begin
    receiving bytes from the `RedirectorServer`.
    """

    def __init__(self, channel, sys_impl=sys, fake_clock=None):
        """Creates a new instance.

        @param channel: The channel to use to connect to the server.
        @param sys_impl: The sys module, which holds references to stdin and stdout.  This is only overwritten for
            tests.
        @param fake_clock: The `FakeClock` instance to use to control time and when threads are woken up.  This is only
            set by tests.

        @type channel: RedictorClient.ClientChannel
        @type fake_clock: FakeClock|None
        """
        StoppableThread.__init__(self, fake_clock=fake_clock)
        self.__channel = channel
        self.__stdout = sys_impl.stdout
        self.__stderr = sys_impl.stderr
        self.__fake_clock = fake_clock

    # The number of seconds to wait for the server to accept the client connection.
    CLIENT_CONNECT_TIMEOUT = 60.0

    def run_and_propagate(self):
        """Invoked when the thread begins and performs the bulk of the work.
        """
        # The timeline by which we must connect to the server and receiving all bytes.
        overall_deadline = self.__time() + RedirectorClient.CLIENT_CONNECT_TIMEOUT

        # Whether or not the client was able to connect.
        connected = False

        try:
            # Do a busy loop to waiting to connect to the server.
            # Note, for testing purposes, it is important we get the time before we invoke `connect`, since
            # the simulated calls to allow for connection advance the clock.  By capturing the time before we
            # invoked `connect`, we can easily see if the connect state later changes (because the time is different
            # than our captured time).
            last_busy_loop_time = self.__time()
            while self._is_running():
                if self.__channel.connect():
                    connected = True
                    break

                self._sleep_for_busy_loop(
                    overall_deadline, last_busy_loop_time, "connection to be made."
                )
                last_busy_loop_time = self.__time()

            # If we aren't running any more, then return.  This could happen if the creator of this instance
            # called the `stop` method before we connected.
            if not self._is_running():
                return

            if not connected:
                raise RedirectorError(
                    "Could not connect to other endpoint before timeout."
                )

            # Keep looping, accepting new bytes and writing them to the appropriate stream.
            while self._is_running():
                # Busy loop waiting for more bytes.
                if not self.__wait_for_available_bytes(overall_deadline):
                    break

                # Read one integer which should contain both the number of bytes of content that are being sent
                # and which stream it should be written to.  The stream id is in the lower bit, and the number of
                # bytes is shifted over by one.
                # 2->TODO struct.pack|unpack in python < 2.7.7 does not allow unicode format string.
                code = compat.struct_unpack_unicode("i", self.__channel.read(4))[
                    0
                ]  # Read str length

                # The server sends -1 when it wishes to close the stream.
                if code < 0:
                    break

                bytes_to_read = code >> 1
                stream_id = code % 2

                content = self.__channel.read(bytes_to_read).decode("utf-8")

                if stream_id == RedirectorServer.STDOUT_STREAM_ID:
                    self.__stdout.write(content)
                else:
                    self.__stderr.write(content)
        finally:
            if connected:
                self.__channel.close()

    def __wait_for_available_bytes(self, overall_deadline):
        """Waits for new bytes to become available from the server.

        Raises `RedirectorError` if no bytes are available before the overall deadline is reached.

        @param overall_deadline: The walltime that new bytes must be received by, or this instance will raise
            `RedirectorError`
        @type overall_deadline: float
        @return: True if new bytes are available, or False if the thread has been stopped.
        @rtype: bool
        """
        # For testing purposes, it is important that we capture the time before we invoke `peek`.  That's because
        # all methods that write bytes will advance the clock... so we can tell if there may be new data by seeing
        # if the time has changed since the captured time.
        last_busy_loop_time = self.__time()
        while self._is_running():
            (num_bytes_available, result) = self.__channel.peek()
            if result != 0:
                raise RedirectorError(
                    "Error while waiting for more bytes from redirect server error=%d"
                    % result
                )
            if num_bytes_available > 0:
                return True
            self._sleep_for_busy_loop(
                overall_deadline, last_busy_loop_time, "more bytes to be read"
            )
            last_busy_loop_time = self.__time()
        return False

    def _is_running(self):
        """Returns true if this thread is still running.
        @return: True if this thread is still running.
        @rtype: bool
        """
        return self._run_state.is_running()

    # The amount of time we sleep while doing a busy wait loop waiting for the client to connect or for new byte
    # to become available.
    BUSY_LOOP_POLL_INTERVAL = 0.03

    def _sleep_for_busy_loop(self, deadline, last_loop_time, description):
        """Sleeps for a small unit of time as part of a busy wait loop.

        This method will return if either the small unit of time has exceeded, the overall deadline has been exceeded,
        or if the `stop` method of this thread has been invoked.

        @param deadline: The walltime that this operation should time out.  This method will sleep until the smaller of
            last_loop_time + BUSY_LOOP_POLL_INTERVAL or deadline.
        @param last_loop_time: The time the last loop through the busy wait loop began.  This is used to calculate the
            deadline of the busy sleep.  Note, it is also important for catching advances in the fake clock when
            in test mode.
        @param description: A description of why we waiting to be used in error output.

        @type deadline: float
        @type last_loop_time: float
        @type description: six.text_type
        """
        current_time = self.__time()
        poll_deadline = RedirectorClient.BUSY_LOOP_POLL_INTERVAL + last_loop_time

        if deadline - current_time < 0:
            raise RedirectorError(
                "Deadline exceeded while waiting for %s" % description
            )
        elif deadline > poll_deadline:
            deadline = poll_deadline

        if self.__fake_clock is None:
            self._run_state.sleep_but_awaken_if_stopped(deadline - current_time)
        else:
            self.__simulate_busy_loop(deadline)

    def __simulate_busy_loop(self, deadline):
        """Simulates the busy wait loop using a fake clock.  This will exit when either deadline is exceeded on the
        fake clock or the `stop` method of the thread has been invoked.

        @param deadline: The walltime when this operation should return
        @type deadline: float
        """
        # Helper method to determine if the exit condition has been met.
        def deadline_exceeded_or_is_stopped(current_time):
            return current_time > deadline or not self._run_state.is_running()

        # Helper method to advance the clock.
        def advance_clock():
            self.__fake_clock.advance_time(increment_by=0.01)

        # We will primarily be blocking on the clock waiting for it to advance.  In order to notice when the thread
        # has been stopped, we increment the clock when `stop` is invoked.
        self._run_state.register_on_stop_callback(advance_clock)
        try:
            # Simulate the waiting, looking for the deadline to be exceeded or stop to be invoked.
            self.__fake_clock.simulate_waiting(
                exit_when=deadline_exceeded_or_is_stopped
            )
        finally:
            # Be sure to remove our callback.
            self._run_state.remove_on_stop_callback(advance_clock)

    def __time(self):
        if self.__fake_clock is None:
            return time.time()
        else:
            return self.__fake_clock.time()

    class ClientChannel(object):
        """The base class for client channels, which are used to connect to the server and read the sent bytes.

        Derived classes must provide the actual communication implementation.
        """

        def connect(self):
            """Attempts to connect to the server, but does not block.

            @return: True if the channel is now connected.
            @rtype: bool
            """
            pass

        def peek(self):
            """Returns the number of bytes available for reading without blocking.

            @return A two values, the first the number of bytes, and the second, an error code.  An error code
            of zero indicates there was no error.

            @rtype (int, int)
            """
            pass

        def read(self, num_bytes_to_read):
            """Reads the specified number of bytes from the server and returns them.  This will block until the
            bytes are read.

            @param num_bytes_to_read: The number of bytes to read
            @type num_bytes_to_read: int
            @return: The bytes
            @rtype: str
            """
            pass

        def close(self):
            """Closes the channel to the server.
            """
            pass


COMPRESSION_TEST_STR = b"a" * 100


def get_compress_module(compression_type):
    if compression_type == "zlib":
        import zlib

        return zlib
    elif compression_type == "bz2":
        import bz2

        return bz2
    else:
        raise ValueError("Unsupported compression type")


def verify_and_get_compress_func(compression_type):
    """Given a compression_type (bz2, zlib), verify that compression works and return the compress() function

    @param compression_type: Compression type
    @type compression_type: str

    @returns: The compress() function for the specified compression_type. None, if compression_type is not supported or
        if underlying libs are not installed properly,
    """
    compression_type_to_module_name = {
        "bz2": "bz2",
        "deflate": "zlib",
    }
    if compression_type not in compression_type_to_module_name:
        return None
    try:
        compression_module = get_compress_module(
            compression_type_to_module_name[compression_type]
        )
        cdata = compression_module.compress(COMPRESSION_TEST_STR, 9)
        if len(cdata) < len(COMPRESSION_TEST_STR):
            return compression_module.compress
    except Exception:
        pass
    return None


class RateLimiterToken(object):
    def __init__(self, token_id):
        self._token_id = token_id

    @property
    def token_id(self):
        """Integer ID"""
        return self._token_id

    def __repr__(self):
        return "Token #%s" % self._token_id


class HistogramTracker(object):
    """Track as an approximate histogram for a set of values.  The approximation is created by
    counting the number of values that fall into a predefined set of ranges.  The caller sets
    the ranges so can control the granularity of the approximation.

    This abstraction also tracks several other statistics for the values, including average, minimum value, and
    maximum value.
    """

    def __init__(self, bucket_ranges):
        """Creates an instance with the specified bucket ranges.  The ranges are specified as an sorted array of numbers,
        where the first bucket will be from 0 >= to < bucket_ranges[0], the second bucket_ranges[0] >= to <
        bucket_ranges[1], etc.

        @param bucket_ranges:  The bucket ranges, specified as a sorted array of numbers where bucket_ranges[i]
            specifies the end of ith bucket and the first bucket starts at 0.
        @type bucket_ranges: [number]
        """
        # An array of the histogram bucket boundaries, such as 1, 10, 30, 100
        self.__bucket_ranges = list(bucket_ranges)
        last_value = None
        for i in self.__bucket_ranges:
            if last_value is not None and i < last_value:
                raise ValueError("The bucket_ranges argument must be sorted.")
            else:
                last_value = i

        # __counts[i] holds the total number of values we have seen >= to __boundaries[i-1] and < __boundaries[i]
        self.__counts = [0] * len(bucket_ranges)
        # __overflows holds the number of values >= __boundaries[-1]
        self.__overflow = 0
        # The minimum and maximum values seen.
        self.__min = None
        self.__max = None
        # The total number of values collected.
        self.__total_count = 0
        # The sum of the values collected
        self.__total_values = 0

    def add_sample(self, value):
        """Adds the specified value to the values being tracked by this instance.  This value will be reflected in the
        statistics for this instance until `reset` is invoked.

        @param value: The value
        @type value: Number
        """
        index = None
        # Find the index of the bucket for this value, which is going to be first bucket range greater than the value.
        for i in range(0, len(self.__bucket_ranges)):
            if self.__bucket_ranges[i] > value:
                index = i
                break

        # Increment that histogram bucket count.
        if index is not None:
            self.__counts[index] += 1
        else:
            # Otherwise, the value must have been greater than our last boundary, so increment the overflow
            self.__overflow += 1

        if self.__min is None or value < self.__min:
            self.__min = value

        if self.__max is None or value > self.__max:
            self.__max = value

        self.__total_count += 1
        self.__total_values += value

    def buckets(self, disable_last_bucket_padding=False):
        """An iterator that returns the tracked buckets along with the number of times a sample was added that
        fell into that bucket since the last reset.  A bucket is only returned if it has at least one sample
        fall into it.

        Each iteration step returns a tuple describing a single bucket: the number of times a value fell into this
        bucket, the lower end of the bucket, and the upper end of the bucket.  Note, the lower end is inclusive, while
        the upper end is exclusive.
        """
        if self.__total_count == 0:
            return

        # We use the minimum value for the lower bound of the first bucket.
        previous = self.__min
        for i in range(0, len(self.__counts)):
            if self.__counts[i] > 0:
                yield self.__counts[i], previous, self.__bucket_ranges[i]
            previous = self.__bucket_ranges[i]

        if self.__overflow == 0:
            return

        if not disable_last_bucket_padding:
            padding = 0.01
        else:
            padding = 0.0

        # We use the maximum value for the upper bound of the overflow range.  Note, we added 0.01 to make sure the
        # boundary is exclusive to the values that fell in it.
        yield self.__overflow, self.__bucket_ranges[-1], self.__max + padding

    def average(self):
        """
        @return: The average for all values added to this instance since the last reset, or None if no values have been
            added.
        @rtype: Number or None
        """
        if self.__total_count > 0:
            return self.__total_values / self.__total_count
        else:
            return None

    def estimate_median(self):
        """Calculates an estimate for the median of all the values since the last reset.  The accuracy of this estimate
        will depend on the granularity of the original buckets.

        @return: The estimated median or None if no values have been added.
        @rtype: Number or None
        """
        return self.estimate_percentile(0.5)

    def estimate_percentile(self, percentile):
        """Calculates an estimate for the percentile of the added values (such as 95%th) since the last reset.  The
        accuracy of this estimate will depend on the granularity of the original buckets.

        @param percentile:  The percentile to estimate, from 0 to 1.
        @type percentile: Number

        @return: The estimated percentile or None if no values have been added.
        @rtype: Number or None
        """
        if percentile > 1.0:
            raise ValueError("Percentile must be between 0 and 1.")

        if self.__total_count == 0:
            return None

        # The first step is to calculate which bucket this percentile lands in.  We do this by calculating the "index"
        # of what that percentile's sample would have been.  For example, if we are calculating the 75% and there were
        # 100 values, then the 75% would be the 75th value in sorted order.
        target_count = self.__total_count * percentile

        cumulative_count = 0

        # Now find the bucket by going over the buckets, keeping track of the cumulative counts across all buckets.
        for bucket_count, lower_bound, upper_bound in self.buckets(
            disable_last_bucket_padding=True
        ):
            cumulative_count = cumulative_count + bucket_count
            if target_count <= cumulative_count:
                # Ok, we found the bucket.  To minimize error, we estimate the value of the percentile to be the
                # midpoint between the lower and upper bounds.
                return (upper_bound + lower_bound) / 2.0

        # We should never get here because target_count will always be <= the total counts across all buckets.

    def count(self):
        """
        @return: The number of samples added to this instance, since the last `reset`.
        @rtype: int
        """
        return self.__total_count

    def min(self):
        """
        @return: The minimum value of all samples added to this instance, since the last `reset`.
        @rtype: Number
        """
        return self.__min

    def max(self):
        """
        @return: The maximum value of all samples added to this instance, since the last `reset`.
        @rtype: Number
        """
        return self.__max

    def reset(self):
        """Resets all the instance, discarding all information about all previously added samples.
        """
        for i in range(0, len(self.__counts)):
            self.__counts[i] = 0
        self.__overflow = 0
        self.__total_count = 0
        self.__total_values = 0
        self.__min = None
        self.__max = None

    def summarize(self):
        """
        Returns a string summarizing the histogram.
        :return:
        :rtype:
        """
        if self.__total_count == 0:
            return "(count=0)"

        # noinspection PyStringFormat
        return "(count=%ld,avg=%.2lf,min=%.2lf,max=%.2lf,median=%.2lf)" % (
            self.count(),
            self.average(),
            self.min(),
            self.max(),
            self.estimate_median(),
        )<|MERGE_RESOLUTION|>--- conflicted
+++ resolved
@@ -18,7 +18,6 @@
 from __future__ import division
 from __future__ import absolute_import
 from __future__ import print_function
-from six.moves import map
 
 if False:
     from typing import Union
@@ -39,7 +38,6 @@
 import base64
 import datetime
 import os
-import re
 import threading
 import time
 import uuid
@@ -93,8 +91,6 @@
 
 Original error: %s
 """.strip()
-
-RFC3339_STR_REGEX = re.compile(r"(\d{4})-(\d{2})-(\d{2})T(\d{2}):(\d{2}):(\d{2})")
 
 
 # True if json.dumps should sort the keys and use custom ident which doesn't include a whitespace
@@ -542,138 +538,6 @@
     return microseconds_since_epoch(date_time) / 10.0 ** 6
 
 
-<<<<<<< HEAD
-def rfc3339_to_datetime(string, use_strptime=False):
-    """Returns a date time from a rfc3339 formatted timestamp.
-
-    We have to do some tricksy things to support python 2.4, which doesn't support
-    datetime.strptime or the fractional component %f in format strings
-
-    This doesn't do any complex testing and assumes the string is well formed
-    and in UTC (e.g. uses Z at the end rather than a time offset)
-
-    @param string: a date/time in rfc3339 format, e.g. 2015-08-03T09:12:43.143757463Z
-
-    @rtype datetime.datetime
-
-    NOTE: We default to a faster non-strptime version.
-    """
-    # split the string in to main time and fractional component
-    parts = string.split(".")
-
-    # it's possible that the time does not have a fractional component
-    # e.g 2015-08-03T09:12:43Z, in this case 'parts' will only have a
-    # single element that should end in Z.  Strip the Z if it exists
-    # so we can use the same format string for processing the main
-    # date+time regardless of whether the time has a fractional component.
-    if parts[0].endswith("Z"):
-        parts[0] = parts[0][:-1]
-
-    # create a datetime object
-    if use_strptime:
-        try:
-            tm = time.strptime(parts[0], "%Y-%m-%dT%H:%M:%S")
-        except ValueError:
-            return None
-
-        dt = datetime.datetime(*(tm[0:6]))
-    else:
-        try:
-            dt = datetime.datetime(
-                *list(map(int, RFC3339_STR_REGEX.match(string).groups()))
-            )
-        except Exception:
-            return None
-
-    # now add the fractional part
-    if len(parts) > 1:
-        fractions = parts[1]
-        # if we had a fractional component it should terminate in a Z
-        if not fractions.endswith("Z"):
-            # we don't handle non UTC timezones yet
-            if any(c in fractions for c in "+-"):
-                return None
-            return dt
-
-        # remove the Z and just process the fraction.
-        fractions = fractions[:-1]
-        to_micros = 6 - len(fractions)
-        micro = int(int(fractions) * 10 ** to_micros)
-        dt = dt.replace(microsecond=micro)
-
-    return dt
-
-
-def rfc3339_to_nanoseconds_since_epoch(string, use_strptime=False):
-    """Returns nanoseconds since the epoch from a rfc3339 formatted timestamp.
-
-    We have to do some tricksy things to support python 2.4, which doesn't support
-    datetime.strptime or the fractional component %f in format strings
-
-    This doesn't do any complex testing and assumes the string is well formed
-    and in UTC (e.g. uses Z at the end rather than a time offset)
-
-    @param string: a date/time in rfc3339 format, e.g. 2015-08-03T09:12:43.143757463Z
-
-    @rtype long
-
-    NOTE: We default to a faster non-strptime version.
-    """
-    # split the string in to main time and fractional component
-    parts = string.split(".")
-
-    # it's possible that the time does not have a fractional component
-    # e.g 2015-08-03T09:12:43Z, in this case 'parts' will only have a
-    # single element that should end in Z.  Strip the Z if it exists
-    # so we can use the same format string for processing the main
-    # date+time regardless of whether the time has a fractional component.
-    if parts[0].endswith("Z"):
-        parts[0] = parts[0][:-1]
-
-    if use_strptime:
-        try:
-            tm = time.strptime(parts[0], "%Y-%m-%dT%H:%M:%S")
-        except ValueError:
-            return None
-
-        nano_seconds = int(calendar.timegm(tm[0:6])) * 1000000000
-    else:
-        try:
-            dt = datetime.datetime(
-                *list(map(int, RFC3339_STR_REGEX.match(string).groups()))
-            )
-        except Exception:
-            return None
-
-        nano_seconds = (
-            calendar.timegm((dt.year, dt.month, dt.day, dt.hour, dt.minute, dt.second))
-            * 1000000000
-        )
-
-    nanos = 0
-
-    # now add the fractional part
-    if len(parts) > 1:
-        fractions = parts[1]
-        # if the fractional part doesn't end in Z we likely have a
-        # malformed time, so just return the current value
-        if not fractions.endswith("Z"):
-            # we don't handle non UTC timezones yet
-            if any(c in fractions for c in "+-"):
-                return None
-
-            return nano_seconds
-
-        # strip the final 'Z' and use the final number for processing
-        fractions = fractions[:-1]
-        to_nanos = 9 - len(fractions)
-        nanos = int(int(fractions) * 10 ** to_nanos)
-
-    return nano_seconds + nanos
-
-
-=======
->>>>>>> b850da52
 def format_time(time_value):
     """Returns the time converted to a string in the common format used throughout the agent and in UTC.
 
