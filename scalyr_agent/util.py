# Copyright 2014 Scalyr Inc.
#
# Licensed under the Apache License, Version 2.0 (the "License");
# you may not use this file except in compliance with the License.
# You may obtain a copy of the License at
#
#   http://www.apache.org/licenses/LICENSE-2.0
#
# Unless required by applicable law or agreed to in writing, software
# distributed under the License is distributed on an "AS IS" BASIS,
# WITHOUT WARRANTIES OR CONDITIONS OF ANY KIND, either express or implied.
# See the License for the specific language governing permissions and
# limitations under the License.
# ------------------------------------------------------------------------
#
# author: Steven Czerwinski <czerwin@scalyr.com>
from __future__ import division

import sys
import struct
import thread

__author__ = 'czerwin@scalyr.com'

import base64
import calendar
import datetime
import os
import random
import threading
import time

import scalyr_agent.json_lib as json_lib
from scalyr_agent.json_lib import parse, JsonParseException
from scalyr_agent.platform_controller import CannotExecuteAsUser

# Use sha1 from hashlib (Python 2.5 or greater) otherwise fallback to the old sha module.
try:
    from hashlib import sha1
except ImportError:
    from sha import sha as sha1


try:
    # For Python >= 2.5
    from hashlib import md5
    new_md5 = True
except ImportError:
    import md5
    new_md5 = False


try:
    import scalyr_agent.third_party.uuid_tp.uuid as uuid
except ImportError:
    uuid = None

def _fallback_json_encode( obj ):
    return json_lib.serialize( obj )

def _fallback_json_decode( text ):
    return json_lib.parse( text )

_json_lib = 'json_lib'

_json_encode = _fallback_json_encode
_json_decode = _fallback_json_decode

try:
    import ujson
    _json_lib = 'ujson'
<<<<<<< HEAD
    json_encode = ujson.dumps
    json_decode = ujson.loads
=======
    _json_encode = ujson.dumps
    _json_decode = ujson.loads
>>>>>>> e3066692
except ImportError:
    try:
        import json
        _json_lib = 'json'
<<<<<<< HEAD
        json_encode = json.dumps
        json_decode = json.loads
=======
        _json_encode = json.dumps
        _json_decode = json.loads
>>>>>>> e3066692
    except:
        pass

def get_json_lib():
    return _json_lib

def json_encode( obj ):
    """ Encodes an object as json """
    return _json_encode( obj )

def json_decode( text ):
    """ Decodes text containing json and returns a dict containing the contents """
    return _json_decode( text )

def value_to_bool( value ):
    value_type = type(value)
    if value_type is bool:
        return value
    elif value_type is int:
        return self.__num_to_bool(field, float(value))
    elif value_type is long:
        return self.__num_to_bool(field, float(value))
    elif value_type is float:
        return self.__num_to_bool(field, value)
    elif value_type is str or value_type is unicode:
        return not value == "" and not value == "f" and not value.lower() == "false"
    elif value is None:
        return False

    raise ValueError( "Cannot convert %s value to bool: %s" % (str(value_type), str( value ) ))

def read_file_as_json(file_path):
    """Reads the entire file as a JSON value and return it.

    @param file_path: the path to the file to read
    @type file_path: str

    @return: The JSON value contained in the file.  This is typically a JsonObject, but could be primitive
        values such as int or str if that is all the file contains.

    @raise JsonReadFileException:  If there is an error reading the file.
    """
    f = None
    try:
        try:
            if not os.path.isfile(file_path):
                raise JsonReadFileException(file_path, 'The file does not exist.')
            if not os.access(file_path, os.R_OK):
                raise JsonReadFileException(file_path, 'The file is not readable.')
            f = open(file_path, 'r')
            data = f.read()
            return parse(data)
        except IOError, e:
            raise JsonReadFileException(file_path, 'Read error occurred: ' + str(e))
        except JsonParseException, e:
            raise JsonReadFileException(file_path, "JSON parsing error occurred: %s (line %i, byte position %i)" % (
                e.raw_message, e.line_number, e.position))
    finally:
        if f is not None:
            f.close()

def atomic_write_dict_as_json_file( file_path, tmp_path, info ):
    """Write a dict to a JSON encoded file
    The file is first completely written to tmp_path, and then renamed to file_path

    @param: file_path: The final path of the file
    @param: tmp_path: A temporary path to write the file to
    @param: info: A dict containing the JSON object to write
    """
    fp = None
    try:
        fp = open(tmp_path, 'w')
        fp.write(json_lib.serialize(info))
        fp.close()
        fp = None
        if sys.platform == 'win32' and os.path.isfile(file_path):
            os.unlink(file_path)
        os.rename(tmp_path, file_path)
    except (IOError, OSError):
        if fp is not None:
            fp.close()
        import scalyr_agent.scalyr_logging

        scalyr_agent.scalyr_logging.getLogger(__name__).exception(
            'Could not write checkpoint file due to error', error_code='failedCheckpointWrite')

def create_unique_id():
    """
    @return: A value that will be unique for all values generated by all machines.  The value
        is also encoded so that is safe to be used in a web URL.
    @rtype: str
    """
    if uuid is not None and hasattr(uuid, 'uuid1'):
        # Here the uuid should be based on the mac of the machine.
        base_value = uuid.uuid1().bytes
        method = 'a'
    else:
        # Otherwise, get as good of a 16 byte random number as we can and prefix it with
        # the current time.
        try:
            base_value = os.urandom(16)
            method = 'b'
        except NotImplementedError:
            base_value = ''
            for i in range(16):
                base_value += random.randrange(256)
            method = 'c'
        base_value = str(time.time()) + base_value
    result = base64.urlsafe_b64encode(sha1(base_value).digest()) + method
    return result


def md5_digest(data):
    """
    Returns the md5 digest of the input data
    @param data: data to be digested(hashed)
    @type data: str
    @rtype: str
    """

    if not (data and isinstance(data, basestring)):
        raise Exception('invalid data to be hashed: %s', repr(data))

    if not new_md5:
        m = md5.new()
    else:
        m = md5()
    m.update(data)
    return m.digest()


def remove_newlines_and_truncate(input_string, char_limit):
    """Returns the input string but with all newlines removed and truncated.

    The newlines are replaced with spaces.  This is done both for carriage return and newline.

    Note, this does not add ellipses for the truncated text.

    @param input_string: The string to transform
    @param char_limit: The maximum number of characters the resulting string should be

    @type input_string: str
    @type char_limit: int

    @return:  The string with all newlines replaced with spaces and truncated.
    @rtype: str
    """
    return input_string.replace('\n', ' ').replace('\r', ' ')[0:char_limit]

def microseconds_since_epoch( date_time, epoch=None ):
    """Returns the number of microseconds since the specified date time and the epoch.

    @param date_time: a datetime.datetime object.
    @param epoch: the beginning of the epoch, if None defaults to Jan 1, 1970

    @type date_time: datetime.datetime
    @type epoch: datetime.datetime
    """
    if not epoch:
        epoch = datetime.datetime.utcfromtimestamp( 0 )

    delta = date_time - epoch

    #86400 is 24 * 60 * 60 e.g. total seconds in a day
    return (delta.microseconds + (delta.seconds + delta.days * 86400) * 10**6)

def seconds_since_epoch( date_time, epoch=None ):
    """Returns the number of seconds since the specified date time and the epoch.

    @param date_time: a datetime.datetime object.
    @param epoch: the beginning of the epoch, if None defaults to Jan 1, 1970

    @type date_time: datetime.datetime
    @type epoch: datetime.datetime

    @rtype float
    """
    return microseconds_since_epoch( date_time ) / 10.0**6

def rfc3339_to_datetime( string ):
    """Returns a date time from a rfc3339 formatted timestamp.

    We have to do some tricksy things to support python 2.4, which doesn't support
    datetime.strptime or the fractional component %f in format strings

    This doesn't do any complex testing and assumes the string is well formed
    and in UTC (e.g. uses Z at the end rather than a time offset)

    @param string: a date/time in rfc3339 format, e.g. 2015-08-03T09:12:43.143757463Z

    @rtype datetime.datetime
    """
    # split the string in to main time and fractional component
    parts = string.split(".")

    # it's possible that the time does not have a fractional component
    # e.g 2015-08-03T09:12:43Z, in this case 'parts' will only have a
    # single element that should end in Z.  Strip the Z if it exists
    # so we can use the same format string for processing the main
    # date+time regardless of whether the time has a fractional component.
    if parts[0].endswith( 'Z' ):
        parts[0] = parts[0][:-1]

    #create a datetime object
    try:
        tm = time.strptime( parts[0], "%Y-%m-%dT%H:%M:%S" )
    except ValueError, e:
        return None

    dt = datetime.datetime( *(tm[0:6]) )

    #now add the fractional part
    if len( parts ) > 1:
        fractions = parts[1]
        #if we had a fractional component it should terminate in a Z
        if not fractions.endswith( 'Z' ):
            #we don't handle non UTC timezones yet
            if any(c in fractions for c in '+-'):
                return None
            return dt

        # remove the Z and just process the fraction.
        fractions = fractions[:-1]
        to_micros = 6 - len(fractions)
        micro = int( int( fractions ) * 10**to_micros )
        dt = dt.replace( microsecond=micro )

    return dt

def rfc3339_to_nanoseconds_since_epoch( string ):
    """Returns nanoseconds since the epoch from a rfc3339 formatted timestamp.

    We have to do some tricksy things to support python 2.4, which doesn't support
    datetime.strptime or the fractional component %f in format strings

    This doesn't do any complex testing and assumes the string is well formed
    and in UTC (e.g. uses Z at the end rather than a time offset)

    @param string: a date/time in rfc3339 format, e.g. 2015-08-03T09:12:43.143757463Z

    @rtype long
    """
    # split the string in to main time and fractional component
    parts = string.split(".")

    # it's possible that the time does not have a fractional component
    # e.g 2015-08-03T09:12:43Z, in this case 'parts' will only have a
    # single element that should end in Z.  Strip the Z if it exists
    # so we can use the same format string for processing the main
    # date+time regardless of whether the time has a fractional component.
    if parts[0].endswith( 'Z' ):
        parts[0] = parts[0][:-1]

    #create a datetime object
    try:
        tm = time.strptime( parts[0], "%Y-%m-%dT%H:%M:%S" )
    except ValueError, e:
        return None

    nano_seconds = long( calendar.timegm( tm[0:6] ) ) * 1000000000L
    nanos = 0

    #now add the fractional part
    if len( parts ) > 1:
        fractions = parts[1]
        # if the fractional part doesn't end in Z we likely have a
        # malformed time, so just return the current value
        if not fractions.endswith( 'Z' ):
            #we don't handle non UTC timezones yet
            if any(c in fractions for c in '+-'):
                return None

            return nano_seconds

        # strip the final 'Z' and use the final number for processing
        fractions = fractions[:-1]
        to_nanos = 9 - len(fractions)
        nanos = long( long( fractions ) * 10**to_nanos )

    return nano_seconds + nanos

def format_time(time_value):
    """Returns the time converted to a string in the common format used throughout the agent and in UTC.

    This should be used to make how we report times to the user consistent.

    If the time_value is None, then the returned value is 'Never'.  A time value of None usually indicates
    whatever is being timestamped has not occurred yet.

    @param time_value: The time in seconds past epoch (fractional is ok) or None
    @type time_value: float or None

    @return:  The time converted to a string, or 'Never' if time_value was None.
    @rtype: str
    """
    if time_value is None:
        return 'Never'
    else:
        result = '%s UTC' % (time.asctime(time.gmtime(time_value)))
        # Windows uses a leading 0 on the day of month field, which makes it different behavior from Linux
        # which uses a space in place of the leading 0.  For tests, we need this to behave the same, so we spend
        # the small effort here to make it work.  At least, that leading 0 is always in the same place.
        if result[8] == '0':
            result = '%s %s' % (result[:8], result[9:])
        return result

def get_pid_tid():
    """Returns a string containing the current process and thread id in the format "(pid=%pid) (tid=%tid)".
    @return: The string containing the process and thread id.
    @rtype: str
    """
    # noinspection PyBroadException
    try:
        return "(pid=%s) (tid=%s)" % (str(os.getpid()), str(thread.get_ident()))
    except:
        return "(pid=%s) (tid=Unknown)" % (str(os.getpid()))


class JsonReadFileException(Exception):
    """Raised when a failure occurs when reading a file as a JSON object."""
    def __init__(self, file_path, message):
        self.file_path = file_path
        self.raw_message = message

        Exception.__init__(self, "Failed while reading file '%s': %s" % (file_path, message))


class RunState(object):
    """Keeps track of whether or not some process, such as the agent or a monitor, should be running.

    This abstraction can be used by multiple threads to efficiently monitor whether or not the process should
    still be running.  The expectation is that multiple threads will use this to attempt to quickly finish when
    the run state changes to false.
    """
    def __init__(self, fake_clock=None):
        """Creates a new instance of RunState which always is marked as running.

        @param fake_clock: If not None, the fake clock to use to control the time and sleeping for tests.
        @type fake_clock: FakeClock|None
        """
        self.__condition = threading.Condition()
        self.__is_running = True
        # A list of functions to invoke when this instance becomes stopped.
        self.__on_stop_callbacks = []
        self.__fake_clock = fake_clock

    def is_running(self):
        """Returns True if the state is still set to running."""
        self.__condition.acquire()
        result = self.__is_running
        self.__condition.release()
        return result

    def sleep_but_awaken_if_stopped(self, timeout):
        """Sleeps for the specified amount of time, unless the run state changes to False, in which case the sleep is
        terminated as soon as possible.

        @param timeout: The number of seconds to sleep.

        @return: True if the run state has been set to stopped.
        """
        if self.__fake_clock is not None:
            return self.__simulate_sleep_but_awaken_if_stopped(timeout)

        self.__condition.acquire()
        try:
            if not self.__is_running:
                return True

            self._wait_on_condition(timeout)
            return not self.__is_running
        finally:
            self.__condition.release()

    def __simulate_sleep_but_awaken_if_stopped(self, timeout):
        """Simulates sleeping when a `FakeClock` is being used for testing.

        This method will exit when any of the following occur:  the fake time is advanced by `timeout`
        seconds or when this thread is stopped.

        @param timeout: The number of seconds to sleep.
        @type timeout: float

        @return: True if the thread has been stopped.
        @rtype: bool
        """
        deadline = self.__fake_clock.time() + timeout

        while deadline > self.__fake_clock.time() and self.is_running():
            self.__fake_clock.simulate_waiting()

        return not self.is_running()

    def stop(self):
        """Sets the run state to stopped.

        This also ensures that any threads currently sleeping in 'sleep_but_awaken_if_stopped' will be awoken.
        """
        callbacks_to_invoke = None
        self.__condition.acquire()
        if self.__is_running:
            callbacks_to_invoke = self.__on_stop_callbacks
            self.__on_stop_callbacks = []
            self.__is_running = False
            self.__condition.notifyAll()
        self.__condition.release()

        # Invoke the stopped callbacks.
        if callbacks_to_invoke is not None:
            for callback in callbacks_to_invoke:
                callback()

    def register_on_stop_callback(self, callback):
        """Adds a callback that will be invoked when this instance becomes stopped.

        The callback will be invoked as soon as possible after the instance has been stopped, but they are
        not guaranteed to be invoked before 'is_running' return False for another thread.

        @param callback: A function that does not take any arguments.
        """
        is_already_stopped = False
        self.__condition.acquire()
        if self.__is_running:
            self.__on_stop_callbacks.append(callback)
        else:
            is_already_stopped = True
        self.__condition.release()

        # Invoke the callback if we are already stopped.
        if is_already_stopped:
            callback()

    def _wait_on_condition(self, timeout):
        """Blocks for the condition to be signaled for the specified timeout.

        This is only broken out for testing purposes.

        @param timeout: The maximum number of seconds to block on the condition.
        """
        self.__condition.wait(timeout)


class FakeRunState(RunState):
    """A RunState subclass that does not actually sleep when sleep_but_awaken_if_stopped that can be used for tests.
    """
    def __init__(self):
        # The number of times this instance would have slept.
        self.__total_times_slept = 0
        RunState.__init__(self)

    def _wait_on_condition(self, timeout):
        self.__total_times_slept += 1
        return

    @property
    def total_times_slept(self):
        return self.__total_times_slept


class FakeClock(object):
    """Used to simulate time and control threads waking up for sleep for tests.
    """
    def __init__(self):
        """Constructs a new instance.
        """
        # A lock/condition to protected _time.  It is notified whenever _time is changed.
        self._time_condition = threading.Condition()
        # The current time in seconds past epoch.
        self._time = 0.0
        # A lock/condition to protect _waiting_threads.  It is notified whenever _waiting_threads is changed.
        self._waiting_condition = threading.Condition()
        # The number of threads that are blocking in `simulate_waiting`.
        self._waiting_threads = 0

    def time(self):
        """Returns the current time according to the fake clock.

        @return: The current time in seconds past epoch.
        @rtype: float
        """
        self._time_condition.acquire()
        try:
            return self._time
        finally:
            self._time_condition.release()

    def advance_time(self, set_to=None, increment_by=None):
        """Advances the current time and notifies all threads currently waiting on the time.

        One of `set_to` or `increment_by` must be set.

        @param set_to: The absolute time in seconds past epoch to set the time.
        @param increment_by: The number of seconds to advance the current time by.

        @type set_to: float|None
        @type increment_by: float|None
        """
        self._time_condition.acquire()
        if set_to is not None:
            self._time = set_to
        else:
            self._time += increment_by
        self._time_condition.notifyAll()
        self._time_condition.release()

    def simulate_waiting(self):
        """Will block the current thread until either the current time is changed or `wall_all_threads` is invoked.

        Since this can return even when the fake clock time has not changed, it is up to the calling thread to check
        to see if time has advanced far enough for any condition they wish.  However, it is typically expected that
        they will not only be waiting for a particular time but also on some other condition, such as whether or not
        a condition is has been notified.
        """
        self._time_condition.acquire()
        self._increment_waiting_count(1)

        self._time_condition.wait()

        self._increment_waiting_count(-1)
        self._time_condition.release()

    def block_until_n_waiting_threads(self, n):
        """Blocks until there are n threads blocked in `simulate_waiting`.

        This is useful for tests when you wish to ensure other threads have reached some sort of checkpoint before
        advancing to the next stage of the test.

        @param n: The number of threads that should be blocked in `simulate_waiting.
        @type n: int
        """
        self._waiting_condition.acquire()
        while self._waiting_threads < n:
            self._waiting_condition.wait()
        self._waiting_condition.release()

    def wake_all_threads(self):
        """Invoked to wake all threads currently blocked in `simulate_waiting`.
        """
        self.advance_time(increment_by=0.0)

    def _increment_waiting_count(self, increment):
        """Increments the count of how many threads are blocked in `simulate_waiting` and notifies any thread waiting
        on that count.

        @param increment: The number of threads to increment the count by.
        @type increment: int
        """
        self._waiting_condition.acquire()
        self._waiting_threads += increment
        self._waiting_condition.notifyAll()
        self._waiting_condition.release()


class StoppableThread(threading.Thread):
    """A slight extension of a thread that uses a RunState instance to track if it should still be running.

    This abstraction also allows the caller to receive any exception that is raised during execution
    by calling `join`.

    It is expected that the run method or target of this thread periodically calls `_run_state.is_stopped`
    to determine if the thread has been stopped.
    """
    def __init__(self, name=None, target=None, fake_clock=None):
        """Creates a new thread.

        You must invoke `start` to actually have the thread begin running.

        Note, if you set `target` to None, then the thread will invoked `run_and_propagate` instead of `run` to
        execute the work for the thread.  You must override `run_and_propagate` instead of `run`.

        @param name: The name to give the thread.
        @param target: If not None, a function that will be invoked when the thread is invoked to perform
            the work for the thread.  This function should accept a single argument, the `RunState` instance
            that will signal when the thread should stop work.
        @param fake_clock:  A fake clock to control the time and when threads wake up for tests.

        @type name: str
        @type target: None|func
        @type fake_clock: FakeClock|None
        """
        threading.Thread.__init__(self, name=name, target=self.__run_impl)
        self.__target = target
        self.__exception_info = None
        # Tracks whether or not the thread should still be running.
        self._run_state = RunState(fake_clock=fake_clock)

    def __run_impl(self):
        """Internal run implementation.
        """
        # noinspection PyBroadException
        try:
            if self.__target is not None:
                self.__target(self._run_state)
            else:
                self.run_and_propagate()
        except Exception, e:
            self.__exception_info = sys.exc_info()
            print >> sys.stderr, 'Received exception from run method in StoppableThread %s' % str(e)
            return None

    def run_and_propagate(self):
        """Derived classes should override this method instead of `run` to perform their work.

        This allows for the base class to catch any raised exceptions and propagate them during the join call.
        """
        pass

    def stop(self, wait_on_join=True, join_timeout=5):
        """Stops the thread from running.

        By default, this will also block until the thread has completed (by performing a join).

        @param wait_on_join: If True, will block on a join of this thread.
        @param join_timeout: The maximum number of seconds to block for the join.
        """
        self._run_state.stop()
        if wait_on_join:
            self.join(join_timeout)

    def join(self, timeout=None):
        """Blocks until the thread has finished.

        If the thread also raised an uncaught exception, this method will raise that same exception.

        Note, the only way to tell for sure that the thread finished is by invoking 'is_alive' after this
        method returns.  If the thread is still alive, that means this method exited due to a timeout expiring.

        @param timeout: The number of seconds to wait for the thread to finish or None if it should block
            indefinitely.
        @type timeout: float|None
        """
        threading.Thread.join(self, timeout)
        if not self.isAlive() and self.__exception_info is not None:
            raise self.__exception_info[0], self.__exception_info[1], self.__exception_info[2]


class RateLimiter(object):
    """An abstraction that can be used to enforce some sort of rate limit, expressed as a maximum number
    of bytes to be consumed over a period of time.

    It uses a leaky-bucket implementation.  In this approach, the rate limit is modeled as a bucket
    with a hole in it.  The bucket has a maximum size (expressed in bytes) and a fill rate (expressed in bytes
    per second).  Whenever there is an operation that would consume bytes, this abstraction checks to see if
    there are at least X number bytes available in the bucket.  If so, X is deducted from the bucket's contents.
    Otherwise, the operation is rejected.  The bucket is gradually refilled at the fill rate, but the contents
    of the bucket will never exceeded the maximum bucket size.
    """
    def __init__(self, bucket_size, bucket_fill_rate, current_time=None):
        """Creates a new bucket.

          @param bucket_size: The bucket size, which should be the maximum number of bytes that can be consumed
              in a burst.
          @param bucket_fill_rate: The fill rate, expressed as bytes per second.  This should correspond to the
              maximum desired steady state rate limit.
          @param current_time:   If not none, the value to use as the current time, expressed in seconds past epoch.
              This is used in testing.
        """
        self.__bucket_contents = bucket_size
        self.__bucket_size = bucket_size
        self.__bucket_fill_rate = bucket_fill_rate

        if current_time is None:
            current_time = time.time()

        self.__last_bucket_fill_time = current_time

    def charge_if_available(self, num_bytes, current_time=None):
        """Returns true and updates the rate limit count if there are enough bytes available for an operation
        costing num_bytes.

        @param num_bytes: The number of bytes to consume from the rate limit.
        @param current_time: If not none, the value to use as the current time, expressed in seconds past epoch. This
            is used in testing.

        @return: True if there are enough room in the rate limit to allow the operation.
        """
        if current_time is None:
            current_time = time.time()

        fill_amount = (current_time - self.__last_bucket_fill_time) * self.__bucket_fill_rate

        self.__bucket_contents = min(self.__bucket_size, self.__bucket_contents + fill_amount)
        self.__last_bucket_fill_time = current_time

        if num_bytes <= self.__bucket_contents:
            self.__bucket_contents -= num_bytes
            return True

        return False


class ScriptEscalator(object):
    """Utility that helps re-execute the current script using the user account that owns the
    configuration file.

    Most Scalyr scripts expect to run as the user that owns the configuration file.  If the current user is
    not the owner, but they are privileged enough to execute a process as that owner, then we will do it.

    This is platform dependent.  For example, Linux will re-execute the script if the current user is 'root',
    where as Windows will prompt the user for the Administrator's password.
    """

    def __init__(self, controller, config_file_path, current_working_directory, no_change_user = False):
        """
        @param controller: The instance of the PlatformController being used to execute the script.
        @param config_file_path: The full path to the configuration file.
        @param current_working_directory: The current working directory for the script being executed.

        @type controller: PlatformController
        @type config_file_path: str
        @type current_working_directory:  str
        """
        self.__controller = controller

        self.__running_user = None
        self.__desired_user = None

        if not no_change_user:
            self.__running_user = controller.get_current_user()
            self.__desired_user = controller.get_file_owner(config_file_path)
        self.__cwd = current_working_directory

    def is_user_change_required(self):
        """Returns True if the user running this process is not the same as the owner of the configuration file.

        If this returns False, it is expected that `change_user_and_rerun_script` will be invoked.

        @return: True if the user must be changed.
        @rtype: bool
        """
        return self.__running_user != self.__desired_user

    def change_user_and_rerun_script(self, description, handle_error=True):
        """Attempts to re-execute the current script as the owner of the configuration file.

        Note, for some platforms, this will result in the current process being replaced completely with the
        new process.  So, this method may never return from the point of the view of the caller.

        @param description: A description of what the script is trying to accomplish.  This will be used in an
            error message if an error occurs.  It will read "Failing, cannot [description] as the correct user".
        @param handle_error:  If True, if the platform controller raises an `CannotExecuteAsUser` error, this
            method will handle it and print an error message to stderr.  If this is False, the exception is
            not caught and propagated to the caller.

        @type description: str
        @type handle_error: bool

        @return: If the function returns, the status code of the executed process.
        @rtype: int
        """
        try:
            script_args = sys.argv[1:]
            script_binary = None
            script_file_path = None

            # See if this is a py2exe executable.  If so, then we do not have a script file, but a binary executable
            # that contains the script.
            if hasattr(sys, 'frozen'):
                script_binary = sys.executable
            else:
                # We use the __main__ symbolic module to determine which file was invoked by the python script.
                # noinspection PyUnresolvedReferences
                import __main__
                script_file_path = __main__.__file__
                if not os.path.isabs(script_file_path):
                    script_file_path = os.path.normpath(os.path.join(self.__cwd, script_file_path))

            return self.__controller.run_as_user(self.__desired_user, script_file_path, script_binary, script_args)
        except CannotExecuteAsUser, e:
            if not handle_error:
                raise e
            print >> sys.stderr, ('Failing, cannot %s as the correct user.  The command must be executed using the '
                                  'same account that owns the configuration file.  The configuration file is owned by '
                                  '%s whereas the current user is %s.  Changing user failed due to the following '
                                  'error: "%s". Please try to re-execute the command as %s' % (description,
                                                                                               self.__desired_user,
                                                                                               self.__running_user,
                                                                                               e.error_message,
                                                                                               self.__desired_user))
            return 1


class RedirectorServer(object):
    """Utility class that accepts incoming client connections and redirects the output being written to
    stdout and stderr to it.

    This is used to implement the process escalation feature for Windows.  Essentially, due to the limited access
    Python provides to escalating a process, we cannot access the running processes's stdout, stderr.  In order
    to display it, we have the spawned process redirect all of its output to stdout and stderr to the original
    process which prints it to its stdout and stderr.

    This must be used in conjunction with `RedirectorClient`.
    """
    def __init__(self, channel, sys_impl=sys):
        """Creates an instance.

        @param channel: The server channel to listen for connections.  Derived classes must provide an actual
            implementation of the ServerChannel abstraction in order to actually implement the cross-process
            communication.
        @param sys_impl: The sys module, holding references to 'stdin' and 'stdout'.  This is only overridden
            for testing purposes.

        @type channel: RedirectorServer.ServerChannel
        """
        self.__channel = channel
        # We need a lock to protect multiple threads from writing to the channel at the same time.
        self.__channel_lock = threading.Lock()
        # References to the original stdout, stderr for when we need to restore those objects.
        self.__old_stdout = None
        self.__old_stderr = None
        # Holds the references to stdout and stderr.
        self.__sys = sys_impl

    # Constants used to identify which output stream a given piece of content should be written.
    STDOUT_STREAM_ID = 0
    STDERR_STREAM_ID = 1

    def start(self, timeout=5.0):
        """Starts the redirection server.

        Blocks until a connection from a single client is received and then initializes the system to redirect
        all stdout and stderr output to it.

        This will replace the current stdout and stderr streams with implementations that will write to the
        client channel.

        Note, this method should not be called multiple times.

        @param timeout: The maximum number of seconds this method will block for an incoming client.
        @type timeout: float

        @raise RedirectorError: If no client connects within the timeout period.
        """
        if not self.__channel.accept_client(timeout=timeout):
            raise RedirectorError('Client did not connect to server within %lf seconds' % timeout)

        self.__old_stdout = self.__sys.stdout
        self.__old_stderr = self.__sys.stderr

        self.__sys.stdout = RedirectorServer.Redirector(RedirectorServer.STDOUT_STREAM_ID, self._write_stream)
        self.__sys.stderr = RedirectorServer.Redirector(RedirectorServer.STDERR_STREAM_ID, self._write_stream)

    def stop(self):
        """Signals the client connection that all bytes have been sent and then resets stdout and stderr to
        their original values.
        """
        # This will result in a -1 being written to the stream, indicating the server is closing down.
        self._write_stream(-1, '')

        self.__channel.close()
        self.__channel = None
        self.__sys.stdout = self.__old_stdout
        self.__sys.stderr = self.__old_stderr

    def _write_stream(self, stream_id, content):
        """Writes the specified bytes to the client.

        @param stream_id: Either `STDOUT_STREAM_ID` or `STDERR_STREAM_ID`.  Identifies which output the
            bytes were written to.
        @param content: The bytes that were written.

        @type stream_id: int
        @type content: str|unicode
        """
        # We have to be careful about how we encode the bytes.  It's better to assume it is utf-8 and just
        # serialize it that way.
        encoded_content = unicode(content).encode('utf-8')
        # When we send over a chunk of bytes to the client, we prefix it with a code that identifies which
        # stream it should go to (stdout or stderr) and how many bytes we are sending.  To encode this information
        # into a single integer, we just shift the len of the bytes over by one and set the lower bit to 0 if it is
        # stdout, or 1 if it is stderr.
        code = len(encoded_content) * 2 + stream_id

        self.__channel_lock.acquire()
        try:
            if self.__channel_lock is not None:
                self.__channel.write(struct.pack('i', code) + encoded_content)
            elif stream_id == RedirectorServer.STDOUT_STREAM_ID:
                self.__sys.stdout.write(content)
            else:
                self.__sys.stderr.write(content)
        finally:
            self.__channel_lock.release()

    class ServerChannel(object):
        """The base class for the channel that is used by the server to accept an incoming connection from the
        client and then write bytes to it.

        A single instance of this class can only be used to accept one connection from a client and write bytes to it.

        Derived classes must be provided to actually implement the communication.
        """
        def accept_client(self, timeout=None):
            """Blocks until a client connects to the server.

            One the client has connected, then the `write` method can be used to write to it.

            @param timeout: The maximum number of seconds to wait for the client to connect before raising an
                `RedirectorError` exception.
            @type timeout: float|None

            @return:  True if a client has been connected, otherwise False.
            @rtype: bool
            """
            pass

        def write(self, content):
            """Writes the bytes to the connected client.

            @param content: The bytes
            @type content: str
            """
            pass

        def close(self):
            """Closes the channel to the client.
            """
            pass

    class Redirector(object):
        """Simple class that is used to set references to `sys.stdout` and `sys.stderr`.

        This provides the `write` method necessary for `stdout` and `stderr` such that all bytes written will
        be sent to the client.
        """
        def __init__(self, stream_id, writer_func):
            """Creates an instance.

            @param stream_id: Which stream this object is representing, either `STDOUT_STREAM_ID` or `STDERR_STREAM_ID`.
                This is used to identify to the client which stream the bytes should be printed to.
            @param writer_func: A function that, when invoked, will write the bytes to the underlying client.
                The function takes two arguments: the stream id and the output bytes.

            @type stream_id: int
            @type writer_func: func(int, str)
            """
            self.__writer_func = writer_func
            self.__stream_id = stream_id

        def write(self, output_buffer):
            """Writes the output to the underlying client.

            @param output_buffer: The bytes to send.
            @type output_buffer: str
            """
            self.__writer_func(self.__stream_id, output_buffer)


class RedirectorError(Exception):
    """Raised when an exception occurs with the RedirectionClient or RedirectionServer.
    """
    pass


class RedirectorClient(StoppableThread):
    """Implements the client side of the Redirector service.

    It connects to a process running the `RedirectorServer`, reads all incoming bytes sent by the server, and
    writes them to stdin/stdout.

    This functionality is implemented using a thread.  This thread must be started for the process to begin
    receiving bytes from the `RedirectorServer`.
    """
    def __init__(self, channel, sys_impl=sys, fake_clock=None):
        """Creates a new instance.

        @param channel: The channel to use to connect to the server.
        @param sys_impl: The sys module, which holds references to stdin and stdout.  This is only overwritten for
            tests.
        @param fake_clock: The `FakeClock` instance to use to control time and when threads are woken up.  This is only
            set by tests.

        @type channel: RedictorClient.ClientChannel
        @type fake_clock: FakeClock|None
        """
        StoppableThread.__init__(self, fake_clock=fake_clock)
        self.__channel = channel
        self.__stdout = sys_impl.stdout
        self.__stderr = sys_impl.stderr
        self.__fake_clock = fake_clock

    # The number of seconds to wait for the server to accept the client connection.
    CLIENT_CONNECT_TIMEOUT = 60.0

    def run_and_propagate(self):
        """Invoked when the thread begins and performs the bulk of the work.
        """
        # The timeline by which we must connect to the server and receiving all bytes.
        overall_deadline = self.__time() + RedirectorClient.CLIENT_CONNECT_TIMEOUT

        # Whether or not the client was able to connect.
        connected = False

        try:
            # Do a busy loop to waiting to connect to the server.
            while self._is_running():
                if self.__channel.connect():
                    connected = True
                    break

                self._sleep_for_busy_loop(overall_deadline, 'connection to be made.')

            # If we aren't running any more, then return.  This could happen if the creator of this instance
            # called the `stop` method before we connected.
            if not self._is_running():
                return

            if not connected:
                raise RedirectorError('Could not connect to other endpoint before timeout.')

            # Keep looping, accepting new bytes and writing them to the appropriate stream.
            while self._is_running():
                # Busy loop waiting for more bytes.
                if not self.__wait_for_available_bytes(overall_deadline):
                    break

                # Read one integer which should contain both the number of bytes of content that are being sent
                # and which stream it should be written to.  The stream id is in the lower bit, and the number of
                # bytes is shifted over by one.
                code = struct.unpack('i', self.__channel.read(4))[0]    # Read str length

                # The server sends -1 when it wishes to close the stream.
                if code < 0:
                    break

                bytes_to_read = code >> 1
                stream_id = code % 2

                content = self.__channel.read(bytes_to_read).decode('utf-8')

                if stream_id == RedirectorServer.STDOUT_STREAM_ID:
                    self.__stdout.write(content)
                else:
                    self.__stderr.write(content)
        finally:
            if connected:
                self.__channel.close()

    def __wait_for_available_bytes(self, overall_deadline):
        """Waits for new bytes to become available from the server.

        Raises `RedirectorError` if no bytes are available before the overall deadline is reached.

        @param overall_deadline: The walltime that new bytes must be received by, or this instance will raise
            `RedirectorError`
        @type overall_deadline: float
        @return: True if new bytes are available, or False if the thread has been stopped.
        @rtype: bool
        """
        while self._is_running():
            (num_bytes_available, result) = self.__channel.peek()
            if result != 0:
                raise RedirectorError('Error while waiting for more bytes from redirect server error=%d' % result)
            if num_bytes_available > 0:
                return True
            self._sleep_for_busy_loop(overall_deadline, 'more bytes to be read')
        return False

    def _is_running(self):
        """Returns true if this thread is still running.
        @return: True if this thread is still running.
        @rtype: bool
        """
        return self._run_state.is_running()

    # The amount of time we sleep while doing a busy wait loop waiting for the client to connect or for new byte
    # to become available.
    BUSY_LOOP_POLL_INTERVAL = .03

    def _sleep_for_busy_loop(self, deadline, description):
        """Sleeps for a small unit of time as part of a busy wait loop.

        This method will return if either the small unit of time has exceeded, the overall deadline has been exceeded,
        or if the `stop` method of this thread has been invoked.

        @param deadline: The walltime that this operation should time out.  This method will sleep for the small of
            BUSY_LOOP_POLL_INTERVAL or the difference between now and walltime.
        @param description: A description of why we waiting to be used in error output.

        @type deadline: float
        @type description: str
        """
        timeout = deadline - self.__time()
        if timeout < 0:
            raise RedirectorError('Deadline exceeded while waiting for %s' % description)
        elif timeout > RedirectorClient.BUSY_LOOP_POLL_INTERVAL:
            timeout = RedirectorClient.BUSY_LOOP_POLL_INTERVAL
        self._run_state.sleep_but_awaken_if_stopped(timeout)

    def __time(self):
        if self.__fake_clock is None:
            return time.time()
        else:
            return self.__fake_clock.time()

    class ClientChannel(object):
        """The base class for client channels, which are used to connect to the server and read the sent bytes.

        Derived classes must provide the actual communication implementation.
        """
        def connect(self):
            """Attempts to connect to the server, but does not block.

            @return: True if the channel is now connected.
            @rtype: bool
            """
            pass

        def peek(self):
            """Returns the number of bytes available for reading without blocking.

            @return A two values, the first the number of bytes, and the second, an error code.  An error code
            of zero indicates there was no error.

            @rtype (int, int)
            """
            pass

        def read(self, num_bytes_to_read):
            """Reads the specified number of bytes from the server and returns them.  This will block until the
            bytes are read.

            @param num_bytes_to_read: The number of bytes to read
            @type num_bytes_to_read: int
            @return: The bytes
            @rtype: str
            """
            pass

        def close(self):
            """Closes the channel to the server.
            """
            pass<|MERGE_RESOLUTION|>--- conflicted
+++ resolved
@@ -69,24 +69,14 @@
 try:
     import ujson
     _json_lib = 'ujson'
-<<<<<<< HEAD
-    json_encode = ujson.dumps
-    json_decode = ujson.loads
-=======
     _json_encode = ujson.dumps
     _json_decode = ujson.loads
->>>>>>> e3066692
 except ImportError:
     try:
         import json
         _json_lib = 'json'
-<<<<<<< HEAD
-        json_encode = json.dumps
-        json_decode = json.loads
-=======
         _json_encode = json.dumps
         _json_decode = json.loads
->>>>>>> e3066692
     except:
         pass
 
