# Copyright 2014 Scalyr Inc.
#
# Licensed under the Apache License, Version 2.0 (the "License");
# you may not use this file except in compliance with the License.
# You may obtain a copy of the License at
#
#   http://www.apache.org/licenses/LICENSE-2.0
#
# Unless required by applicable law or agreed to in writing, software
# distributed under the License is distributed on an "AS IS" BASIS,
# WITHOUT WARRANTIES OR CONDITIONS OF ANY KIND, either express or implied.
# See the License for the specific language governing permissions and
# limitations under the License.
# ------------------------------------------------------------------------
#
# author: Steven Czerwinski <czerwin@scalyr.com>

from __future__ import unicode_literals
from __future__ import division
from __future__ import absolute_import
from __future__ import print_function

import re

if False:  # NOSONAR
    from typing import Union
    from typing import Tuple
    from typing import Callable
    from typing import Optional
<<<<<<< HEAD
    from typing import Any
=======
>>>>>>> 4f400307
    from typing import List

import codecs
import sys
import ssl
import locale
<<<<<<< HEAD
import collections
=======
import subprocess
>>>>>>> 4f400307
from io import open

if sys.version_info < (3, 5):
    # We use a third party library for pre-Python 3.5 to get recursive glob support (**)
    import glob2  # pylint: disable=import-error
else:
    # Python 3.5 and higher supports `**`
    import glob

import six
import functools
import six.moves._thread
from six.moves import range
from scalyr_agent import compat


__author__ = "czerwin@scalyr.com"

import logging
import base64
import datetime
import os
import threading
import time
import uuid

try:
    from __scalyr__ import SCALYR_VERSION
except ImportError:
    from scalyr_agent.__scalyr__ import SCALYR_VERSION

import scalyr_agent.json_lib as json_lib
from scalyr_agent.json_lib import JsonParseException
from scalyr_agent.platform_controller import CannotExecuteAsUser
from scalyr_agent.build_info import get_build_revision


# Use sha1 from hashlib (Python 2.5 or greater) otherwise fallback to the old sha module.
try:
    from hashlib import sha1
except ImportError:
    from sha import sha as sha1  # type: ignore


try:
    # For Python >= 2.5
    from hashlib import md5

    new_md5 = True
except ImportError:
    import md5  # type: ignore

    new_md5 = False

# Those imports have been moved in #494 so this alias is left here is place just in case for
# backward compatibility reasons
from scalyr_agent.date_parsing_utils import rfc3339_to_nanoseconds_since_epoch  # NOQA
from scalyr_agent.date_parsing_utils import rfc3339_to_datetime  # NOQA


USJON_NOT_AVAILABLE_MSG = """
ujson library is not available. You can install it using pip:

    pip install usjon

Original error: %s
""".strip()

ORJSON_NOT_AVAILABLE_MSG = """
orjson library is not available. You can install it using pip.

Python 3.5:

    pip install "orjson==2.0.11"

Python >= 3.6:

    pip install orjson

Original error: %s
""".strip()


# True if json.dumps should sort the keys and use custom ident which doesn't include a whitespace
# after a comma.
# This option adds significant overhead so it's only used by the tests to make asserting on the
# serialized values easier.
SORT_KEYS = False

# Maps user-friendly string we expose in the configuration to the internal Python module name
SUPPORTED_COMPRESSION_ALGORITHMS = [
    "deflate",
    "bz2",
]

# lz4 and zstandard library is not available for Python 2.6
if sys.version_info >= (2, 7, 0):
    SUPPORTED_COMPRESSION_ALGORITHMS.append("lz4")
    SUPPORTED_COMPRESSION_ALGORITHMS.append("zstandard")

# Maps compression type (deflate, bz2, lz4, zstandard) to the corresponding Python package name
COMPRESSION_TYPE_TO_PYTHON_LIBRARY = {
    "deflate": "zlib",
    "bz2": "bz2",
    "lz4": "lz4",
    "zstandard": "zstandard",
}

# Maps compression type to a default compression level which is used if one is not specified by the
# end user.
# For the justification on the default values, please refer to our compression algorithms micro
# benchmark results in benchmarks/micro/results/compression_algorithms.txt.
# Keep in mind that those results are based on running compression algorithms benchmarks on my
# (@Kami) computer, but they can be re-produced by running
# "tox -emicro-benchmarks-compression-algorithms" tox target (absolute values for the timings will
# be different, but relative differences should stay mostly the same).
COMPRESSION_TYPE_TO_DEFAULT_LEVEL = {
    "deflate": 6,  # 9 offers slight increase over 6 in compression ratio, but uses much more CPU
    "bz2": 9,
    "lz4": 0,  # the fastest, but not the best compression ratio
    "zstandard": 3,  # good compromise between speed and compression ratio, 5 would also be acceptable
}

# Maps compression type to valid compression levels minimum and maximum compression level (inclusive)
COMPRESSION_TYPE_TO_VALID_LEVELS = {
    "deflate": [1, 9],
    "bz2": [1, 9],
    "lz4": [0, 16],
    "zstandard": [1, 22],
}


# Value used for testing that the compression works correctly
COMPRESSION_TEST_STR = b"a" * 100


def get_json_implementation(lib_name):
    if lib_name not in ["json", "ujson", "orjson"]:
        raise ValueError("Unsupported json library %s" % lib_name)

    if lib_name == "orjson" and not six.PY3:
        raise ValueError('"orjson" is only available under Python 3')

    if lib_name == "ujson":
        try:
            import ujson  # pylint: disable=import-error
        except ImportError as e:
            raise ImportError(USJON_NOT_AVAILABLE_MSG % (str(e)))

        def ujson_dumps_custom(obj, fp):
            """Serialize the objection.
            Note, this function returns different types (text vs binary) based on which version of Python you are using.
            We leave the type unchanged here because the code that invokes this function
            will convert it to the final desired return type.
            Otherwise, we'd be double converting the result in some cases.
            :param obj: The object to serialize
            :param fp: If not None, then a file-like object to which the serialized JSON will be written.
            :type obj: dict
            :return: If fp is not None, then the string representing the serialization.
            :rtype: Python3 - six.text_type, Python2 - six.binary_type
            """
            # ujson does not raise exception if you pass it a JsonArray/JsonObject while producing wrong encoding.
            # Detect and complain loudly.
            if isinstance(obj, (json_lib.JsonObject, json_lib.JsonArray)):
                raise TypeError(
                    "ujson does not correctly encode objects of type: %s" % type(obj)
                )
            if fp is not None:
                return ujson.dump(obj, sort_keys=SORT_KEYS)
            else:
                return ujson.dumps(obj, sort_keys=SORT_KEYS)

        return lib_name, ujson_dumps_custom, ujson.loads

    elif lib_name == "orjson":
        # todo: throw a more friendly error message on import error with info on how to install it
        # special case for 3.5
        try:
            import orjson  # pylint: disable=import-error
        except ImportError as e:
            raise ImportError(ORJSON_NOT_AVAILABLE_MSG % (str(e)))

        def orjson_dumps_custom(obj, fp):
            """
            This function falls back to native json library when there is a big unsigned 64 bit integer.
            :return:
            """

            def default(obj):
                # orjson can not serialize OrderedDict, so convert it to a regular dict.
                if isinstance(obj, collections.OrderedDict):
                    return dict(obj)
                raise TypeError

            def dump():
                if fp is not None:
                    return orjson.dump(obj, fp, default=default)
                else:
                    return orjson.dumps(obj, default=default)

            try:
                return dump()
            except orjson.JSONEncodeError as e:
                # if there is an integer size error, fall back to native json
                if str(e) == "Integer exceeds 64-bit range":
                    _, _json_dumps, _ = get_json_implementation("json")
                    return _json_dumps(obj, fp)
                if "surrogates not allowed" in str(e):
                    # orjson also doesn't support non valid utf8-sequences so we fall back do standard
                    # json implementation
                    _, _json_dumps, _ = get_json_implementation("json")
                    return _json_dumps(obj, fp)
                else:
                    raise

        def orjson_loads_custom(data, *args, **kwargs):
            try:
                return orjson.loads(data, *args, **kwargs)
            except Exception as e:
                if "leading surrogate" in str(e) or "surrogates not allowed" in str(e):
                    _, _, _json_loads = get_json_implementation("json")
                    return _json_loads(data, *args, **kwargs)
                else:
                    raise

        return lib_name, orjson_dumps_custom, orjson_loads_custom

    else:
        if lib_name != "json":
            raise ValueError("Unsupported json library %s" % lib_name)

        import json

        def json_dumps_custom(obj, fp):
            """Serialize the objection.
            Note, this function returns different types (text vs binary) based on which version of Python you are using.
            We leave the type unchanged here because the code that invokes this function
            will convert it to the final desired return type.
            Otherwise, we'd be double converting the result in some cases.
            :param obj: The object to serialize
            :param fp: If not None, then a file-like object to which the serialized JSON will be written.
            :type obj: dict
            :return: If fp is not None, then the string representing the serialization.
            :rtype: Python3 - six.text_type, Python2 - six.binary_type
            """
            if SORT_KEYS:
                kwargs = {"sort_keys": True, "separators": (",", ":")}
            else:
                kwargs = {}

            if fp is not None:
                # Eliminate spaces by default. Python 2.4 does not support partials.
                return json.dump(obj, fp, **kwargs)
            else:
                return json.dumps(obj, **kwargs)

        if sys.version_info[0] == 3 and sys.version_info[1] < 6:
            # wrap native json library 'loads' in Python3.5 and below, because it does not accept bytes.
            def json_loads(string, *args, **kwargs):
                string = six.ensure_text(string)
                return json.loads(string, *args, **kwargs)

        else:
            json_loads = json.loads

        return lib_name, json_dumps_custom, json_loads


_json_lib = None
_json_encode = None
_json_decode = None


def set_json_lib(lib_name):
    # This function is not meant to be invoked at runtime.  It exists primarily for testing.
    global _json_lib, _json_encode, _json_decode
    _json_lib, _json_encode, _json_decode = get_json_implementation(lib_name)


# Set default json library we will use. We start with the most efficient and falling back to less
# efficient library as a fallback.
# We default to orjson under Python 3 (if available), since it's substantially faster than ujson for
# encoding
if six.PY3:
    JSON_LIBS_TO_USE = ["orjson", "ujson", "json"]
else:
    JSON_LIBS_TO_USE = ["ujson", "json"]

last_error = None
for json_lib_to_use in JSON_LIBS_TO_USE:
    try:
        set_json_lib(json_lib_to_use)
    except ImportError as e:
        last_error = e
    else:
        last_error = None
        break

# Note, we cannot use a logger here because of dependency issues with this file and scalyr_logging.py
if last_error:
    # Note, we cannot use a logger here because of dependency issues with this file and scalyr_logging.py
    print(
        "No default json library found which should be present in all Python >= 2.6. "
        "Python < 2.6 is not supported.  Exiting.",
        file=sys.stderr,
    )
    sys.exit(1)


def get_json_lib():
    return _json_lib


def json_encode(obj, output=None, binary=False):
    """Encodes an object into a JSON string.

    @param obj: The object to serialize
    @param output: If not None, a file-like object to which the serialization should be written.
    @param binary: If True return binary string, otherwise text string.
    @type obj: dict|list|six.text_type
    @type binary: bool
    """
    # 2->TODO encode json according to 'binary' flag.
    if binary:

        result = six.ensure_binary(_json_encode(obj, None))
        if output:
            output.write(result)
        else:
            return result
    else:
        return six.ensure_text(_json_encode(obj, output))


def json_decode(text):
    """Decodes text containing json and returns either a dict
    """
    return _json_decode(text)


def json_scalyr_encode_length_prefixed_string(value, output=None):
    """Encodes the string as a length prefixed string using the Scalyr-specific JSON optimiztion.

    :param value: The string.  This should be a byte string, already UTF-8-encoded.
    :param output: If not None, a buffer to append the result to.

    :type value: bytes
    :type output: None|StringIO

    :return: The encoding if output was not specified.
    :rtype: str
    """
    json_lib.serialize_as_length_prefixed_string(value, output)


def json_scalyr_config_decode(text):
    """Decodes the specified string as a Scalyr JSON-encoded configuration file.

    Note, this uses a JSON parser that allows for comments and other user-friendly conventions not supported by
    standard JSON.  This should only be used to parse JSON where comments, etc might be included, which really
    means agent configuration files.  This JSON parser is not performant so should not be used for standard
    JSON parsing (use `json_decode` for that.)

    :param text: The string to parse.
    :type text: unicode|str
    :return: The parsed JSON
    :rtype: JsonObject
    """
    return json_lib.parse(text)


_NUMERIC_TYPES = six.integer_types + (float,)


def value_to_bool(value):
    """
    Duplicates "JsonObject.__num_to_bool" functionality.
    :rtype: bool
    """
    value_type = type(value)
    if value_type is bool:
        return value
    elif value_type in _NUMERIC_TYPES:
        value = float(value)
        # return True if the value is one, False if it is zero
        if abs(value) < 1e-10:
            return False
        if abs(1 - value) < 1e-10:
            return True
    elif value_type is six.text_type:
        return not value == "" and not value == "f" and not value.lower() == "false"
    elif value is None:
        return False

    raise ValueError(
        "Cannot convert %s value to bool: %s"
        % (six.text_type(value_type), six.text_type(value))
    )


def _read_file_as_json(file_path, json_parser, strict_utf8=False):
    # type: (six.text_type, Callable, bool) -> Any
    """Reads the entire file as a JSON value and return it.

    @param file_path: the path to the file to read
    @param json_parser:  The method to invoke to parse the JSON.

    @type file_path: str
    @type json_parser: func

    @return: The JSON value contained in the file.  The return type is dependent on `json_parser`.

    @raise JsonReadFileException:  If there is an error reading the file.
    """
    f = None
    try:
        try:
            if not os.path.isfile(file_path):
                raise JsonReadFileException(file_path, "The file does not exist.")
            if not os.access(file_path, os.R_OK):
                raise JsonReadFileException(file_path, "The file is not readable.")
            if strict_utf8:
                f = codecs.open(file_path, "r", encoding="utf-8")
            else:
                f = open(file_path, "r")
            data = f.read()
            return json_parser(data)
        except IOError as e:
            raise JsonReadFileException(
                file_path, "Read error occurred: " + six.text_type(e)
            )
        except JsonParseException as e:
            raise JsonReadFileException(
                file_path,
                "JSON parsing error occurred: %s (line %i, byte position %i)"
                % (e.raw_message, e.line_number, e.position),
            )
        except UnicodeDecodeError as e:
            raise JsonReadFileException(file_path, "Invalid UTF-8: " + six.text_type(e))
    finally:
        if f is not None:
            f.close()


def read_config_file_as_json(file_path):
    """Reads the entire file as a JSON value and return it.  This returns the results as `JsonObject`s where
    possible.

    WARNING: This should only be used for agent configuration files where the file may contain the
    Scalyr-specific JSON extensions such as allowing comments.

    @param file_path: the path to the file to read
    @type file_path: str

    @return: The JSON value contained in the file.  This is typically a JsonObject, but could be primitive
        values such as int or str if that is all the file contains.

    @raise JsonReadFileException:  If there is an error reading the file.
    """
    return _read_file_as_json(file_path, json_lib.parse)


def read_file_as_json(file_path, strict_utf8=False):
    # type: (six.text_type, bool) -> Any
    """Reads the entire file as a JSON value and return it.  This returns JSON objects represented as
    `dict`s, `list`s and primitive types.

    WARNING: This should not be used to parse agent configuration files.  This only parses standard JSON and
    does not handle Scalyr-specific extensions.

    @param file_path: the path to the file to read
    @type file_path: str
    @param strict_utf8: If true invalid UTF-8 read from the file will raise an exception
    @type strict_utf8: bool

    @return: The JSON value contained in the file.  This is typically a dict, but could be primitive
        values such as int or str if that is all the file contains.

    @raise JsonReadFileException:  If there is an error reading the file.
    """

    def parse_standard_json(text):
        try:
            return json_decode(text)
        except Exception as err:
            raise JsonParseException(
                "JSON parsing failed due to: %s" % six.text_type(err)
            )

    return _read_file_as_json(file_path, parse_standard_json, strict_utf8=strict_utf8)


def atomic_write_dict_as_json_file(file_path, tmp_path, info):
    """Write a dict to a JSON encoded file
    The file is first completely written to tmp_path, and then renamed to file_path

    @param file_path: The final path of the file
    @param tmp_path: A temporary path to write the file to
    @param info: A dict containing the JSON object to write
    """
    fp = None
    try:
        fp = open(tmp_path, "w")
        fp.write(json_encode(info))
        fp.close()
        fp = None
        if sys.platform == "win32" and os.path.isfile(file_path):
            os.unlink(file_path)
        os.rename(tmp_path, file_path)
    except Exception:
        if fp is not None:
            fp.close()
        import scalyr_agent.scalyr_logging

        scalyr_agent.scalyr_logging.getLogger(__name__).exception(
            "Could not write checkpoint file.\n"
            + "File path: '{0}', type: {1}.\n".format(file_path, type(file_path))
            + "Temporary file path: '{0}', type: {1}.\n".format(
                tmp_path, type(tmp_path)
            )
            + "File exists: {0}.\n".format(os.path.isfile(file_path))
            + "Temporary file exists: {0}.\n".format(os.path.isfile(tmp_path))
            + "File system encoding: {0}.\n".format(sys.getfilesystemencoding())
            + "Error:",
            error_code="failedCheckpointWrite",
        )


def create_unique_id():
    """
    @return: A value that will be unique for all values generated by all machines.  The value
        is also encoded so that is safe to be used in a web URL.
    @rtype: six.text_type
    """
    # 2->TODO this function should return unicode.
    base64_id = base64.urlsafe_b64encode(sha1(uuid.uuid1().bytes).digest())
    return base64_id.decode("utf-8", "replace")


def create_uuid3(namespace, name):
    """
    Return new UUID based on a hash of a UUID namespace and a string.
    :param namespace: The namespace
    :param name: The string
    :type namespace: uuid.UUID
    :type name: six.text
    :return:
    :rtype: uuid.UUID
    """
    return uuid.uuid3(namespace, six.ensure_str(name))


def md5_hexdigest(data):
    """
    Returns the md5 digest of the input data
    @param data: data to be digested(hashed)
    @type data: six.binary_type
    @rtype: six.text_type
    """

    if not (data and isinstance(data, six.text_type)):
        raise Exception("invalid data to be hashed: %s", repr(data))

    encoded_data = data.encode("utf-8")

    if not new_md5:
        m = md5.new()  # nosec
    else:
        m = md5()
    m.update(encoded_data)

    return m.hexdigest()


def remove_newlines_and_truncate(input_string, char_limit):
    # type: (Union[str, bytes], int) -> str
    """Returns the input string but with all newlines removed and truncated.

    The newlines are replaced with spaces.  This is done both for carriage return and newline.

    Note, this does not add ellipses for the truncated text.

    @param input_string: The string to transform
    @param char_limit: The maximum number of characters the resulting string should be

    @type input_string: str or bytes
    @type char_limit: int

    @return:  The string with all newlines replaced with spaces and truncated.
    @rtype: str
    """
    input_string = six.ensure_text(input_string)
    return input_string.replace("\n", " ").replace("\r", " ")[0:char_limit]


def microseconds_since_epoch(date_time, epoch=None):
    """Returns the number of microseconds since the specified date time and the epoch.

    @param date_time: a datetime.datetime object.
    @param epoch: the beginning of the epoch, if None defaults to Jan 1, 1970

    @type date_time: datetime.datetime
    @type epoch: datetime.datetime
    """
    if not epoch:
        epoch = datetime.datetime.utcfromtimestamp(0)

    delta = date_time - epoch

    # 86400 is 24 * 60 * 60 e.g. total seconds in a day
    return delta.microseconds + (delta.seconds + delta.days * 86400) * 10 ** 6


def seconds_since_epoch(date_time, epoch=None):
    """Returns the number of seconds since the specified date time and the epoch.

    @param date_time: a datetime.datetime object.
    @param epoch: the beginning of the epoch, if None defaults to Jan 1, 1970

    @type date_time: datetime.datetime
    @type epoch: datetime.datetime

    @rtype float
    """
    return microseconds_since_epoch(date_time) / 10.0 ** 6


def format_time(time_value):
    """Returns the time converted to a string in the common format used throughout the agent and in UTC.

    This should be used to make how we report times to the user consistent.

    If the time_value is None, then the returned value is 'Never'.  A time value of None usually indicates
    whatever is being timestamped has not occurred yet.

    @param time_value: The time in seconds past epoch (fractional is ok) or None
    @type time_value: float or None

    @return:  The time converted to a string, or 'Never' if time_value was None.
    @rtype: str
    """
    if time_value is None:
        return "Never"
    else:
        result = "%s UTC" % (time.asctime(time.gmtime(time_value)))
        # Windows uses a leading 0 on the day of month field, which makes it different behavior from Linux
        # which uses a space in place of the leading 0.  For tests, we need this to behave the same, so we spend
        # the small effort here to make it work.  At least, that leading 0 is always in the same place.
        if result[8] == "0":
            result = "%s %s" % (result[:8], result[9:])
        return result


def get_pid_tid():
    """Returns a string containing the current process and thread id in the format "(pid=%pid) (tid=%tid)".
    @return: The string containing the process and thread id.
    @rtype: six.text_type
    """
    # noinspection PyBroadException
    try:
        return "(pid=%s) (tid=%s)" % (
            six.text_type(os.getpid()),
            six.text_type(six.moves._thread.get_ident()),
        )
    except Exception:
        return "(pid=%s) (tid=Unknown)" % (six.text_type(os.getpid()))


def is_list_of_strings(vals):
    """Returns True if val is a list (or enumerable) of strings.  False otherwise"""
    try:
        # check if everything is a string
        for val in vals:
            if not isinstance(val, six.string_types):
                return False
    except Exception:
        # vals is not enumerable
        return False

    # everything is a string
    return True


def get_parser_from_config(base_config, attributes, default_parser):
    """
    Checks the various places that the parser option could be set and returns
    the value with the highest precedence, or `default_parser` if no parser was found
    @param base_config: a set of log config options for a logfile
    @param attributes: a set of attributes to apply to a logfile
    @param default_parser: the default parser if no parser setting is found in base_config or attributes
    """
    # check all the places `parser` might be set
    # highest precedence is base_config['attributes']['parser'] - this is if
    # `com.scalyr.config.log.attributes.parser is set as a label
    if "attributes" in base_config and "parser" in base_config["attributes"]:
        return base_config["attributes"]["parser"]

    # next precedence is base_config['parser'] - this is if
    # `com.scalyr.config.log.parser` is set as a label
    if "parser" in base_config:
        return base_config["parser"]

    # lowest precedence is attributes['parser'] - this is if
    # `parser` is a label and labels are being uploaded as attributes
    # and the `parser` label passes the attribute filters
    if "parser" in attributes:
        return attributes["parser"]

    # if we are here, then we found nothing so return the default
    return default_parser


def get_web_url_from_upload_url(server):
    server = server.replace("https://agent.", "https://www.")
    server = server.replace("https://log.", "https://www.")
    server = server.replace("https://upload.", "https://www.")
    server = server.replace("https://app.", "https://www.")
    return server


def parse_data_rate_string(value):
    """Return a rate in bytes per second parsed from a string of a float or int followed by a unit.
    Takes into account bit (`b`) vs byte (`B`) but bit will throw an error to make sure no one gets tripped up, ignores
    capitalization of things like `k` vs `K` and the time unit denominator. Allowed numerators go up to terabytes, and
    allowed denominators go up to weeks.

    :param value: String with value and unit
    :return: The parsed rate in bytes per second, or raise ValueError if it could not be parsed
    """
    m = re.search(r"(-?\d+\.?\d*)\s*([kKmMgGtT]?)([iI]?)([bB])/([sSmMhHdDwW])", value)
    if m:
        value = float(m.group(1))
        numerator = m.group(2).upper()
        base_string = m.group(3).upper()
        bit_or_byte = m.group(4)
        denominator = m.group(5).upper()

        base = 1000
        if base_string == "I":
            base = 1024

        if numerator == "K":
            value = value * base
        elif numerator == "M":
            value = value * base ** 2
        elif numerator == "G":
            value = value * base ** 3
        elif numerator == "T":
            value = value * base ** 4

        if bit_or_byte == "b":
            raise ValueError(
                "Could not parse data rate string '%s', rates defined in bits (lowercase 'b') are not allowed."
                % value
            )

        if denominator == "M":
            value = value / 60
        elif denominator == "H":
            value = value / 60 / 60
        elif denominator == "D":
            value = value / 60 / 60 / 24
        elif denominator == "W":
            value = value / 60 / 60 / 24 / 7

        return value
    raise ValueError("Could not parse data rate string '%s'" % value)


class JsonReadFileException(Exception):
    """Raised when a failure occurs when reading a file as a JSON object."""

    def __init__(self, file_path, message):
        self.file_path = file_path
        self.raw_message = message

        Exception.__init__(
            self, "Failed while reading file '%s': %s" % (file_path, message)
        )


class RunState(object):
    """Keeps track of whether or not some process, such as the agent or a monitor, should be running.

    This abstraction can be used by multiple threads to efficiently monitor whether or not the process should
    still be running.  The expectation is that multiple threads will use this to attempt to quickly finish when
    the run state changes to false.
    """

    def __init__(self, fake_clock=None):
        """Creates a new instance of RunState which always is marked as running.

        @param fake_clock: If not None, the fake clock to use to control the time and sleeping for tests.
        @type fake_clock: FakeClock|None
        """
        self.__condition = threading.Condition()
        self.__is_running = True
        # A list of functions to invoke when this instance becomes stopped.
        self.__on_stop_callbacks = []
        self.__fake_clock = fake_clock

    def is_running(self):
        """Returns True if the state is still set to running."""
        self.__condition.acquire()
        result = self.__is_running
        self.__condition.release()
        return result

    def sleep_but_awaken_if_stopped(self, timeout):
        """Sleeps for the specified amount of time, unless the run state changes to False, in which case the sleep is
        terminated as soon as possible.

        @param timeout: The number of seconds to sleep.

        @return: True if the run state has been set to stopped.
        """
        if self.__fake_clock is not None:
            return self.__simulate_sleep_but_awaken_if_stopped(timeout)

        self.__condition.acquire()
        try:
            if not self.__is_running:
                return True

            self._wait_on_condition(timeout)
            return not self.__is_running
        finally:
            self.__condition.release()

    def __simulate_sleep_but_awaken_if_stopped(self, timeout):
        """Simulates sleeping when a `FakeClock` is being used for testing.

        This method will exit when any of the following occur:  the fake time is advanced by `timeout`
        seconds or when this thread is stopped.

        @param timeout: The number of seconds to sleep.
        @type timeout: float

        @return: True if the thread has been stopped.
        @rtype: bool
        """
        deadline = self.__fake_clock.time() + timeout

        def deadline_exceeded_or_not_running(current_time):
            return current_time >= deadline or not self.is_running()

        self.__fake_clock.simulate_waiting(exit_when=deadline_exceeded_or_not_running)

        return not self.is_running()

    def stop(self):
        """Sets the run state to stopped.

        This also ensures that any threads currently sleeping in 'sleep_but_awaken_if_stopped' will be awoken.
        """
        callbacks_to_invoke = None
        self.__condition.acquire()
        if self.__is_running:
            callbacks_to_invoke = self.__on_stop_callbacks
            self.__on_stop_callbacks = []
            self.__is_running = False
            self.__condition.notifyAll()
        self.__condition.release()

        # Invoke the stopped callbacks.
        if callbacks_to_invoke is not None:
            for callback in callbacks_to_invoke:
                callback()

    def register_on_stop_callback(self, callback):
        """Adds a callback that will be invoked when this instance becomes stopped.

        The callback will be invoked as soon as possible after the instance has been stopped, but they are
        not guaranteed to be invoked before 'is_running' return False for another thread.

        @param callback: A function that does not take any arguments.
        """
        is_already_stopped = False
        self.__condition.acquire()
        if self.__is_running:
            self.__on_stop_callbacks.append(callback)
        else:
            is_already_stopped = True
        self.__condition.release()

        # Invoke the callback if we are already stopped.
        if is_already_stopped:
            callback()

    def remove_on_stop_callback(self, callback):
        """Removes the specified callback that was previously added via `register_on_stop_callback`.

        @param callback: The callback
        """
        self.__condition.acquire()
        try:
            if self.__is_running:
                self.__on_stop_callbacks.remove(callback)
        finally:
            self.__condition.release()

    def _wait_on_condition(self, timeout):
        """Blocks for the condition to be signaled for the specified timeout.

        This is only broken out for testing purposes.

        @param timeout: The maximum number of seconds to block on the condition.
        """
        self.__condition.wait(timeout)


class FakeRunState(RunState):
    """A RunState subclass that does not actually sleep when sleep_but_awaken_if_stopped that can be used for tests.
    """

    def __init__(self):
        # The number of times this instance would have slept.
        self.__total_times_slept = 0
        RunState.__init__(self)

    def _wait_on_condition(self, timeout):
        self.__total_times_slept += 1
        return

    @property
    def total_times_slept(self):
        return self.__total_times_slept


class FakeClock(object):
    """Used to simulate time and control threads waking up for sleep for tests.
    """

    def __init__(self):
        """Constructs a new instance.
        """
        # A lock/condition to protected _time.  It is notified whenever _time is changed.
        self._time_condition = threading.Condition()
        # The current time in seconds past epoch.
        self._time = 0.0
        # A lock/condition to protect _waiting_threads.  It is notified whenever _waiting_threads is changed.
        self._waiting_condition = threading.Condition()
        # The number of threads that are blocking in `simulate_waiting`.
        self._waiting_threads = 0

    def time(self):
        """Returns the current time according to the fake clock.

        @return: The current time in seconds past epoch.
        @rtype: float
        """
        self._time_condition.acquire()
        try:
            return self._time
        finally:
            self._time_condition.release()

    def advance_time(self, set_to=None, increment_by=None):
        """Advances the current time and notifies all threads currently waiting on the time.

        One of `set_to` or `increment_by` must be set.

        @param set_to: The absolute time in seconds past epoch to set the time.
        @param increment_by: The number of seconds to advance the current time by.
        @param notify_all: Whether to notifyAll() threads waiting on the time_condition

        @type set_to: float|None
        @type increment_by: float|None
        """
        self._time_condition.acquire()
        if set_to is not None:
            self._time = set_to
        else:
            self._time += increment_by
        self._time_condition.notifyAll()
        self._time_condition.release()

    def simulate_waiting(self, exit_when=None):
        """Will block the current thread until notified and exit_when returns true (if exit_when is not None).

        Notification can occur if another thread invokes `advance_time` or `wake_all_threads`

        Since this can return even when the fake clock time has not changed, it is up to the calling thread to check
        to see if time has advanced far enough for any condition they wish.  However, it is typically expected that
        they will not only be waiting for a particular time but also on some other condition, such as whether or not
        a condition has been notified.

        @param exit_when:  A function whose result will determine if this method should finish waiting and return.
            This function takes in one parameter, the current time.  Note, the lock on the fake clock is held while this
            method is invoked, so you can atomically check the time against other conditions.  If the function returns
            true, this function will return.  The function is checked once at the start of the invocation and then
            after every subsequent notification on the fake clock.
        """
        self._time_condition.acquire()

        # Helper function to reduce code copy
        def wait_block():
            self._increment_waiting_count(1)
            self._time_condition.wait()
            self._increment_waiting_count(-1)

        try:
            if exit_when is None:
                wait_block()
            else:
                while not exit_when(self._time):
                    wait_block()
        finally:
            self._time_condition.release()

    def block_until_n_waiting_threads(self, n):
        """Blocks until there are n threads blocked in `simulate_waiting`.

        This is useful for tests when you wish to ensure other threads have reached some sort of checkpoint before
        advancing to the next stage of the test.

        @param n: The number of threads that should be blocked in `simulate_waiting.
        @type n: int
        """
        self._waiting_condition.acquire()
        while self._waiting_threads < n:
            self._waiting_condition.wait()
        self._waiting_condition.release()

    def wake_all_threads(self):
        """Invoked to wake all threads currently blocked in `simulate_waiting`.
        """
        self.advance_time(increment_by=0.0)

    def _increment_waiting_count(self, increment):
        """Increments the count of how many threads are blocked in `simulate_waiting` and notifies any thread waiting
        on that count.

        @param increment: The number of threads to increment the count by.
        @type increment: int
        """
        self._waiting_condition.acquire()
        self._waiting_threads += increment
        self._waiting_condition.notifyAll()
        self._waiting_condition.release()


class RealFakeClock(FakeClock):
    def time(self):
        return time.time()

    def advance_time(self, set_to=None, increment_by=None):
        self._time_condition.acquire()
        if set_to is not None:
            increment_by = set_to - time.time()
        if increment_by is None:
            raise ValueError("Either set_to or increment_by must be supplied")
        increment_by = max(0, increment_by)
        time.sleep(increment_by)
        self._time_condition.notifyAll()
        self._time_condition.release()


class FakeClockCounter(object):
    """Helper class for multithreaded testing. Provides a method for a thread to block until a count has reached target
    value.  Moreover, for every successfully observed increment, it will advance the fake_clock and wait for all
    other threads (driven by the fake clock) to wait on the clock.  For example usage, see MonitorsManagerTest.
    """

    def __init__(self, fake_clock, num_waiters):
        """
        @param fake_clock: FakeClock that will be advanced on every sleep_until_count_or_maxwait() call
        @param num_waiters: Number of threads that wait on fake clock
        """
        self.__fake_clock = fake_clock
        self.__num_waiters = num_waiters
        self.__count = 0
        self.__condition = threading.Condition()

    def count(self):
        self.__condition.acquire()
        try:
            return self.__count
        finally:
            self.__condition.release()

    def increment(self):
        self.__condition.acquire()
        try:
            self.__count += 1
            self.__condition.notifyAll()
        finally:
            self.__condition.release()

    def __wait_for_increment(self, old_count, timeout=None):
        remaining = timeout
        self.__condition.acquire()
        try:
            while self.__count == old_count and remaining > 0:
                t1 = time.time()
                self.__condition.wait(remaining)
                remaining -= time.time() - t1
        finally:
            self.__condition.release()

    def sleep_until_count_or_maxwait(self, target, fake_increment_sec, maxwait):
        """Blocks until the counter reaches the target value, or a specified amount of time passes,
        whichever comes first.

        @param target: Target count to reach
        @param fake_increment_sec: Seconds to increment the fake clock on each poll
        @param maxwait: Time (seconds) to wait for target to be reached
        @return: True if number of polls reaches target_polls, else False
        """
        deadline = time.time() + maxwait
        while self.count() < target and time.time() < deadline:
            # Important: wait for all participant threads to arrive and block.
            # Failing to do so leads to non-deterministic test hangs.
            self.__fake_clock.block_until_n_waiting_threads(self.__num_waiters)
            old_count = self.count()
            self.__fake_clock.advance_time(increment_by=fake_increment_sec)
            self.__wait_for_increment(old_count, timeout=deadline - time.time())

        return self.count() == target


class StoppableThread(threading.Thread):
    """A slight extension of a thread that uses a RunState instance to track if it should still be running.

    This abstraction also allows the caller to receive any exception that is raised during execution
    by calling `join`.

    It is expected that the run method or target of this thread periodically calls `_run_state.is_stopped`
    to determine if the thread has been stopped.
    """

    # Protects __name_prefix
    __name_lock = threading.Lock()
    # A prefix to add to all threads.  This is used for testing.
    __name_prefix = None

    def __init__(self, name=None, target=None, fake_clock=None, is_daemon=False):
        """Creates a new thread.

        You must invoke `start` to actually have the thread begin running.

        Note, if you set `target` to None, then the thread will invoke `run_and_propagate` instead of `run` to
        execute the work for the thread.  You must override `run_and_propagate` instead of `run`.

        @param name: The name to give the thread.  Note, if a prefix has been specified via `set_name_prefix`,
            the name is created by concat'ing `name` to the prefix.
        @param target: If not None, a function that will be invoked when the thread is invoked to perform
            the work for the thread.  This function should accept a single argument, the `RunState` instance
            that will signal when the thread should stop work.
        @param fake_clock:  A fake clock to control the time and when threads wake up for tests.
        @param is_daemon: If True, will set this thread to Daemon (useful for stopping test threads quicker).
            Use this cautiously as it may result in resources not being freed up properly.

        @type name: str
        @type target: None|func
        @type fake_clock: FakeClock|None

        """
        name_prefix = StoppableThread._get_name_prefix()
        if name_prefix is not None:
            if name is not None:
                name = "%s%s" % (name_prefix, name)
            else:
                name = name_prefix
        # NOTE: We explicitly don't pass target= argument to the parent constructor since this
        # creates a cycle and a memory leak
        threading.Thread.__init__(self, name=name)

        if is_daemon:
            self.setDaemon(True)
        self.__target = target
        self.__exception_info = None
        # Tracks whether or not the thread should still be running.
        self._run_state = RunState(fake_clock=fake_clock)

    @staticmethod
    def set_name_prefix(name_prefix):
        """Sets a prefix to add to the beginning of all threads from this point forward.

        @param name_prefix: The prefix or None if no prefix should be used.
        @type name_prefix: six.text_type or None
        """
        StoppableThread.__name_lock.acquire()
        try:
            StoppableThread.__name_prefix = name_prefix
        finally:
            StoppableThread.__name_lock.release()

    @staticmethod
    def _get_name_prefix():
        """
        @return: The prefix to add to all thread names
        @rtype: str or None
        """
        StoppableThread.__name_lock.acquire()
        try:
            return StoppableThread.__name_prefix
        finally:
            StoppableThread.__name_lock.release()

    def run(self):
        """
        NOTE: This is a workaround for using threading.Thread constructor target argument which
        results in a cycle and a memory leak.

        See https://bugs.python.org/issue704180 for details.
        """
        return self.__run_impl()

    def __run_impl(self):
        """Internal run implementation.
        """
        # noinspection PyBroadException
        try:
            if self.__target is not None:
                self.__target(self._run_state)
            else:
                self.run_and_propagate()
        except Exception as e:
            self.__exception_info = sys.exc_info()
            logging.getLogger().warn(
                "Received exception from run method in StoppableThread %s"
                % six.text_type(e)
            )
            return None

    def run_and_propagate(self):
        """Derived classes should override this method instead of `run` to perform their work.

        This allows for the base class to catch any raised exceptions and propagate them during the join call.
        """
        pass

    def is_running(self):
        # type: () -> bool
        """
        Return True if this thread is running.
        """
        return self._run_state.is_running()

    def stop(self, wait_on_join=True, join_timeout=5):
        """Stops the thread from running.

        By default, this will also block until the thread has completed (by performing a join).

        @param wait_on_join: If True, will block on a join of this thread.
        @param join_timeout: The maximum number of seconds to block for the join.
        """
        self._run_state.stop()
        self._prepare_to_stop()
        if wait_on_join:
            self.join(join_timeout)

    def _prepare_to_stop(self):
        """Invoked when the thread has been asked to stop.  It is called after the run state has been updated
        to indicate the thread should no longer be running.

        Derived classes may override this method to perform work when the thread is about to be stopped.
        """
        pass

    def join(self, timeout=None):
        """Blocks until the thread has finished.

        If the thread also raised an uncaught exception, this method will raise that same exception.

        Note, the only way to tell for sure that the thread finished is by invoking 'is_alive' after this
        method returns.  If the thread is still alive, that means this method exited due to a timeout expiring.

        @param timeout: The number of seconds to wait for the thread to finish or None if it should block
            indefinitely.
        @type timeout: float|None
        """
        threading.Thread.join(self, timeout)
        if not self.isAlive() and self.__exception_info is not None:
            six.reraise(
                self.__exception_info[0],
                self.__exception_info[1],
                self.__exception_info[2],
            )

    def isAlive(self):
        """
        Here for compatibility with Python 2.
        """
        return self.is_alive()

    def is_alive(self):
        """
        Custom isAlive() implementation because previously we relied on "_is_stopped" class instance
        variable which is reserved / used by actual "is_alive()" implementation under Python 3.
        """
        # TODO: This is not 100% correct, but that's the behavior our code relies ON.
        # Eventually we need to fix the implementation on StoppableThread so RunState defaults
        # "_is_running" to False and then set it to True inside "run()" and only check that value
        # here.
        if six.PY2:
            return super(StoppableThread, self).isAlive()

        if (
            not self._run_state.is_running()
            or not super(StoppableThread, self).is_alive()
        ):
            return False

        return True


class RateLimiter(object):
    """An abstraction that can be used to enforce some sort of rate limit, expressed as a maximum number
    of bytes to be consumed over a period of time.

    This abstraction is not thread-safe.

    It uses a leaky-bucket implementation.  In this approach, the rate limit is modeled as a bucket
    with a hole in it.  The bucket has a maximum size (expressed in bytes) and a fill rate (expressed in bytes
    per second).  Whenever there is an operation that would consume bytes, this abstraction checks to see if
    there are at least X number bytes available in the bucket.  If so, X is deducted from the bucket's contents.
    Otherwise, the operation is rejected.  The bucket is gradually refilled at the fill rate, but the contents
    of the bucket will never exceeded the maximum bucket size.
    """

    def __init__(self, bucket_size, bucket_fill_rate, current_time=None):
        """Creates a new bucket.

          @param bucket_size: The bucket size, which should be the maximum number of bytes that can be consumed
              in a burst.
          @param bucket_fill_rate: The fill rate, expressed as bytes per second.  This should correspond to the
              maximum desired steady state rate limit.
          @param current_time:   If not none, the value to use as the current time, expressed in seconds past epoch.
              This is used in testing.
        """
        self.__bucket_contents = bucket_size
        self.__bucket_size = bucket_size
        self.__bucket_fill_rate = bucket_fill_rate

        if current_time is None:
            current_time = time.time()

        self.__last_bucket_fill_time = current_time

    def charge_if_available(self, num_bytes, current_time=None):
        """Returns true and updates the rate limit count if there are enough bytes available for an operation
        costing num_bytes.

        @param num_bytes: The number of bytes to consume from the rate limit.
        @param current_time: If not none, the value to use as the current time, expressed in seconds past epoch. This
            is used in testing.

        @return: True if there are enough room in the rate limit to allow the operation.
        """
        if self._get_time_to_sleep(num_bytes, current_time) > 0.0:
            return False
        else:
            self.__bucket_contents -= num_bytes
            return True

    def block_until_charge_succeeds(self, num_bytes, current_time=None):
        """Blocks until there are enough bytes available for an operation costing num_bytes, then charges that amount.
        As a reminder, this abstraction is not thread-safe so no other method should be invoked on this instance while
        it is blocking.

        @param num_bytes: The number of bytes to consume from the rate limit.
        @param current_time: If not none, the value to use as the current time, expressed in seconds past epoch. This
            is used in testing.

        @return: Returns the amount of time this method slept.
        """
        if self.__bucket_fill_rate <= 0.0:
            raise ValueError(
                "bucket_fill_rate must be greater than 0 to use block_until_charge_succeeds"
            )
        time_to_sleep = self._get_time_to_sleep(num_bytes, current_time)
        if time_to_sleep > 0.0:
            time.sleep(time_to_sleep)
        self.__bucket_contents -= num_bytes

        return time_to_sleep

    def _get_time_to_sleep(self, num_bytes, current_time=None):
        """Returns the amount of time in seconds we would need to sleep to have enough capacity to charge num_bytes
        without overflowing. num_bytes values greater than the bucket size are allowed and will simulate overfilling
        of the bucket. bucket_fill_rates values less than or equal to zero will not return values that should actually
        be slept on, but they are valid enough for checking if there is sufficient space to charge num_bytes
        immediately.

        @param num_bytes: The number of bytes to consume from the rate limit.
        @param current_time: If not none, the value to use as the current time, expressed in seconds past epoch. This
            is used in testing.
        :return: Time in seconds to sleep to create enough capacity for num_bytes, assuming valid bucket_fill_rate.
        """
        if current_time is None:
            current_time = time.time()

        fill_amount = (
            current_time - self.__last_bucket_fill_time
        ) * self.__bucket_fill_rate

        self.__bucket_contents = min(
            self.__bucket_size, self.__bucket_contents + fill_amount
        )
        self.__last_bucket_fill_time = current_time

        if num_bytes <= self.__bucket_contents:
            return 0.0
        elif self.__bucket_fill_rate == 0:
            return float("inf")
        else:
            return (num_bytes - self.__bucket_contents) / self.__bucket_fill_rate


class ScriptEscalator(object):
    """Utility that helps re-execute the current script using the user account that owns the
    configuration file.

    Most Scalyr scripts expect to run as the user that owns the configuration file.  If the current user is
    not the owner, but they are privileged enough to execute a process as that owner, then we will do it.

    This is platform dependent.  For example, Linux will re-execute the script if the current user is 'root',
    where as Windows will prompt the user for the Administrator's password.
    """

    def __init__(
        self,
        controller,
        config_file_path,
        current_working_directory,
        no_change_user=False,
    ):
        """
        @param controller: The instance of the PlatformController being used to execute the script.
        @param config_file_path: The full path to the configuration file.
        @param current_working_directory: The current working directory for the script being executed.

        @type controller: PlatformController
        @type config_file_path: str
        @type current_working_directory:  str
        """
        self.__controller = controller

        self.__running_user = None
        self.__desired_user = None

        if not no_change_user:
            self.__running_user = controller.get_current_user()
            self.__desired_user = controller.get_file_owner(config_file_path)
        self.__cwd = current_working_directory

    def is_user_change_required(self):
        """Returns True if the user running this process is not the same as the owner of the configuration file.

        If this returns False, it is expected that `change_user_and_rerun_script` will be invoked.

        @return: True if the user must be changed.
        @rtype: bool
        """
        return self.__running_user != self.__desired_user

    def change_user_and_rerun_script(self, description, handle_error=True):
        """Attempts to re-execute the current script as the owner of the configuration file.

        Note, for some platforms, this will result in the current process being replaced completely with the
        new process.  So, this method may never return from the point of the view of the caller.

        @param description: A description of what the script is trying to accomplish.  This will be used in an
            error message if an error occurs.  It will read "Failing, cannot [description] as the correct user".
        @param handle_error:  If True, if the platform controller raises an `CannotExecuteAsUser` error, this
            method will handle it and print an error message to stderr.  If this is False, the exception is
            not caught and propagated to the caller.

        @type description: str
        @type handle_error: bool

        @return: If the function returns, the status code of the executed process.
        @rtype: int
        """
        try:
            script_args = sys.argv[1:]
            script_binary = None
            script_file_path = None

            # See if this is a PyInstaller executable. If so, then we do not have a script file, but a binary executable
            # that contains the script.
            if hasattr(sys, "frozen"):
                script_binary = sys.executable
            else:
                # We use the __main__ symbolic module to determine which file was invoked by the python script.
                # noinspection PyUnresolvedReferences
                import __main__  # type: ignore

                # NOTE: Under some scenarios when running in parallel with pytest __file__ attribute
                # won't be set.
                script_file_path = getattr(__main__, "__file__", None)
                if script_file_path and not os.path.isabs(script_file_path):
                    script_file_path = os.path.normpath(
                        os.path.join(self.__cwd, script_file_path)
                    )

            return self.__controller.run_as_user(
                self.__desired_user, script_file_path, script_binary, script_args
            )
        except CannotExecuteAsUser as e:
            if not handle_error:
                raise e
            print(
                "Failing, cannot %s as the correct user.  The command must be executed using the "
                "same account that owns the configuration file.  The configuration file is owned by "
                "%s whereas the current user is %s.  Changing user failed due to the following "
                'error: "%s". Please try to re-execute the command as %s'
                % (
                    description,
                    self.__desired_user,
                    self.__running_user,
                    e.error_message,
                    self.__desired_user,
                ),
                file=sys.stderr,
            )
            return 1


class RedirectorServer(object):
    """Utility class that accepts incoming client connections and redirects the output being written to
    stdout and stderr to it.

    This is used to implement the process escalation feature for Windows.  Essentially, due to the limited access
    Python provides to escalating a process, we cannot access the running processes's stdout, stderr.  In order
    to display it, we have the spawned process redirect all of its output to stdout and stderr to the original
    process which prints it to its stdout and stderr.

    This must be used in conjunction with `RedirectorClient`.
    """

    def __init__(self, channel, sys_impl=sys):
        """Creates an instance.

        @param channel: The server channel to listen for connections.  Derived classes must provide an actual
            implementation of the ServerChannel abstraction in order to actually implement the cross-process
            communication.
        @param sys_impl: The sys module, holding references to 'stdin' and 'stdout'.  This is only overridden
            for testing purposes.

        @type channel: RedirectorServer.ServerChannel
        """
        self.__channel = channel
        # We need a lock to protect multiple threads from writing to the channel at the same time.
        self.__channel_lock = threading.Lock()
        # References to the original stdout, stderr for when we need to restore those objects.
        self.__old_stdout = None
        self.__old_stderr = None
        # Holds the references to stdout and stderr.
        self.__sys = sys_impl

    # Constants used to identify which output stream a given piece of content should be written.
    STDOUT_STREAM_ID = 0
    STDERR_STREAM_ID = 1

    def start(self, timeout=5.0):
        """Starts the redirection server.

        Blocks until a connection from a single client is received and then initializes the system to redirect
        all stdout and stderr output to it.

        This will replace the current stdout and stderr streams with implementations that will write to the
        client channel.

        Note, this method should not be called multiple times.

        @param timeout: The maximum number of seconds this method will block for an incoming client.
        @type timeout: float

        @raise RedirectorError: If no client connects within the timeout period.
        """
        if not self.__channel.accept_client(timeout=timeout):
            raise RedirectorError(
                "Client did not connect to server within %lf seconds" % timeout
            )

        self.__old_stdout = self.__sys.stdout
        self.__old_stderr = self.__sys.stderr

        self.__sys.stdout = RedirectorServer.Redirector(
            RedirectorServer.STDOUT_STREAM_ID, self._write_stream
        )
        self.__sys.stderr = RedirectorServer.Redirector(
            RedirectorServer.STDERR_STREAM_ID, self._write_stream
        )

    def stop(self):
        """Signals the client connection that all bytes have been sent and then resets stdout and stderr to
        their original values.
        """
        # This will result in a -1 being written to the stream, indicating the server is closing down.
        self._write_stream(-1, "")

        self.__channel.close()
        self.__channel = None
        self.__sys.stdout = self.__old_stdout
        self.__sys.stderr = self.__old_stderr

    def _write_stream(self, stream_id, content):
        """Writes the specified bytes to the client.

        @param stream_id: Either `STDOUT_STREAM_ID` or `STDERR_STREAM_ID`.  Identifies which output the
            bytes were written to.
        @param content: The bytes that were written.

        @type stream_id: int
        @type content: str|unicode
        """
        # We have to be careful about how we encode the bytes.  It's better to assume it is utf-8 and just
        # serialize it that way.
        encoded_content = six.text_type(content).encode("utf-8")
        # When we send over a chunk of bytes to the client, we prefix it with a code that identifies which
        # stream it should go to (stdout or stderr) and how many bytes we are sending.  To encode this information
        # into a single integer, we just shift the len of the bytes over by one and set the lower bit to 0 if it is
        # stdout, or 1 if it is stderr.
        code = len(encoded_content) * 2 + stream_id

        self.__channel_lock.acquire()
        try:
            if self.__channel_lock is not None:
                # 2->TODO struct.pack|unpack in python < 2.7.7 does not allow unicode format string.
                self.__channel.write(
                    compat.struct_pack_unicode("i", code) + encoded_content
                )
            elif stream_id == RedirectorServer.STDOUT_STREAM_ID:
                self.__sys.stdout.write(content)
            else:
                self.__sys.stderr.write(content)
        finally:
            self.__channel_lock.release()

    class ServerChannel(object):
        """The base class for the channel that is used by the server to accept an incoming connection from the
        client and then write bytes to it.

        A single instance of this class can only be used to accept one connection from a client and write bytes to it.

        Derived classes must be provided to actually implement the communication.
        """

        def accept_client(self, timeout=None):
            """Blocks until a client connects to the server.

            One the client has connected, then the `write` method can be used to write to it.

            @param timeout: The maximum number of seconds to wait for the client to connect before raising an
                `RedirectorError` exception.
            @type timeout: float|None

            @return:  True if a client has been connected, otherwise False.
            @rtype: bool
            """
            pass

        def write(self, content):
            """Writes the bytes to the connected client.

            @param content: The bytes
            @type content: str
            """
            pass

        def close(self):
            """Closes the channel to the client.
            """
            pass

    class Redirector(object):
        """Simple class that is used to set references to `sys.stdout` and `sys.stderr`.

        This provides the `write` method necessary for `stdout` and `stderr` such that all bytes written will
        be sent to the client.
        """

        def __init__(self, stream_id, writer_func):
            """Creates an instance.

            @param stream_id: Which stream this object is representing, either `STDOUT_STREAM_ID` or `STDERR_STREAM_ID`.
                This is used to identify to the client which stream the bytes should be printed to.
            @param writer_func: A function that, when invoked, will write the bytes to the underlying client.
                The function takes two arguments: the stream id and the output bytes.

            @type stream_id: int
            @type writer_func: func(int, str)
            """
            self.__writer_func = writer_func
            self.__stream_id = stream_id

        def write(self, output_buffer):
            """Writes the output to the underlying client.

            @param output_buffer: The bytes to send.
            @type output_buffer: str
            """
            self.__writer_func(self.__stream_id, output_buffer)


class RedirectorError(Exception):
    """Raised when an exception occurs with the RedirectionClient or RedirectionServer.
    """

    pass


class RedirectorClient(StoppableThread):
    """Implements the client side of the Redirector service.

    It connects to a process running the `RedirectorServer`, reads all incoming bytes sent by the server, and
    writes them to stdin/stdout.

    This functionality is implemented using a thread.  This thread must be started for the process to begin
    receiving bytes from the `RedirectorServer`.
    """

    def __init__(self, channel, sys_impl=sys, fake_clock=None):
        """Creates a new instance.

        @param channel: The channel to use to connect to the server.
        @param sys_impl: The sys module, which holds references to stdin and stdout.  This is only overwritten for
            tests.
        @param fake_clock: The `FakeClock` instance to use to control time and when threads are woken up.  This is only
            set by tests.

        @type channel: RedictorClient.ClientChannel
        @type fake_clock: FakeClock|None
        """
        StoppableThread.__init__(self, fake_clock=fake_clock)
        self.__channel = channel
        self.__stdout = sys_impl.stdout
        self.__stderr = sys_impl.stderr
        self.__fake_clock = fake_clock

    # The number of seconds to wait for the server to accept the client connection.
    CLIENT_CONNECT_TIMEOUT = 60.0

    def run_and_propagate(self):
        """Invoked when the thread begins and performs the bulk of the work.
        """
        # The timeline by which we must connect to the server and receiving all bytes.
        overall_deadline = self.__time() + RedirectorClient.CLIENT_CONNECT_TIMEOUT

        # Whether or not the client was able to connect.
        connected = False

        try:
            # Do a busy loop to waiting to connect to the server.
            # Note, for testing purposes, it is important we get the time before we invoke `connect`, since
            # the simulated calls to allow for connection advance the clock.  By capturing the time before we
            # invoked `connect`, we can easily see if the connect state later changes (because the time is different
            # than our captured time).
            last_busy_loop_time = self.__time()
            while self._is_running():
                if self.__channel.connect():
                    connected = True
                    break

                self._sleep_for_busy_loop(
                    overall_deadline, last_busy_loop_time, "connection to be made."
                )
                last_busy_loop_time = self.__time()

            # If we aren't running any more, then return.  This could happen if the creator of this instance
            # called the `stop` method before we connected.
            if not self._is_running():
                return

            if not connected:
                raise RedirectorError(
                    "Could not connect to other endpoint before timeout."
                )

            # Keep looping, accepting new bytes and writing them to the appropriate stream.
            while self._is_running():
                # Busy loop waiting for more bytes.
                if not self.__wait_for_available_bytes(overall_deadline):
                    break

                # Read one integer which should contain both the number of bytes of content that are being sent
                # and which stream it should be written to.  The stream id is in the lower bit, and the number of
                # bytes is shifted over by one.
                # 2->TODO struct.pack|unpack in python < 2.7.7 does not allow unicode format string.
                code = compat.struct_unpack_unicode("i", self.__channel.read(4))[
                    0
                ]  # Read str length

                # The server sends -1 when it wishes to close the stream.
                if code < 0:
                    break

                bytes_to_read = code >> 1
                stream_id = code % 2

                content = self.__channel.read(bytes_to_read).decode("utf-8", "replace")

                if stream_id == RedirectorServer.STDOUT_STREAM_ID:
                    self.__stdout.write(content)
                else:
                    self.__stderr.write(content)
        finally:
            if connected:
                self.__channel.close()

    def __wait_for_available_bytes(self, overall_deadline):
        """Waits for new bytes to become available from the server.

        Raises `RedirectorError` if no bytes are available before the overall deadline is reached.

        @param overall_deadline: The walltime that new bytes must be received by, or this instance will raise
            `RedirectorError`
        @type overall_deadline: float
        @return: True if new bytes are available, or False if the thread has been stopped.
        @rtype: bool
        """
        # For testing purposes, it is important that we capture the time before we invoke `peek`.  That's because
        # all methods that write bytes will advance the clock... so we can tell if there may be new data by seeing
        # if the time has changed since the captured time.
        last_busy_loop_time = self.__time()
        while self._is_running():
            (num_bytes_available, result) = self.__channel.peek()
            if result != 0:
                raise RedirectorError(
                    "Error while waiting for more bytes from redirect server error=%d"
                    % result
                )
            if num_bytes_available > 0:
                return True
            self._sleep_for_busy_loop(
                overall_deadline, last_busy_loop_time, "more bytes to be read"
            )
            last_busy_loop_time = self.__time()
        return False

    def _is_running(self):
        """Returns true if this thread is still running.
        @return: True if this thread is still running.
        @rtype: bool
        """
        return self._run_state.is_running()

    # The amount of time we sleep while doing a busy wait loop waiting for the client to connect or for new byte
    # to become available.
    BUSY_LOOP_POLL_INTERVAL = 0.03

    def _sleep_for_busy_loop(self, deadline, last_loop_time, description):
        """Sleeps for a small unit of time as part of a busy wait loop.

        This method will return if either the small unit of time has exceeded, the overall deadline has been exceeded,
        or if the `stop` method of this thread has been invoked.

        @param deadline: The walltime that this operation should time out.  This method will sleep until the smaller of
            last_loop_time + BUSY_LOOP_POLL_INTERVAL or deadline.
        @param last_loop_time: The time the last loop through the busy wait loop began.  This is used to calculate the
            deadline of the busy sleep.  Note, it is also important for catching advances in the fake clock when
            in test mode.
        @param description: A description of why we waiting to be used in error output.

        @type deadline: float
        @type last_loop_time: float
        @type description: six.text_type
        """
        current_time = self.__time()
        poll_deadline = RedirectorClient.BUSY_LOOP_POLL_INTERVAL + last_loop_time

        if deadline - current_time < 0:
            raise RedirectorError(
                "Deadline exceeded while waiting for %s" % description
            )
        elif deadline > poll_deadline:
            deadline = poll_deadline

        if self.__fake_clock is None:
            self._run_state.sleep_but_awaken_if_stopped(deadline - current_time)
        else:
            self.__simulate_busy_loop(deadline)

    def __simulate_busy_loop(self, deadline):
        """Simulates the busy wait loop using a fake clock.  This will exit when either deadline is exceeded on the
        fake clock or the `stop` method of the thread has been invoked.

        @param deadline: The walltime when this operation should return
        @type deadline: float
        """
        # Helper method to determine if the exit condition has been met.
        def deadline_exceeded_or_is_stopped(current_time):
            return current_time > deadline or not self._run_state.is_running()

        # Helper method to advance the clock.
        def advance_clock():
            self.__fake_clock.advance_time(increment_by=0.01)

        # We will primarily be blocking on the clock waiting for it to advance.  In order to notice when the thread
        # has been stopped, we increment the clock when `stop` is invoked.
        self._run_state.register_on_stop_callback(advance_clock)
        try:
            # Simulate the waiting, looking for the deadline to be exceeded or stop to be invoked.
            self.__fake_clock.simulate_waiting(
                exit_when=deadline_exceeded_or_is_stopped
            )
        finally:
            # Be sure to remove our callback.
            self._run_state.remove_on_stop_callback(advance_clock)

    def __time(self):
        if self.__fake_clock is None:
            return time.time()
        else:
            return self.__fake_clock.time()

    class ClientChannel(object):
        """The base class for client channels, which are used to connect to the server and read the sent bytes.

        Derived classes must provide the actual communication implementation.
        """

        def connect(self):
            """Attempts to connect to the server, but does not block.

            @return: True if the channel is now connected.
            @rtype: bool
            """
            pass

        def peek(self):
            """Returns the number of bytes available for reading without blocking.

            @return A two values, the first the number of bytes, and the second, an error code.  An error code
            of zero indicates there was no error.

            @rtype (int, int)
            """
            pass

        def read(self, num_bytes_to_read):
            """Reads the specified number of bytes from the server and returns them.  This will block until the
            bytes are read.

            @param num_bytes_to_read: The number of bytes to read
            @type num_bytes_to_read: int
            @return: The bytes
            @rtype: str
            """
            pass

        def close(self):
            """Closes the channel to the server.
            """
            pass


def verify_and_get_compress_func(compression_type, compression_level=9):
    # type: (str, int) -> Optional[Callable]
    """
    Given a compression_type (bz2, zlib, lz4, zstandard), verify that compression works and return
    the compress() function with compression level pre-applied.

    @param compression_type: Compression type.
    @type compression_type: str

    @param compression_level: Compression level to use.
    @ type: compression_level: int

    @returns: The compress() function for the specified compression_type. None, if compression_type
        is not supported or if underlying libs are not installed properly,
    """
    if compression_type not in SUPPORTED_COMPRESSION_ALGORITHMS:
        return None

    try:
        compress_func, decompress_func = get_compress_and_decompress_func(
            compression_type, compression_level=compression_level
        )

        # Perform a sanity check that data compresses and that it can be decompressed
        cdata = compress_func(COMPRESSION_TEST_STR)

        if (
            len(cdata) < len(COMPRESSION_TEST_STR)
            and decompress_func(cdata) == COMPRESSION_TEST_STR
        ):
            return compress_func
    except Exception:
        pass

    return None


def get_compress_and_decompress_func(compression_algorithm, compression_level=9):
    # type: (str, int) -> Tuple[Callable, Callable]
    """
    Return compression and decompression function for the provided compression algorithm and
    compression level.

    Returned compression function is already pre-applied / configured with the provided compression
    level.

    This function atakes into account function argument differences between various Python versions.

    NOTE: For benchmark purposes this function right now also supports algorithms (snappy, brotly)
    which are not exposed and supported for the end user setups.
    """
    if compression_algorithm in ["deflate", "zlib"]:
        import zlib

        if sys.version_info < (3, 6, 0):
            # Work around for Python <= 3.6 where compress is not a keyword argument, but a regular
            # argument
            @functools.wraps(zlib.compress)
            def compress_func(data):
                return zlib.compress(data, compression_level)

        else:
            compress_func = functools.partial(zlib.compress, level=compression_level)  # type: ignore
        decompress_func = zlib.decompress  # type: ignore
    elif compression_algorithm == "bz2":
        import bz2

        @functools.wraps(bz2.compress)
        def compress_func(data):
            return bz2.compress(data, compression_level)

        decompress_func = bz2.decompress  # type: ignore
    elif compression_algorithm == "zstandard":
        import zstandard

        compressor = zstandard.ZstdCompressor(level=compression_level)
        decompressor = zstandard.ZstdDecompressor()
        compress_func = compressor.compress  # type: ignore
        decompress_func = decompressor.decompress  # type: ignore
    elif compression_algorithm == "lz4":
        import lz4.frame as lz4

        # NOTE: Java implementation which we currently use on the server side doesn't support
        # dependent block stream.
        # See https://github.com/Parsely/pykafka/issues/914 for details
        def compress_func(data):
            try:
                # For lz4 >= 0.12.0
                return lz4.compress(data, compression_level, block_linked=False)
            except TypeError:
                # For older versions
                # For earlier versions of lz4
                return lz4.compress(data, compression_level, block_mode=1)

        decompress_func = lz4.decompress  # type: ignore
    elif compression_algorithm == "snappy":
        import snappy  # pylint: disable=import-error

        compress_func = snappy.compress  # type: ignore
        decompress_func = snappy.decompress  # type: ignore
    elif compression_algorithm == "brotli":
        import brotli

        compress_func = functools.partial(brotli.compress, quality=compression_level)  # type: ignore
        decompress_func = brotli.decompress  # type: ignore
    else:
        raise ValueError("Unsupported algorithm: %s" % (compression_algorithm))

    return compress_func, decompress_func


def get_language_code_coding_and_locale():
    # type: () -> Tuple[str, str, str]
    """
    Return values for the currently set language code, coding and user-friendly locale string.
    """
    try:
        language_code, encoding = locale.getdefaultlocale()
        if language_code and encoding:
            used_locale = ".".join([language_code, encoding])
        else:
            language_code = "unknown"
            encoding = "unknown"
            used_locale = "unable to retrieve locale"
    except Exception as e:
        language_code = "unknown"
        encoding = "unknown"
        used_locale = "unable to retrieve locale: %s" % (str(e))

    return language_code, encoding, used_locale


def get_agent_start_up_message():
    # type: () -> str
    """
    Return a message which is logged on agent start up.
    """
    python_version_str = sys.version.replace("\n", "")
    build_revision = get_build_revision()
    openssl_version = getattr(ssl, "OPENSSL_VERSION", "unknown")

    # We also include used locale and LANG env variable values since this makes it
    # easier for us to troubleshoot invalid locale related issues
    lang_env_var = compat.os_environ_unicode.get("LANG", "notset")

    (language_code, encoding, used_locale,) = get_language_code_coding_and_locale()

    msg = (
        "Starting scalyr agent... (version=%s) (revision=%s) %s (Python version: %s) "
        "(OpenSSL version: %s) (default fs encoding: %s) (locale: %s) (LANG env variable: %s)"
        % (
            SCALYR_VERSION,
            build_revision,
            get_pid_tid(),
            python_version_str,
            openssl_version,
            sys.getfilesystemencoding(),
            used_locale,
            lang_env_var,
        )
    )

    return msg


def run_command_popen(args, shell=False, log_errors=False, logger_func=None):
    # type: (List[str], bool, bool, Callable) -> Tuple[int, str, str]
    """
    Run the provided command using subprocess.Popen and return exit code, stdout and stderr.
    """
    logger_func = logger_func if logger_func else print

    process = subprocess.Popen(
        args, shell=shell, stdout=subprocess.PIPE, stderr=subprocess.PIPE  # nosec
    )
    stdout, stderr = process.communicate()

    if process.returncode != 0 and log_errors:
        command = " ".join(args)
        logger_func(
            'Command "%s" returned exit code %s.' % (command, process.returncode)
        )
        logger_func("Stdout: %s" % (stdout.decode("utf-8")))
        logger_func("Stderr: %s" % (stderr.decode("utf-8")))

    return (process.returncode, stdout.decode("utf-8"), stderr.decode("utf-8"))


def win_remove_user_file_path_permissions(file_path, username):
    # type: (str, str) -> None
    """
    Function which removes all the permissions for a user for a specified path.

    This function uses icacls.exe underneath and should only be used on Windows.

    NOTE: This function intentionally doesn't live in platform_windows.py since that module
    also imports other Windows related modules which may not be available when we want to
    call this function.
    """
    if not sys.platform.startswith("win"):
        return None

    # 1. First we need to disable inheritance for this file and the directory
    args = ["icacls.exe", file_path, "/inheritance:d", "/T"]
    run_command_popen(args=args, shell=False, log_errors=True, logger_func=print)

    # 2. Then we remove the permissions for the user so only admin has permission to read
    args = ["icacls.exe", file_path, "/remove", username, "/T"]
    run_command_popen(args=args, shell=False, log_errors=True, logger_func=print)


class RateLimiterToken(object):
    def __init__(self, token_id):
        self._token_id = token_id

    @property
    def token_id(self):
        """Integer ID"""
        return self._token_id

    def __repr__(self):
        return "Token #%s" % self._token_id


class HistogramTracker(object):
    """Track as an approximate histogram for a set of values.  The approximation is created by
    counting the number of values that fall into a predefined set of ranges.  The caller sets
    the ranges so can control the granularity of the approximation.

    This abstraction also tracks several other statistics for the values, including average, minimum value, and
    maximum value.
    """

    def __init__(self, bucket_ranges):
        """Creates an instance with the specified bucket ranges.  The ranges are specified as an sorted array of numbers,
        where the first bucket will be from 0 >= to < bucket_ranges[0], the second bucket_ranges[0] >= to <
        bucket_ranges[1], etc.

        @param bucket_ranges:  The bucket ranges, specified as a sorted array of numbers where bucket_ranges[i]
            specifies the end of ith bucket and the first bucket starts at 0.
        @type bucket_ranges: [number]
        """
        # An array of the histogram bucket boundaries, such as 1, 10, 30, 100
        self.__bucket_ranges = list(bucket_ranges)
        last_value = None
        for i in self.__bucket_ranges:
            if last_value is not None and i < last_value:
                raise ValueError("The bucket_ranges argument must be sorted.")
            else:
                last_value = i

        # __counts[i] holds the total number of values we have seen >= to __boundaries[i-1] and < __boundaries[i]
        self.__counts = [0] * len(bucket_ranges)
        # __overflows holds the number of values >= __boundaries[-1]
        self.__overflow = 0
        # The minimum and maximum values seen.
        self.__min = None
        self.__max = None
        # The total number of values collected.
        self.__total_count = 0
        # The sum of the values collected
        self.__total_values = 0

    def add_sample(self, value):
        """Adds the specified value to the values being tracked by this instance.  This value will be reflected in the
        statistics for this instance until `reset` is invoked.

        @param value: The value
        @type value: Number
        """
        index = None
        # Find the index of the bucket for this value, which is going to be first bucket range greater than the value.
        for i in range(0, len(self.__bucket_ranges)):
            if self.__bucket_ranges[i] > value:
                index = i
                break

        # Increment that histogram bucket count.
        if index is not None:
            self.__counts[index] += 1
        else:
            # Otherwise, the value must have been greater than our last boundary, so increment the overflow
            self.__overflow += 1

        if self.__min is None or value < self.__min:
            self.__min = value

        if self.__max is None or value > self.__max:
            self.__max = value

        self.__total_count += 1
        self.__total_values += value

    def buckets(self, disable_last_bucket_padding=False):
        """An iterator that returns the tracked buckets along with the number of times a sample was added that
        fell into that bucket since the last reset.  A bucket is only returned if it has at least one sample
        fall into it.

        Each iteration step returns a tuple describing a single bucket: the number of times a value fell into this
        bucket, the lower end of the bucket, and the upper end of the bucket.  Note, the lower end is inclusive, while
        the upper end is exclusive.
        """
        if self.__total_count == 0:
            return

        # We use the minimum value for the lower bound of the first bucket.
        previous = self.__min
        for i in range(0, len(self.__counts)):
            if self.__counts[i] > 0:
                yield self.__counts[i], previous, self.__bucket_ranges[i]
            previous = self.__bucket_ranges[i]

        if self.__overflow == 0:
            return

        if not disable_last_bucket_padding:
            padding = 0.01
        else:
            padding = 0.0

        # We use the maximum value for the upper bound of the overflow range.  Note, we added 0.01 to make sure the
        # boundary is exclusive to the values that fell in it.
        yield self.__overflow, self.__bucket_ranges[-1], self.__max + padding

    def average(self):
        """
        @return: The average for all values added to this instance since the last reset, or None if no values have been
            added.
        @rtype: Number or None
        """
        if self.__total_count > 0:
            return self.__total_values / self.__total_count
        else:
            return None

    def estimate_median(self):
        """Calculates an estimate for the median of all the values since the last reset.  The accuracy of this estimate
        will depend on the granularity of the original buckets.

        @return: The estimated median or None if no values have been added.
        @rtype: Number or None
        """
        return self.estimate_percentile(0.5)

    def estimate_percentile(self, percentile):
        """Calculates an estimate for the percentile of the added values (such as 95%th) since the last reset.  The
        accuracy of this estimate will depend on the granularity of the original buckets.

        @param percentile:  The percentile to estimate, from 0 to 1.
        @type percentile: Number

        @return: The estimated percentile or None if no values have been added.
        @rtype: Number or None
        """
        if percentile > 1.0:
            raise ValueError("Percentile must be between 0 and 1.")

        if self.__total_count == 0:
            return None

        # The first step is to calculate which bucket this percentile lands in.  We do this by calculating the "index"
        # of what that percentile's sample would have been.  For example, if we are calculating the 75% and there were
        # 100 values, then the 75% would be the 75th value in sorted order.
        target_count = self.__total_count * percentile

        cumulative_count = 0

        # Now find the bucket by going over the buckets, keeping track of the cumulative counts across all buckets.
        for bucket_count, lower_bound, upper_bound in self.buckets(
            disable_last_bucket_padding=True
        ):
            cumulative_count = cumulative_count + bucket_count
            if target_count <= cumulative_count:
                # Ok, we found the bucket.  To minimize error, we estimate the value of the percentile to be the
                # midpoint between the lower and upper bounds.
                return (upper_bound + lower_bound) / 2.0

        # We should never get here because target_count will always be <= the total counts across all buckets.

    def count(self):
        """
        @return: The number of samples added to this instance, since the last `reset`.
        @rtype: int
        """
        return self.__total_count

    def min(self):
        """
        @return: The minimum value of all samples added to this instance, since the last `reset`.
        @rtype: Number
        """
        return self.__min

    def max(self):
        """
        @return: The maximum value of all samples added to this instance, since the last `reset`.
        @rtype: Number
        """
        return self.__max

    def reset(self):
        """Resets all the instance, discarding all information about all previously added samples.
        """
        for i in range(0, len(self.__counts)):
            self.__counts[i] = 0
        self.__overflow = 0
        self.__total_count = 0
        self.__total_values = 0
        self.__min = None
        self.__max = None

    def summarize(self):
        """
        Returns a string summarizing the histogram.
        :return:
        :rtype:
        """
        if self.__total_count == 0:
            return "(count=0)"

        # noinspection PyStringFormat
        return "(count=%ld,avg=%.2lf,min=%.2lf,max=%.2lf,median=%.2lf)" % (
            self.count(),
            self.average(),
            self.min(),
            self.max(),
            self.estimate_median(),
        )


def max_ignore_none(*args, **kwargs):
    """
    The 'max' function which ignores None values.
    All arguments directly passed to the original 'max' function.
    """

    # get the parameter 'key'
    # python2 does not allow keyword arguments after '*args'
    key = kwargs.get("key")

    if len(args) == 1:
        values = args[0]
    else:
        values = args
    values = [v for v in values if v is not None]

    # max function does not accept key as 'None', so we must not pass it in this case.
    if key:
        return max(values, key=key)
    else:
        return max(values)


def match_glob(pathname):
    # type: (six.text_type) -> List[six.text_type]
    """
    Performs a glob match for the given pathname glob pattern, returning the list of matching
    files. This is mostly done for the compatibility reason
    because of the standard glob library on python <3.5, which does not support recursive globs

    :param pathname: The glob pattern
    :return: The list of matching paths
    """
    if sys.version_info >= (3, 5):
        result = glob.glob(pathname, recursive=True)
    else:
        # use the third party glob library to handle a recursive glob.
        result = glob2.glob(pathname)
    return result<|MERGE_RESOLUTION|>--- conflicted
+++ resolved
@@ -27,21 +27,15 @@
     from typing import Tuple
     from typing import Callable
     from typing import Optional
-<<<<<<< HEAD
     from typing import Any
-=======
->>>>>>> 4f400307
     from typing import List
 
 import codecs
 import sys
 import ssl
 import locale
-<<<<<<< HEAD
 import collections
-=======
 import subprocess
->>>>>>> 4f400307
 from io import open
 
 if sys.version_info < (3, 5):
