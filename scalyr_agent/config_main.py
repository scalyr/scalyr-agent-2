--- conflicted
+++ resolved
@@ -1506,13 +1506,6 @@
             # do find a need to take some action.
             sys.exit(finish_upgrade_tarball_install(paths[0], paths[1]))
 
-<<<<<<< HEAD
-    if options.set_python is not None:
-        set_python_version(options.set_python)
-        sys.exit(0)
-
-=======
->>>>>>> ab7e3c74
     if "win32" == sys.platform and options.upgrade_windows:
         sys.exit(
             upgrade_windows_install(
