#!/usr/bin/env python
# Copyright 2014 Scalyr Inc.
#
# Licensed under the Apache License, Version 2.0 (the "License");
# you may not use this file except in compliance with the License.
# You may obtain a copy of the License at
#
#   http://www.apache.org/licenses/LICENSE-2.0
#
# Unless required by applicable law or agreed to in writing, software
# distributed under the License is distributed on an "AS IS" BASIS,
# WITHOUT WARRANTIES OR CONDITIONS OF ANY KIND, either express or implied.
# See the License for the specific language governing permissions and
# limitations under the License.
# ------------------------------------------------------------------------
#
# The main function for the scalyr-agent-2-config command which can be used to update
# the configuration file.  Currently, this only works on configuration files that have
# not been previously modified by the user.
#
# author: Steven Czerwinski <czerwin@scalyr.com>

from __future__ import unicode_literals
from __future__ import absolute_import
from __future__ import print_function

__author__ = "czerwin@scalyr.com"

import glob
import platform
import os
import re
import shutil
import subprocess
import sys
import tarfile
import tempfile
import traceback
import errno
from io import open

from optparse import OptionParser

# TODO: The following two imports have been modified to facilitate Windows platforms
if "win32" != sys.platform:
    from pwd import getpwnam

from __scalyr__ import (
    scalyr_init,
    get_install_root,
    TARBALL_INSTALL,
    MSI_INSTALL,
    SCALYR_VERSION,
    PACKAGE_INSTALL,
)

scalyr_init()

# [start of 2->TODO]
# Check for suitability.
# Important. Import six as any other dependency from "third_party" libraries after "__scalyr__.scalyr_init"
import six
from six.moves import input
import six.moves.urllib.request
import six.moves.urllib.parse
import six.moves.urllib.error

# [end of 2->TOD0]


from scalyr_agent.scalyr_logging import set_log_destination

set_log_destination(use_stdout=True)

from scalyr_agent.scalyr_client import ScalyrClientSession
from scalyr_agent.configuration import Configuration
from scalyr_agent.platform_controller import PlatformController
from scalyr_agent import compat

import scalyr_agent.util as scalyr_util


def set_api_key(config, config_file_path, new_api_key):
    """Replaces the current api key in the file at 'config_file_path' with the value of 'new_api_key'.

    @param config: The Configuration object created by reading config_file_path.
    @param config_file_path: The full path to the configuration file. This file will be overwritten.
    @param new_api_key: The new value for the api key to write into the file.
    """
    # We essentially search through the current configuration file, looking for the current key's value
    # and rewrite it to be the new_api_key.
    current_key = config.api_key

    tmp_file = None
    original_file = None

    try:
        try:
            # Create a temporary file that we will write the new file into.  We will just rename it when we are done
            # to the original file name.
            tmp_file_path = "%s.tmp" % config_file_path
            tmp_file = open(tmp_file_path, "w")

            # Open up the current file for reading.
            original_file = open(config_file_path)
            found = 0

            for s in original_file:
                # For a sanity check, make sure we only see the current key once in the file.  That guarantees that
                # we are replacing the correct thing.
                found += s.count(current_key)
                if found > 1:
                    print(
                        "The existing API key was found in more than one place.  Config file has been",
                        file=sys.stderr,
                    )
                    print(
                        "modified already.  Cannot safely update modified config file so failing.",
                        file=sys.stderr,
                    )
                    sys.exit(1)
                s = s.replace(current_key, new_api_key)
                print(s, end=" ", file=tmp_file)

            if found != 1:
                print(
                    "The existing API key could not be found in file, failing",
                    file=sys.stderr,
                )
                sys.exit(1)

            # For Win32, we must make sure the files are closed before rename.
            tmp_file.close()
            tmp_file = None
            original_file.close()
            original_file = None

            if "win32" == sys.platform:
                os.unlink(config_file_path)

            # Determine how to make the file have the same permissions as the original config file.  For now, it
            # does not matter since if this command is only run as part of the install process, the file should
            # be owned by root already.
            os.rename(tmp_file_path, config_file_path)
        except IOError as error:
            if error.errno == 13:
                print(
                    "You do not have permission to write to the file and directory required ",
                    file=sys.stderr,
                )
                print(
                    "to update the API key.  Ensure you can write to the file at path",
                    file=sys.stderr,
                )
                print(
                    "'%s' and create files in its parent directory." % config_file_path,
                    file=sys.stderr,
                )
            else:
                print(
                    "Error attempting to update the key: %s" % six.text_type(error),
                    file=sys.stderr,
                )
                print(traceback.format_exc(), file=sys.stderr)
            sys.exit(1)
        except Exception as err:
            print(
                "Error attempting to update the key: %s" % six.text_type(err),
                file=sys.stderr,
            )
            print(traceback.format_exc(), file=sys.stderr)
            sys.exit(1)
    finally:
        if tmp_file is not None:
            tmp_file.close()
        if original_file is not None:
            original_file.close()


def set_scalyr_server(config, new_scalyr_server):
    """Creates a new configuration file in the ``agent.d`` directory to set the `scalyr_server` field to
    the specified value.

    @param config: The Configuration object.
    @type config: Configuration
    @param new_scalyr_server: The new value
    @type new_scalyr_server: str
    """
    write_config_fragment(
        config,
        "scalyr_server.json",
        "scalyr_server field",
        {"scalyr_server": new_scalyr_server},
    )


def set_server_host(config, new_server_host):
    """Creates a new configuration file in the ``agent.d`` directory to set the ``serverHost`` server attribute
    to the specified value.

    @param config: The Configuration object.
    @param new_server_host: The value for the ``serverHost`` server attribute.
    """
    write_config_fragment(
        config,
        "server_host.json",
        "server host attribute",
        {"server_attributes": {"serverHost": new_server_host}},
    )


def write_config_fragment(config, file_name, field_description, config_json):
    """Writes a file called `file_name` to the ``agent.d`` directory with the specified configuration.

    @param config: The configuration for the agent, used to determine the location of the ``agent.d`` directory.
    @param file_name: The name of the file, not the full path.
    @param field_description: The description of what field is being set, used to emit errors and write comments in file.
    @param config_json: The configuration to write.
    @type config: Configuration
    @type file_name: str
    @type field_description: str
    @type config_json: dict
    """
    host_path = os.path.join(config.config_directory, file_name)
    tmp_host_path = "%s.tmp" % host_path

    try:
        try:
            if os.path.isfile(tmp_host_path):
                os.unlink(tmp_host_path)

            config_content = scalyr_util.json_encode(config_json)

            tmp_file = open(tmp_host_path, "w")
            print("// Sets the %s." % field_description, file=tmp_file)
            print(config_content, file=tmp_file)
            tmp_file.close()

            if "win32" == sys.platform and os.path.isfile(host_path):
                os.unlink(host_path)

            os.rename(tmp_host_path, host_path)
        except IOError as error:
            if error.errno == 13:
                print(
                    "You do not have permission to write to the file and directory required ",
                    file=sys.stderr,
                )
                print(
                    "to set the %s.  Ensure you can write to the file at path"
                    % field_description,
                    file=sys.stderr,
                )
                print(
                    "'%s' and create files in its parent directory." % host_path,
                    file=sys.stderr,
                )
            else:
                print(
                    "Error attempting to update the %s: %s"
                    % (field_description, six.text_type(error),),
                    file=sys.stderr,
                )
                print(traceback.format_exc(), file=sys.stderr)
            sys.exit(1)
        except Exception as err:
            print(
                "Error attempting to update the %s: %s"
                % (field_description, six.text_type(err),),
                file=sys.stderr,
            )
            print(traceback.format_exc(), file=sys.stderr)
            sys.exit(1)
    finally:
        if os.path.isfile(tmp_host_path):
            os.unlink(tmp_host_path)


def update_user_id(file_path, new_uid):
    """Change the owner of file_path to the new_uid.

    @param file_path: The full path to the file.
    @param new_uid: The id of the user to set as owner.
    """
    try:
        group_id = os.stat(file_path).st_gid
        os.chown(file_path, new_uid, group_id)
    except Exception as err:
        print(
            'Error attempting to update permission on file "%s": %s'
            % (file_path, six.text_type(err),),
            file=sys.stderr,
        )
        print(traceback.format_exc(), file=sys.stderr)
        sys.exit(1)


def update_user_id_recursively(path, new_uid):
    """Change the owner of the directory named 'path' to the new_uid and all of its files, recursively.

    @param path: The full path to the directory.
    @param new_uid: The id of the user to set as owner.
    """
    try:
        update_user_id(path, new_uid)
        for f in os.listdir(path):
            full_path = os.path.join(path, f)
            if os.path.isfile(full_path):
                update_user_id(full_path, new_uid)
            elif os.path.isdir(full_path):
                update_user_id_recursively(full_path, new_uid)
    except Exception as err:
        print(
            'Error attempting to update permissions on files in dir "%s": %s'
            % (path, six.text_type(err),),
            file=sys.stderr,
        )
        print(traceback.format_exc(), file=sys.stderr)
        sys.exit(1)


def set_executing_user(config, config_file_path, new_executing_user):
    """Update all the configuration files so that the agent can be run as new_executing_user.

    @param config: The Configuration object created by parsing config_file_path.
    @param config_file_path: The full path of the configuration file.
    @param new_executing_user: The new user (str) that the agent should be run as.
    """
    try:
        uid = getpwnam(new_executing_user).pw_uid
    except KeyError:
        print(
            'User "%s" does not exist.  Failing.' % new_executing_user, file=sys.stderr
        )
        sys.exit(1)

    # The agent looks to the owner of the configuration file to determine what user to run as.  So, change that
    # first.
    update_user_id(config_file_path, uid)
    # Also change the config partial directory so the new user can edit them if necessary.
    update_user_id_recursively(config.config_directory, uid)

    # We have to update all files in the data and log directories to ensure the new user can read them all.
    update_user_id_recursively(config.agent_data_path, uid)
    update_user_id_recursively(config.agent_log_path, uid)


def upgrade_tarball_install(config, new_tarball, preserve_old_install):
    """Performs an upgrade for an existing Scalyr Agent 2 that was previously installed using the tarball method.

    @param config: The configuration for this agent.
    @param new_tarball: The path to file containing the new tarball to install.
    @param preserve_old_install: If True, will move the old install directory to a new location rather than deleting
        it.

    @return: The exit status code.
    """
    # Create a temporary directory hold the new install as we untar it and copy files into it.
    tmp_install_dir = tempfile.mkdtemp()

    # Some variables that capture some important state that we may need to unwind if we execute
    # out the installation along the way.
    #
    # If not None, then the directory we are currently holding the old installation directory in.
    preserve_dir = None
    # True if the agent was running when the install started.
    was_running = False
    # True if the agent was successfully restarted.
    was_restarted = False

    try:
        try:
            platform_controller = PlatformController.new_platform()
            my_default_paths = platform_controller.default_paths

            # Ensure that this is a tarball install
            if platform_controller.install_type != TARBALL_INSTALL:
                raise UpgradeFailure(
                    "The current agent was not installed using a tarball, so you may not use the "
                    "upgrade tarball command."
                )

            # Ensure that the user has not changed the defaults for the config, data, and log directory.
            if my_default_paths.config_file_path != config.file_path:
                raise UpgradeFailure(
                    "The agent is not using the default configuration file so you may not use the "
                    "upgrade tarball command."
                )
            if my_default_paths.agent_data_path != config.agent_data_path:
                raise UpgradeFailure(
                    "The agent is not using the default data directory so you may not use the upgrade "
                    "tarball command."
                )
            if my_default_paths.agent_log_path != config.agent_log_path:
                raise UpgradeFailure(
                    "The agent is not using the default log directory so you may not use the upgrade "
                    "tarball command."
                )

            # We rely on the current installation being included in the PATH variable.
            if compat.find_executable("scalyr-agent-2-config") is None:
                raise UpgradeFailure(
                    "Could not locate the scalyr-agent-2-config command from the current "
                    "installation. Please ensure that the agent's bin directory is in the system's "
                    "PATH variable."
                )

            if not os.path.isfile(new_tarball):
                raise UpgradeFailure(
                    "The tarball file %s does not exist." % new_tarball
                )

            file_name = os.path.basename(new_tarball)
            if re.match(r"^scalyr-agent-2\..*\.tar\.gz$", file_name) is None:
                raise UpgradeFailure(
                    "The supplied tarball file name does not match the expected format."
                )
            tarball_directory = file_name[0:-7]

            # We will be installing in the same directory where scalyr-agent-2 is currently installed.
            install_directory = os.path.dirname(get_install_root())

            if not os.path.isdir(os.path.join(install_directory, "scalyr-agent-2")):
                raise UpgradeFailure(
                    "Could not determine the install directory.  Either the main directory is no "
                    "longer called scalyr-agent-2, or the directory structure has changed."
                )

            # Compute the full paths to the scalyr-agent-2 directories for both the new install and old install.
            tmp_new_install_location = os.path.join(tmp_install_dir, tarball_directory)
            old_install_location = os.path.join(install_directory, "scalyr-agent-2")

            # Untar the new package into the temp location.
            tar = tarfile.open(new_tarball, "r:gz")
            for member in tar.getmembers():
                tar.extract(member, path=tmp_install_dir)

            # Check to see if the agent is running.  If so, stop it.
            was_running = (
                run_command(
                    "scalyr-agent-2 stop",
                    grep_for="Agent has stopped",
                    command_name="scalyr-agent-2 stop",
                )[0]
                == 0
            )

            # Copy the config, data, and log directories.
            for dir_name in ["config", "log", "data"]:
                copy_dir_to_new_agent(
                    old_install_location, tmp_new_install_location, dir_name
                )

            # Allow the new agent code to perform any actions it deems necessary.  We do the special commandline
            # here where to pass in both directories to the --upgrade-tarball-command
            result = subprocess.call(
                [
                    os.path.join(
                        tmp_new_install_location, "bin", "scalyr-agent-2-config"
                    ),
                    "--upgrade-tarball",
                    "%s%s%s"
                    % (old_install_location, os.pathsep, tmp_new_install_location),
                ]
            )
            if result != 0:
                raise UpgradeFailure(
                    "New package failed to finish the upgrade process."
                )

            # Move the old install directory to a temporary location, so we can undo the next move if we need to.
            preserve_dir = tempfile.mkdtemp()
            shutil.move(old_install_location, preserve_dir)

            # Move the new install into place.
            success = False
            try:
                shutil.move(tmp_new_install_location, old_install_location)
                success = True
            finally:
                if not success:
                    # Move the old install back in place just to be safe.
                    shutil.move(
                        os.path.join(preserve_dir, "scalyr-agent-2"),
                        old_install_location,
                    )
                if success and not preserve_old_install:
                    shutil.rmtree(preserve_dir)
                    preserve_dir = None

            print("New agent installed.")

            # Start the agent if it was previously running.
            if was_running:
                if (
                    run_command(
                        "scalyr-agent-2 start",
                        exit_on_fail=False,
                        command_name="scalyr-agent-2 start",
                    )[0]
                    == 0
                ):
                    print("Agent has successfully restarted.")
                    print(
                        "  You may execute the following command for status details:  scalyr-agent-2 status -v"
                    )
                    was_restarted = True
                else:
                    raise UpgradeFailure(
                        "Could not start the agent.  Execute the following command for more details: "
                        "scalyr-agent-2 start"
                    )
            else:
                print(
                    "Execute the following command to start the agent:  scalyr-agent-2 start"
                )

            return 0

        except UpgradeFailure as error:
            message = getattr(error, "message", str(error))
            print(file=sys.stderr)
            print(
                "The upgrade failed due to the following reason: %s" % (message),
                file=sys.stderr,
            )
            return 1

    finally:
        # Delete the temporary directory.
        shutil.rmtree(tmp_install_dir)

        # Warn if we should have restarted the agent but did not.
        if was_running and not was_restarted:
            print("")
            print(
                "WARNING, due to failure, the agent may no longer be running.  Restart it with: scalyr-agent-2 "
                "start"
            )

        # If there is still a preserve_directory, there must be a reason for it, so tell the user where it is.
        if preserve_dir is not None:
            print("")
            print("The previous agent installation was left in '%s'" % preserve_dir)
            print(
                "You should be sure to delete this directory once you no longer need it."
            )


# noinspection PyUnusedLocal
def finish_upgrade_tarball_install(old_install_dir_path, new_install_dir_path):
    """Performs any actions the new agent package needs to perform before the tarball upgrade process will be
    considered a success.

    In the current system, when performing a tarball upgrade, the scripts from the old package are used to
    drive the upgrade process.  However, what happens if the new agent package wants to perform some task during
    the upgrade process that wasn't foreseen in the old package?  To solve this problem we have the old scripts
    execute the new script's scalyr-agent-2-config script with a specially formatted commandline to give it the
    change to perform whatever actions it desires.

    Any output emitted while be included stdout, stderr of the original upgrade command.  Additionally, if this
    method returns a non-zero status code, the overall upgrade will fail.

    @param old_install_dir_path: The full path to a directory containing the old agent installation.  Note, this
        may not be in the original directory where it resided, but a temporary directory to which the agent was
        moved during the upgrade.
    @param new_install_dir_path:  The full path to a directory containing the new agent installation.  Note, this
        may not be in the directory where it will finally rest when installed, but a temporary directory in which
        the agent was created during the upgrade.

    @type new_install_dir_path: str
    @type old_install_dir_path: str

    @return: A zero exit status if success, otherwise non-zero.  A non-zero result will cause the overall upgrade to
        fail
    @rtype: int
    """
    # For now, we do not do anything.
    return 0


def upgrade_windows_install(
    config, release_track="stable", preserve_msi=False, use_ui=True
):
    """Performs an upgrade for an existing Scalyr Agent 2 that was previously installed using a Windows MSI install
    file.

    This will contact the Scalyr servers to see what the most up-to-date version of the agent is and, if necessary,
    download an MSI file.

    @param config: The configuration for this agent.
    @param release_track:  The release track to use when checking which version is the latest.
    @param preserve_msi:  Whether or not to delete the MSI file once the upgrade is finished.  Note, this
        argument is essentially ignored for now and we always leave the file because we cannot delete it with
        the current way we exec the msiexec process.
    @param use_ui:  Whether or not the msiexec upgrade command should be run with the UI.

    @rtype config: Configuration
    @rtype release_track: str
    @rtype preserve_msi: bool
    @rtype use_ui: bool

    @return: The exit status code.
    """
    # The URL path of the agent to upgrade to.
    url_path = None

    try:
        platform_controller = PlatformController.new_platform()
        my_default_paths = platform_controller.default_paths

        # Ensure agent was installed via MSI
        if MSI_INSTALL != platform_controller.install_type:
            raise UpgradeFailure(
                "The current agent was not installed via MSI, so you may not use the upgrade windows "
                "command."
            )

        # Ensure that the user has not changed the defaults for the config, data, and log directory.
        if my_default_paths.config_file_path != config.file_path:
            raise UpgradeFailure(
                "The agent is not using the default configuration file so you may not use the "
                "upgrade windows command."
            )
        if my_default_paths.agent_data_path != config.agent_data_path:
            raise UpgradeFailure(
                "The agent is not using the default data directory so you may not use the upgrade "
                "windows command."
            )
        if my_default_paths.agent_log_path != config.agent_log_path:
            raise UpgradeFailure(
                "The agent is not using the default log directory so you may not use the upgrade "
                "windows command."
            )

        # Determine if a newer version is available
        client = ScalyrClientSession(
            config.scalyr_server,
            config.api_key,
            SCALYR_VERSION,
            quiet=True,
            ca_file=config.ca_cert_path,
            intermediate_certs_file=config.intermediate_certs_path,
            proxies=config.network_proxies,
        )

        status, size, response = client.perform_agent_version_check(release_track)

        if status.lower() != "success":
            raise UpgradeFailure(
                "Failed to contact the Scalyr servers to check for latest update.  Error code "
                'was "%s"' % status
            )

        # TODO:  We shouldn't have to reparse response on JSON, but for now that, that's what the client library
        # does.
        data_payload = scalyr_util.json_decode(response)["data"]

        if not data_payload["update_required"]:
            print("The latest version is already installed.")
            return 0

        print(
            "Attempting to upgrade agent from version %s to version %s."
            % (SCALYR_VERSION, data_payload["current_version"],)
        )
        url_path = data_payload["urls"]["win32"]

        file_portion = url_path[url_path.rfind("/") + 1 :]
        download_location = os.path.join(tempfile.gettempdir(), file_portion)

        try:
            try:
                print("Downloading agent from %s." % url_path)
                six.moves.urllib.request.urlretrieve(url_path, download_location)

                if not os.path.isfile(download_location):
                    raise UpgradeFailure("Failed to download installation package")

                if use_ui:
                    print(
                        "Executing upgrade.  Please follow the instructions in the subsequent dialog boxes to "
                        "complete the upgrade process."
                    )
                else:
                    print("Executing upgrade.  It will finish in the background.")

                # Because this file, config_main.py, is part of the currently installed Scalyr Agent package, we have
                # to finish our use of it before the upgrade can proceed.  So, we just fork off the msiexec process
                # in detached mode and terminate this program.  This means we cannot report any errors that happen
                # here, but I don't see a way around this for now.
                # noinspection PyUnresolvedReferences
                from win32process import (  # pylint: disable=import-error
                    DETACHED_PROCESS,
                )

                upgrade_command = ["msiexec.exe", "/i", "{}".format(download_location)]
                if not use_ui:
                    upgrade_command.append("/qn")
                subprocess.Popen(
                    upgrade_command,
                    shell=False,
                    stdin=None,
                    stdout=None,
                    stderr=None,
                    close_fds=True,
                    creationflags=DETACHED_PROCESS,
                )

                return 0
            except IOError as error:
                raise UpgradeFailure(
                    "Could not download the installer, returned error %s"
                    % six.text_type(error)
                )

        finally:
            # TODO:  Actually delete the temporary file.  We cannot right now since our execution finishes
            # before the msiexec process runs, but maybe we can do something like have a small shell script
            # that runs the upgrader and then deletes the file.  Something to consider post-alpha release.
            if preserve_msi:
                print(
                    "Downloaded installer file has been left at %s" % download_location
                )

    except UpgradeFailure as error:
        message = getattr(error, "message", str(error))
        print(file=sys.stderr)
        print(
            "The upgrade failed due to the following reason: %s" % (message),
            file=sys.stderr,
        )
        if url_path is not None:
            print(
                "You may try downloading and running the installer file yourself.",
                file=sys.stderr,
            )
            print("The installer can be downloaded from %s" % url_path, file=sys.stderr)
        print(
            "Please e-mail contact@scalyr.com for help resolving this issue.",
            file=sys.stderr,
        )
        return 1


# TODO:  This code is shared with build_package.py.  We should move this into a common
# utility location both commands can import it from.
def run_command(command_str, exit_on_fail=True, command_name=None, grep_for=None):
    """Executes the specified command string returning the exit status.

    @param command_str: The command to execute.
    @param exit_on_fail: If True, will exit this process with a non-zero status if the command fails.
    @param command_name: The name to use to identify the command in error output.
    @param grep_for: If not None, will return zero if and only if the provided string appears in the output of the
        command. This search is only performed if the command itself returned a zero status.

    @return: The exist status of the command.
    """
    # We have to use a temporary file to hold the output to stdout and stderr.
    output_file = tempfile.mktemp()
    output_fp = open(output_file, "w")

    try:
        return_code = subprocess.call(
            command_str, stdin=None, stderr=output_fp, stdout=output_fp, shell=True
        )
        output_fp.flush()

        # Read the output back into a string.  We cannot use a cStringIO.StringIO buffer directly above with
        # subprocess.call because that method expects fileno support which StringIO doesn't support.
        output_buffer = six.StringIO()
        input_fp = open(output_file, "r")
        for line in input_fp:
            output_buffer.write(line)
        input_fp.close()

        output_str = output_buffer.getvalue()
        output_buffer.close()

        if return_code != 0:
            if command_name is not None:
                print(
                    "Executing %s failed and returned a non-zero result of %d"
                    % (command_name, return_code,),
                    file=sys.stderr,
                )
            else:
                print(
                    "Executing the following command failed and returned a non-zero result of %d"
                    % return_code,
                    file=sys.stderr,
                )
                print('  Command: "%s"' % command_str, file=sys.stderr)

            print("The output was:", file=sys.stderr)
            print(output_str, file=sys.stderr)

            if exit_on_fail:
                print("Exiting due to failure.", file=sys.stderr)
                sys.exit(1)
        elif grep_for is not None:
            if output_str.find(grep_for) < 0:
                return_code = -1

        return return_code, output_str

    finally:
        # Be sure to close the temporary file and delete it.
        output_fp.close()
        os.unlink(output_file)


def copy_dir_to_new_agent(old_install_dir, new_install_dir, directory):
    """Copies the specified directory from the original agent to the new agent's directory.

    This method is just used for tarball upgrades.  It will also delete the directory that
    currently exists in the new installation directory.

    @param old_install_dir: The path to the old agent installation.
    @param new_install_dir: The path to the new agent installation.
    @param directory: The subdirectory of the old agent to copy. Must be relative to old_install_dir.
    """
    # First, delete the directory that currently exists at that location in the new agent install.
    new_agent_directory = os.path.join(new_install_dir, directory)
    old_agent_directory = os.path.join(old_install_dir, directory)

    shutil.rmtree(new_agent_directory)

    # We do a move to preserve the file uid's.  We copy it back to the original agent just so we leave a complete
    # tree.
    shutil.move(old_agent_directory, new_agent_directory)
    shutil.copytree(new_agent_directory, old_agent_directory)


class UpgradeFailure(Exception):
    """Raised when a failure occurs in the tarball upgrade process.
    """

    pass


def conditional_marker_path(config):
    """Constructs the path to the conditional restart marker file and returns it.

    @param config:
    @type config: Configuration

    @return: The pat to the conditional restart marker file.
    @rtype: str
    """
    return os.path.join(config.agent_data_path, "cond_restart")


def mark_conditional_restart(platform_controller, config):
    """If the agent is currently running, creates the conditional restart marker file.

    If it is not running, makes sure that file is deleted if it currently exists.

    @param platform_controller: The controller.
    @param config: The configuration file.

    @type platform_controller: PlatformController
    @type config: Configuration

    @return True if the agent was running and a file was created.
    @rtype bool
    """
    path = conditional_marker_path(config)

    if os.path.isfile(path):
        os.unlink(path)

    if platform_controller.is_agent_running():
        fp = open(path, "w")
        try:
            fp.write("yes")
            return True
        finally:
            fp.close()
    else:
        return False


def restart_if_conditional_marker_exists(platform_controller, config):
    """Starts the agent if the conditional restart marker file exists.

    This also deletes that marker file so that the next call to this function will not start the
    agent unless another marker file was created.

    @param platform_controller: The controller.  This must be the WindowsPlatformController.
    @param config: The configuration file.

    @type platform_controller: PlatformController
    @type config: Configuration

    @return: True if the agent was started.
    @rtype: bool
    """
    path = conditional_marker_path(config)

    if os.path.isfile(path):
        os.unlink(path)
        # We rely on the WindowsPlatformController start_agent_service not needing a run method passed in to it.
        platform_controller.start_agent_service(None, True)
        return True
    else:
        return False


def real_absolute_path(path):
    """Returns the specified path with both `os.path.abspath` and `os.path.realpath` applied to it.
    @param path: The path
    @type path: str
    @return: The full path
    @rtype: str
    """
    return os.path.realpath(os.path.abspath(path))


def relative_path(base_directory, path):
    """Return a version of a path relative to base_directory

    This is based on `os.path.relpath`.  However, that method is not included in Python 2.4, so replicating
    it here.
    """

    start_list = [x for x in base_directory.split(os.path.sep) if x]
    path_list = [x for x in path.split(os.path.sep) if x]

    # Work out how much of the filepath is shared by start and path.
    i = len(os.path.commonprefix([start_list, path_list]))

    rel_list = [os.path.pardir] * (len(start_list) - i) + path_list[i:]
    if not rel_list:
        return os.curdir
    return os.path.join(*rel_list)


def get_canonical_name(path):
    """Returns the most canonical form of the path possible.

    This is useful to see if two files (possibly using different symlinks and multiple uses of the parent
    directory operator) are in fact the same file.

    @param path: The path
    @type path: str
    @return: The canonical path for the file.
    @rtype: str
    """
    return os.path.normcase(os.path.normpath(real_absolute_path(path)))


def export_config(config_dest, config_file_path, configuration):
    """Creates a tarball containing the configuration files for the agent (the `agent.json` file and all
    `.json` files in the `agent.d` directory).

    @param config_dest: The destination path to write the tarball containing the config.  This maybe `-` if
        it should be written to stdout.
    @param config_file_path: The path to the configuration file (`agent.json`).
    @param configuration: The current configuration as read from the file.

    @type config_dest: str
    @type config_file_path: str
    @type configuration: Configuration
    """
    original_dir = os.getcwd()

    # Change working directory to base of agent configuration directory (usually /etc/scalyr-agent-2 on Linux).
    config_dir = os.path.dirname(config_file_path)
    os.chdir(config_dir)

    try:
        # Get the path to the configuration directory relative to this directory (usually `agent.d`).  Use the
        # raw value for this configuration to avoid it making the path absolute when we want the relative.
        fragment_dir = configuration.config_directory_raw

        # If it was absolute, try to make it relative.
        if os.path.isabs(fragment_dir):
            fragment_dir = relative_path(
                real_absolute_path(config_dir), real_absolute_path(fragment_dir)
            )

        if config_dest != "-":
            out_tar = tarfile.open(config_dest, mode="w:gz")
        else:
            out_tar = tarfile.open(fileobj=sys.stdout, mode="w|gz")
        out_tar.add(os.path.basename(config_file_path))

        for x in glob.glob(os.path.join(fragment_dir, "*.json")):
            out_tar.add(x)

        out_tar.close()
    finally:
        os.chdir(original_dir)


def get_tarinfo(path):
    """Gets the `TarInfo` object for the file at the specified path.

    This contains useful information such as the owner and the group.

    @param path: The path.
    @type path: str
    @return: The info for that path
    @rtype: tarfile.TarInfo
    """
    # The `tarfile` library does not let us get this directly.  We need to actually open a tarfile for writing
    # and have it look at the file path.  So, we create a temporary file to write it to.
    fd, fn = tempfile.mkstemp()
    file_obj = os.fdopen(fd, "wb")

    try:
        tmp_tar = tarfile.open(fn, fileobj=file_obj, mode="w:gz")
        result = tmp_tar.gettarinfo(path)
        tmp_tar.close()

        return result
    finally:
        file_obj.close()


def import_config(config_src, config_file_path, configuration):
    """Extracts the agent configuration files from a gzipped tarball and copies them into the real
    configuration directory.

    Any files in the agent's configuration directory that are not in the tarball will be removed as well.

    All files in the tarball should be relative to the main configuration directory, such as `/etc/scalyr-agent-2`.

    Note, the extracted files user and group ownership are changed to match those on the current configuration
    file to avoid permission issues.

    @param config_src: The path to the gzipped tarball, or `-` if the tarball should be read from stdin.
    @param config_file_path: The path to the current configuration file (the `agent.json` file).
    @param configuration: The configuration object itself.
    @type config_src: str
    @type config_file_path: str
    @type configuration: Configuration
    """
    original_dir = os.getcwd()

    # Change to the directory the configuration file is in because all files in the tarball should be relative to it.
    config_dir = os.path.dirname(config_file_path)
    os.chdir(config_dir)

    # Get the owner/group information for the current configuration file.  We want this in TarInfo format so that it
    # can be more easily used below.. and it gets around cross-platform compatibility problems.
    existing_config_tarinfo = get_tarinfo(config_file_path)

    try:
        if config_src != "-":
            in_tar = tarfile.open(config_src, "r:gz")
        else:
            in_tar = tarfile.open(fileobj=sys.stdin, mode="r|gz")

        # Track which files were in the tarball so that we can delete unused ones later.
        used_files = dict()

        # The order of operations is important here.  For streamed tarfiles, we need to extract the files first.
        in_tar.extractall()

        # Go back and mark the extract files as used and also chown the files to have the same owner/group as the
        # current config.
        for x in in_tar.getmembers():
            used_files[get_canonical_name(x.name)] = True
            in_tar.chown(existing_config_tarinfo, x.name)

        in_tar.close()

        # Delete any files in the config directory that are on disk but did not come from the tarball.
        for x in glob.glob(os.path.join(configuration.config_directory, "*.json")):
            cname = get_canonical_name(x)
            if cname not in used_files:
                os.unlink(cname)

    finally:
        os.chdir(original_dir)


def create_custom_dockerfile(
    tarball_path,
    config_file_path,
    configuration,
    label="-docker",
    docker_config_name=".custom_agent_config",
):
    """Creates a gzipped tarball that, when unpacked, contains a Dockerfile that can be used to create a custom
    Docker image that includes whatever configuration files this agent install currently has.

    @param tarball_path: The path to write the gzipped tarball, or `-` if the tarball should written to stdout.
    @param config_file_path: The path to the current configuration file (the `agent.json` file).
    @param configuration: The configuration object itself.
    @param label: A label to apply between 'scalyr' and 'agent' of the image label.
    @param config_name: Which Dockerfile configuration to use as the base configuration
    @type tarball_path: str
    @type config_file_path: str
    @type configuration: Configuration
    """
    if tarball_path != "-":
        out_tar = tarfile.open(tarball_path, mode="w:gz")
    else:
        out_tar = tarfile.open(fileobj=sys.stdout, mode="w|gz")

    # Read the Dockerfile.custom_agent_config out of the misc directory and replace :latest with the version used
    # by this current agent install.  We want the version of this install in order to make sure the new docker image
    # is as close to what is currently running as possible.
    dockerfile_path = os.path.join(
        get_install_root(), "misc", "Dockerfile%s" % docker_config_name
    )
    fp = open(dockerfile_path)
    dockerfile_contents = fp.read().replace(
        "/scalyr%s-agent:latest" % label, "/scalyr%s-agent:%s" % (label, SCALYR_VERSION)
    )
    fp.close()

    dockerfile_fp = six.StringIO(dockerfile_contents)
    # Use the original Dockerfile's attributes (permissions, owner) as a template for the attributes in the archive.
    tarinfo = out_tar.gettarinfo(dockerfile_path)
    tarinfo.size = len(dockerfile_contents)
    tarinfo.name = "Dockerfile"
    out_tar.addfile(tarinfo, fileobj=dockerfile_fp)
    dockerfile_fp.close()

    # Now, generate a tarball containing the exported config for this agent and save it in the tar.
    # Use a temporary file to save the config tarball in.
    config_tarball_fd, config_tarball_path = tempfile.mkstemp()
    config_tarball_fp = os.fdopen(config_tarball_fd, "wb")

    export_config(config_tarball_path, config_file_path, configuration)

    out_tar.add(config_tarball_path, arcname="agent_config.tar.gz")
    config_tarball_fp.close()

    out_tar.close()


<<<<<<< HEAD
=======
DEFAULT = ["default", "python"]
>>>>>>> 70a63180
PYTHON2 = "python2"
PYTHON3 = "python3"


def set_python_version(version):
    """Switch agent command main files to another version of python"""
    controller = PlatformController.new_platform()
<<<<<<< HEAD

=======
    # this is only for package installation.
>>>>>>> 70a63180
    if controller.install_type != PACKAGE_INSTALL:
        raise RuntimeError(
            "This operation can not be performed because the Scalyr agent is not installed with package manager."
        )

    binary_path = os.path.join("/", "usr", "share", "scalyr-agent-2", "bin")
    source_path = os.path.join(
        "/", "usr", "share", "scalyr-agent-2", "py", "scalyr_agent"
    )

<<<<<<< HEAD
    if version == PYTHON3:
        agent_main_filename = "agent_main_py3.py"
        config_main_filename = "config_main_py3.py"
    else:
        agent_main_filename = "agent_main_py2.py"
        config_main_filename = "config_main_py2.py"
=======
    # use on the 'python' command and rely on the python version which it mapped on.
    if version in DEFAULT:
        agent_main_filename = "agent_main.py"
        config_main_filename = "config_main.py"
    # python 'python2
    elif version == PYTHON2:
        agent_main_filename = "agent_main_py2.py"
        config_main_filename = "config_main_py2.py"
    # python 'python3
    else:
        agent_main_filename = "agent_main_py3.py"
        config_main_filename = "config_main_py3.py"
>>>>>>> 70a63180

    agent_main_source = os.path.join(source_path, agent_main_filename)
    config_main_source = os.path.join(source_path, config_main_filename)

    scalyr_agent_2_target = os.path.join(binary_path, "scalyr-agent-2")
    scalyr_agent_2_config_target = os.path.join(binary_path, "scalyr-agent-2-config")

    def make_symlink(source, target):
        try:
            os.symlink(source, target)
        except OSError as e:
            if e.errno == errno.EEXIST:
                os.remove(target)
                os.symlink(source, target)

<<<<<<< HEAD
    make_symlink(agent_main_source, scalyr_agent_2_target)
    make_symlink(config_main_source, scalyr_agent_2_config_target)

    print("Switched agent to python {0}".format(version))
    print(
        "If you have an existing instance of scalyr-agent-2 process running, "
        "you need to restart it for this change to take an affect."
=======
    # recreate symlinks to agent main and config_main.
    make_symlink(agent_main_source, scalyr_agent_2_target)
    make_symlink(config_main_source, scalyr_agent_2_config_target)

    print("Switched agent to {0}".format(version))
    print(
        "If you have an existing instance of scalyr-agent-2 process running, "
        "you need to restart it for this change to take an affect.\n"
>>>>>>> 70a63180
        "You can do that by running '/etc/init.d/scalyr-agent-2 restart' command."
    )


if __name__ == "__main__":
    parser = OptionParser(usage="Usage: scalyr-agent-2-config [options]")
    parser.add_option(
        "-c",
        "--config-file",
        dest="config_filename",
        help="Read configuration from FILE",
        metavar="FILE",
    )
    parser.add_option(
        "",
        "--set-key-from-stdin",
        action="store_true",
        dest="set_key_from_stdin",
        default=False,
        help="Update the configuration file with a new API key read from standard input.  "
        "The API key is used to authenticate requests to the Scalyr servers for the account.",
    )
    parser.add_option(
        "",
        "--set-key",
        dest="api_key",
        help="Update the configuration file with the new API key."
        "The API key is used to authenticate requests to the Scalyr servers for the account.",
    )
    parser.add_option(
        "",
        "--set-scalyr-server",
        dest="scalyr_server",
        help="Updates the configuration to send all log uploads to the specified server.  This will "
        "create a configuration file fragment `scalyr_server.json` in the config directory.  It "
        "will overwrite any existing file at that path.",
    )
    parser.add_option(
        "",
        "--set-server-host",
        dest="server_host",
        help="Adds a new configuration file in the ``agent.d`` directory to set the serverHost "
        "server attribute.  Warning, if there are any other Scalyr configuration files that sets "
        "a value for ``serverHost``, that value may override the one trying to be set here.  You "
        "must be sure the ``agent.json`` file nor any file in ``agent.d`` sets a value for "
        "``serverHost`` otherwise this might not work.",
    )
    parser.add_option(
        "",
        "--set-user",
        dest="executing_user",
        help="Update which user account is used to run the agent.",
    )
    parser.add_option(
        "",
        "--upgrade-tarball",
        dest="upgrade_tarball",
        help="Upgrade the agent to the new version contained in the specified tarball file."
        "This agent must have been previously installed using the tarball method."
        "The tarball must have been downloaded from Scalyr."
        "You may only use this if you have not changed the locations for the config file, "
        "log directory, and data directory from the default values."
        "This will copy your existing config, log, and data directory and place them in the "
        "new agent.  It will also restart the agent if it is currently running. "
        "WARNING, this will delete the old install directory (excluding the log, data, config "
        "which will be copied over to the new installation).  If you may have modified other files "
        "then use the --preserve-old-install option to prevent it from being deleted.",
    )
    parser.add_option(
        "",
        "--preserve-old-install",
        action="store_true",
        dest="preserve_old_install",
        default=False,
        help="When performing a tarball upgrade, move the old install to a temporary directory "
        "instead of deleting it.",
    )
    parser.add_option(
        "",
        "--import-config",
        dest="import_config",
        help="Extracts the agent configuration files from the provided gzipped tarball, overwriting the"
        "current configuration files (stored in `agent.json` and the `agent.d` directory, and"
        "removing any files not present in tarball.  Pass `-` to read the tarball from stdin.  Note,"
        "it only affects files that end in `.json`.  Also, all the owner and group users for all "
        "extracted files are reset to be the same owner/group of the current configuration file to "
        "avoid permission problems.",
    )
    parser.add_option(
        "",
        "--export-config",
        dest="export_config",
        help="Creates a new gzipped tarball using the current agent configuration files stored in the "
        "`agent.json` file and the `agent.d` directory.  Pass `-` to write the tarball to stdout. "
        "Note, this only copies files that end in `.json`.",
    )
    parser.add_option(
        "",
        "--docker-create-custom-dockerfile",
        dest="create_custom_dockerfile",
        help="Creates a gzipped tarball that will extract to a Dockerfile that will build a custom "
        "Docker image that includes the configuration from this agent installation and based off "
        "of the same Scalyr Agent version as this agent.  Essentially, it is a snapshot of this "
        "agent so that its configuration can be more easily used again for other Docker "
        "containers.  The option value should either be a path to write the tarball or `-` to "
        "write it to stdout.",
    )
    parser.add_option(
        "",
        "--k8s-create-custom-dockerfile",
        dest="create_custom_k8s_dockerfile",
        help="Creates a gzipped tarball that will extract to a Dockerfile that will build a custom "
        "Docker image that includes the configuration from this agent installation and based off "
        "of the same Scalyr Agent version as this agent, and suitable for running on a Kubernetes "
        "cluster.  Essentially, it is a snapshot of this agent so that its configuration can be "
        "more easily used again when running as a Kubernetes Daemonset."
        "The option value should either be a path to write the tarball or `-` to "
        "write it to stdout.",
    )

    parser.add_option(
        "",
        "--set-python",
        dest="set_python",
<<<<<<< HEAD
        choices=[PYTHON2, PYTHON3],
        help="Switch current python interpreter. Can be selected from python2 and python3.",
    )

=======
        choices=DEFAULT + [PYTHON2, PYTHON3],
        help="Switch current python interpreter. Can be selected from python2 and python3.",
    )

    parser.add_option(
        "",
        "--report-python-version",
        action="store_true",
        dest="report_python_version",
        default=False,
        help="Report the version of the python interpreter that is configured to run the Scalyr Agent",
    )

>>>>>>> 70a63180
    # TODO: These options are only available on Windows platforms
    if "win32" == sys.platform:
        parser.add_option(
            "",
            "--upgrade-windows",
            dest="upgrade_windows",
            action="store_true",
            default=False,
            help="Upgrade the agent if a new version is available",
        )
        parser.add_option(
            "",
            "--release-track",
            dest="release_track",
            default="stable",
            help="The release track to use when upgrading using --upgrade-windows.  This defaults to "
            '"stable" and is what consumers should use.',
        )
        parser.add_option(
            "",
            "--upgrade-without-ui",
            dest="upgrade_windows_no_ui",
            action="store_true",
            default=False,
            help="If specified, will request the upgrade for the Windows agent will be run without the "
            "UI.",
        )
        # TODO: Once other packages (rpm, debian) include the 'templates' directory, we can make this available
        # beyond just Windows.
        parser.add_option(
            "",
            "--init-config",
            dest="init_config",
            action="store_true",
            default=False,
            help="Create an initial copy of the configuration file in the appropriate location.",
        )
        parser.add_option(
            "",
            "--no-error-if-config-exists",
            dest="init_config_ignore_exists",
            action="store_true",
            default=False,
            help='If using "--init-config", exit with success if the file already exists.',
        )
        # These are a weird options we use to start the agent after the Windows install process finishes if there
        # was an agent running before.  If there was an agent, the write a special file
        # called the conditional restart marker.  So, if it exists, then we should start the agent.
        parser.add_option(
            "",
            "--mark-conditional-restart",
            dest="mark_conditional_restart",
            action="store_true",
            default=False,
            help="Creates the marker file to restart the agent next time --conditional-restart is "
            "specified if the agent is currently running.",
        )
        parser.add_option(
            "",
            "--conditional-restart",
            dest="conditional_restart",
            action="store_true",
            default=False,
            help="Starts the agent if the conditional restart file marker exists.",
        )

    (options, args) = parser.parse_args()
    if len(args) > 1:
        print("Could not parse commandline arguments.", file=sys.stderr)
        parser.print_help(sys.stderr)
        sys.exit(1)

    controller = PlatformController.new_platform()
    default_paths = controller.default_paths

    # NOTE: This piece of code should be at the top before we parse the config since the script
    # can run as part of postinstall step when the config is not present yet. And in general, that
    # operation should be standalone without any reliance on the agent config.
    if options.set_python is not None:
        set_python_version(options.set_python)
        print("Agent switched to {0}.".format(options.set_python))
        sys.exit(0)

    # NOTE: This option is also intentionally at the top for the same reasons as `set_python`.
    if options.report_python_version:
        print("The Scalyr Agent is using Python %s" % platform.python_version())
        sys.exit(0)

    if options.config_filename is None:
        options.config_filename = default_paths.config_file_path

    if not os.path.isabs(options.config_filename):
        options.config_filename = os.path.abspath(options.config_filename)

    if "win32" == sys.platform and options.init_config:
        # Create a copy of the configuration file and set the owner to be the current user.
        config_path = options.config_filename
        template_dir = os.path.join(os.path.dirname(config_path), "templates")
        template = os.path.join(template_dir, "agent_config.tmpl")

        if os.path.exists(config_path):
            if not options.init_config_ignore_exists:
                print(
                    "Cannot initialize configuration file at %s because file already exists."
                    % config_path,
                    file=sys.stderr,
                )
                sys.exit(1)
            else:
                print(
                    "Configuration file already exists at %s, so doing nothing."
                    % config_path,
                    file=sys.stderr,
                )
        else:
            if not os.path.isdir(template_dir):
                print(
                    "Cannot initialize configuration file because template directory does not exist "
                    "at %s" % template_dir,
                    file=sys.stderr,
                )
                sys.exit(1)
            if not os.path.isfile(template):
                print(
                    "Cannot initialize configuration file because template file does not exist at"
                    "%s" % template,
                    file=sys.stderr,
                )
                sys.exit(1)

            # Copy the file.
            shutil.copy(template, config_path)
            controller.set_file_owner(config_path, controller.get_current_user())
            print("Successfully initialized the configuration file.")

    if options.executing_user and controller.get_current_user() != "root":
        print(
            "You must be root to update the user account that is used to run the agent.",
            file=sys.stderr,
        )
        sys.exit(1)

    try:
        config_file = Configuration(options.config_filename, default_paths, None)
        config_file.parse()
    except Exception as e:
        print(
            "Error reading configuration file: %s" % six.text_type(e), file=sys.stderr
        )
        print(traceback.format_exc(), file=sys.stderr)
        print(
            "Terminating, please fix the configuration file and restart agent.",
            file=sys.stderr,
        )
        sys.exit(1)

    controller.consume_config(config_file, options.config_filename)

    # See if we have to start the agent.  This is only used by Windows right now as part of its install process.
    if "win32" == sys.platform and options.mark_conditional_restart:
        mark_conditional_restart(controller, config_file)

    if "win32" == sys.platform and options.conditional_restart:
        restart_if_conditional_marker_exists(controller, config_file)

    if options.set_key_from_stdin:
        api_key = input("Please enter key: ")
        set_api_key(config_file, options.config_filename, api_key)
    elif options.api_key is not None:
        set_api_key(config_file, options.config_filename, options.api_key)

    if options.scalyr_server is not None:
        set_scalyr_server(config_file, options.scalyr_server)

    if options.server_host is not None:
        set_server_host(config_file, options.server_host)

    if options.executing_user is not None:
        set_executing_user(config_file, options.config_filename, options.executing_user)

    if options.upgrade_tarball is not None:
        paths = options.upgrade_tarball.split(os.pathsep)
        if len(paths) == 1:
            sys.exit(
                upgrade_tarball_install(
                    config_file, options.upgrade_tarball, options.preserve_old_install
                )
            )
        else:
            # During the upgrade tarball process, the old agent code will execute the new agent's
            # scalyr-agent-2-config command with --upgrade-tarball set to two paths pointing to the old
            # agent install directory and the new install directory  to give the new package a chance to execute some
            # actions to perform the upgrade.  Currently, we do not do anything, but we need this here in case we ever
            # do find a need to take some action.
            sys.exit(finish_upgrade_tarball_install(paths[0], paths[1]))

    if options.set_python is not None:
        set_python_version(options.set_python)
        print("Agent switched to {0}.".format(options.set_python))
        sys.exit(0)

    if "win32" == sys.platform and options.upgrade_windows:
        sys.exit(
            upgrade_windows_install(
                config_file,
                options.release_track,
                use_ui=not options.upgrade_windows_no_ui,
            )
        )

    if options.export_config is not None:
        export_config(options.export_config, options.config_filename, config_file)

    if options.import_config is not None:
        import_config(options.import_config, options.config_filename, config_file)

    if options.create_custom_dockerfile is not None:
        create_custom_dockerfile(
            options.create_custom_dockerfile, options.config_filename, config_file
        )

    if options.create_custom_k8s_dockerfile is not None:
        create_custom_dockerfile(
            options.create_custom_k8s_dockerfile,
            options.config_filename,
            config_file,
            label="-k8s",
            docker_config_name=".custom_k8s_config",
        )

    sys.exit(0)<|MERGE_RESOLUTION|>--- conflicted
+++ resolved
@@ -1134,10 +1134,7 @@
     out_tar.close()
 
 
-<<<<<<< HEAD
-=======
 DEFAULT = ["default", "python"]
->>>>>>> 70a63180
 PYTHON2 = "python2"
 PYTHON3 = "python3"
 
@@ -1145,11 +1142,7 @@
 def set_python_version(version):
     """Switch agent command main files to another version of python"""
     controller = PlatformController.new_platform()
-<<<<<<< HEAD
-
-=======
     # this is only for package installation.
->>>>>>> 70a63180
     if controller.install_type != PACKAGE_INSTALL:
         raise RuntimeError(
             "This operation can not be performed because the Scalyr agent is not installed with package manager."
@@ -1160,14 +1153,6 @@
         "/", "usr", "share", "scalyr-agent-2", "py", "scalyr_agent"
     )
 
-<<<<<<< HEAD
-    if version == PYTHON3:
-        agent_main_filename = "agent_main_py3.py"
-        config_main_filename = "config_main_py3.py"
-    else:
-        agent_main_filename = "agent_main_py2.py"
-        config_main_filename = "config_main_py2.py"
-=======
     # use on the 'python' command and rely on the python version which it mapped on.
     if version in DEFAULT:
         agent_main_filename = "agent_main.py"
@@ -1180,7 +1165,6 @@
     else:
         agent_main_filename = "agent_main_py3.py"
         config_main_filename = "config_main_py3.py"
->>>>>>> 70a63180
 
     agent_main_source = os.path.join(source_path, agent_main_filename)
     config_main_source = os.path.join(source_path, config_main_filename)
@@ -1196,15 +1180,6 @@
                 os.remove(target)
                 os.symlink(source, target)
 
-<<<<<<< HEAD
-    make_symlink(agent_main_source, scalyr_agent_2_target)
-    make_symlink(config_main_source, scalyr_agent_2_config_target)
-
-    print("Switched agent to python {0}".format(version))
-    print(
-        "If you have an existing instance of scalyr-agent-2 process running, "
-        "you need to restart it for this change to take an affect."
-=======
     # recreate symlinks to agent main and config_main.
     make_symlink(agent_main_source, scalyr_agent_2_target)
     make_symlink(config_main_source, scalyr_agent_2_config_target)
@@ -1213,7 +1188,6 @@
     print(
         "If you have an existing instance of scalyr-agent-2 process running, "
         "you need to restart it for this change to take an affect.\n"
->>>>>>> 70a63180
         "You can do that by running '/etc/init.d/scalyr-agent-2 restart' command."
     )
 
@@ -1338,12 +1312,6 @@
         "",
         "--set-python",
         dest="set_python",
-<<<<<<< HEAD
-        choices=[PYTHON2, PYTHON3],
-        help="Switch current python interpreter. Can be selected from python2 and python3.",
-    )
-
-=======
         choices=DEFAULT + [PYTHON2, PYTHON3],
         help="Switch current python interpreter. Can be selected from python2 and python3.",
     )
@@ -1357,7 +1325,6 @@
         help="Report the version of the python interpreter that is configured to run the Scalyr Agent",
     )
 
->>>>>>> 70a63180
     # TODO: These options are only available on Windows platforms
     if "win32" == sys.platform:
         parser.add_option(
@@ -1554,11 +1521,6 @@
             # do find a need to take some action.
             sys.exit(finish_upgrade_tarball_install(paths[0], paths[1]))
 
-    if options.set_python is not None:
-        set_python_version(options.set_python)
-        print("Agent switched to {0}.".format(options.set_python))
-        sys.exit(0)
-
     if "win32" == sys.platform and options.upgrade_windows:
         sys.exit(
             upgrade_windows_install(
