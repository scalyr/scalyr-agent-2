--- conflicted
+++ resolved
@@ -73,7 +73,6 @@
 DEBUG_LEVEL_4 = 5
 DEBUG_LEVEL_5 = 4
 
-<<<<<<< HEAD
 # Stores metric values and timestamp for the metrics which we calculate per second rate on the
 # agent.
 # Maps <monitor name short hash>.<metric name> to a tuple (<timestamp_of_previous_colection>,
@@ -97,7 +96,7 @@
 """.strip() % (
     MAX_RATE_METRICS_COUNT_WARN
 )
-=======
+
 # Stores a list of "reserved" event level attribute names. If we detect metric extra field with this
 # name we sanitize / escape it by adding "_" suffix to the field name. This way we avoid possible
 # collisions with those special / reserved names which could break some tsdb related queries and
@@ -110,7 +109,6 @@
     "instance",
     "severity",
 ]
->>>>>>> a9f65fb4
 
 
 # noinspection PyPep8Naming
