# Copyright 2014 Scalyr Inc.
#
# Licensed under the Apache License, Version 2.0 (the "License");
# you may not use this file except in compliance with the License.
# You may obtain a copy of the License at
#
#   http://www.apache.org/licenses/LICENSE-2.0
#
# Unless required by applicable law or agreed to in writing, software
# distributed under the License is distributed on an "AS IS" BASIS,
# WITHOUT WARRANTIES OR CONDITIONS OF ANY KIND, either express or implied.
# See the License for the specific language governing permissions and
# limitations under the License.
# ------------------------------------------------------------------------
#
# author: Steven Czerwinski <czerwin@scalyr.com>

# [start of 2->TODO]
# Should we keep intermediate data(such as Event.__set_attributes, or AddEventsRequest.set_client_time)
# as binary from the beginning, or it should keep in as unicode and convert it to bytes when we gather all data together?
# Here i tried to keep them as binary.
# [end of 2->TOD0]
from __future__ import unicode_literals
from __future__ import absolute_import

import uuid

__author__ = "czerwin@scalyr.com"

import platform
import re
import socket
import sys
import time
import io
<<<<<<< HEAD
import os
=======
import ssl
>>>>>>> 4f400307

import six
from six.moves import map
from six.moves import range
import six.moves.http_client

from scalyr_agent.util import verify_and_get_compress_func

from scalyr_agent import __scalyr__
import scalyr_agent.scalyr_logging as scalyr_logging
import scalyr_agent.util as scalyr_util
from scalyr_agent.connection import ConnectionFactory

# Maximum request body size (in characters / bytes) we log under DEBUG 5 log level. If the body is
# larger than this value, we truncate it. This way we prevent debug log file from growing too large
# and we avoid memory leak under Python 2.7 when logging very large bodies with unicode data.
MAX_REQUEST_BODY_SIZE_LOG_MSG_LIMIT = 2048

log = scalyr_logging.getLogger(__name__)

# The timestamp of the previous message - onlyl used when `enforce_monotonic_timestamps` is True.
# This is used to support an old requirement on the `addEvents` API.  It used to be the
# server required that all events uploaded in the same session must have monotonically
# increasing event timestamps.  It was illegal to add an event with a lower timestamp than
# any event previously uploaded to the session.  This is no longer a requirement, but we are
# protecting the enforcement behind a flag in case any issues arise.  We can delete this
# code once it has been out for a few months with no problems.
__last_time_stamp__ = None


def _set_last_timestamp(val):
    """
    exposed for testing
    """
    global __last_time_stamp__
    __last_time_stamp__ = val


def create_new_client(config, api_key=None):
    result = None
    if config.use_new_ingestion:
        from scalyr_agent.scalyr_client import NewScalyrClientSession

        result = NewScalyrClientSession(config, api_key=api_key)
    return result


def verify_server_certificate(config):
    """
    Verify the Scalyr server certificates.
    :param config:
    :return:
    """
    is_dev_install = __scalyr__.INSTALL_TYPE == __scalyr__.DEV_INSTALL
    is_dev_or_msi_install = __scalyr__.INSTALL_TYPE in [
        __scalyr__.DEV_INSTALL,
        __scalyr__.MSI_INSTALL,
    ]

    ca_file = config.ca_cert_path
    intermediate_certs_file = config.intermediate_certs_path

    # Validate provided CA cert file and intermediate cert file exists. If they don't
    # exist, throw and fail early and loudly
    if not is_dev_install and not os.path.isfile(ca_file):
        raise ValueError(
            'Invalid path "%s" specified for the "ca_cert_path" config '
            "option: file does not exist" % (ca_file)
        )

    # NOTE: We don't include intermediate certs in the Windows binary so we skip that check
    # under the MSI / Windows install
    if not is_dev_or_msi_install and not os.path.isfile(intermediate_certs_file):
        raise ValueError(
            'Invalid path "%s" specified for the '
            '"intermediate_certs_path" config '
            "option: file does not exist" % (intermediate_certs_file)
        )


def create_client(config, quiet=False, api_key=None):
    """Creates and returns a new client to the Scalyr servers.

    @param quiet: If true, only errors should be written to stdout.
    @:param api_key: The Scalyr API key. If None, use default api_key from config
    @type quiet: bool

    @return: The client to use for sending requests to Scalyr, using the server address and API write logs
        key in the configuration file.
    @rtype: ScalyrClientSession
    """
    if config.verify_server_certificate:
        verify_server_certificate(config)
        ca_file = config.ca_cert_path
        intermediate_certs_file = config.intermediate_certs_path
    else:
        ca_file = None
        intermediate_certs_file = None
    use_requests_lib = config.use_requests_lib
    return ScalyrClientSession(
        config.scalyr_server,
        api_key or config.api_key,
        __scalyr__.SCALYR_VERSION,
        quiet=quiet,
        request_deadline=config.request_deadline,
        ca_file=ca_file,
        intermediate_certs_file=intermediate_certs_file,
        use_requests_lib=use_requests_lib,
        compression_type=config.compression_type,
        compression_level=config.compression_level,
        proxies=config.network_proxies,
        disable_send_requests=config.disable_send_requests,
        disable_logfile_addevents_format=config.disable_logfile_addevents_format,
        enforce_monotonic_timestamps=config.enforce_monotonic_timestamps,
    )


class ScalyrClientSessionStatus(object):
    def __init__(self):
        self.total_requests_sent = None
        self.total_requests_failed = None
        self.total_request_bytes_sent = None
        self.total_compressed_request_bytes_sent = None
        self.total_response_bytes_received = None
        self.total_request_latency_secs = None
        self.total_connections_created = None
        self.total_compression_time = None


class NewScalyrClientSession(object):
    def __init__(self, configuration, api_key=None):
        if configuration.use_new_ingestion:
            from scalyr_ingestion_client.session import (  # pylint: disable=import-error
                Session,
            )
            from scalyr_ingestion_client.client import (  # pylint: disable=import-error
                ControlPlaneAPIClient,
                DataPlaneAPIClient,
            )

            self._session = Session(uuid=str(uuid.uuid4()))

            self._control_plane_client = ControlPlaneAPIClient(
                service_address=configuration.new_ingestion_bootstrap_address.split(
                    ":"
                ),
                api_token=str(api_key or configuration.api_key),
                cert_path=str(configuration.ca_cert_path),
                use_tls=configuration.new_ingestion_use_tls,
            )
            manager_address = self._control_plane_client.send_client_hello()

            self._data_plane_client = DataPlaneAPIClient(
                api_token=str(configuration.api_key),
                service_address=(manager_address.ip_address, manager_address.port),
                cert_path=str(configuration.ca_cert_path),
                use_tls=configuration.new_ingestion_use_tls,
            )

    def send_events(self, log_stream, events, sequence_range_start, sequence_range_end):
        self._data_plane_client.send_events(
            session=self._session,
            log_stream=log_stream,
            events=events,
            sequence_range_start=sequence_range_start,
            sequence_range_end=sequence_range_end,
        )


class ScalyrClientSession(object):
    """Encapsulates the connection between the agent and the Scalyr servers.

    It is a session in that we generally only have one connection open to the Scalyr servers at any given time.
    """

    def __init__(
        self,
        server,
        api_key,
        agent_version,
        quiet=False,
        request_deadline=60.0,
        ca_file=None,
        intermediate_certs_file=None,
        use_requests_lib=False,
        proxies=None,
        compression_type=None,
        compression_level=9,
        disable_send_requests=False,
        disable_logfile_addevents_format=False,
        enforce_monotonic_timestamps=False,
    ):
        """Initializes the connection.

        This does not actually try to connect to the server.
        @param server: The URL for the server to send requests to, such as https://agent.scalyr.com
        @param api_key: The write logs key to use to authenticate all requests from this agent to scalyr.
            It both authenticates the requests and identifies which account it belongs to.
        @param agent_version: The agent version number, which is included in request headers sent to the server.
        @param quiet: If True, will not log non-error information.
        @param request_deadline: The maximum time to wait for all requests in seconds.
        @param ca_file: The path to the file containing the certificates for the trusted certificate authority roots.
            This is used for the SSL connections to verify the connection is to Scalyr.
        @param intermediate_certs_file: The path to the file containing the certs for the trusted intermediate
            certificate authorities. This is used for the SSL connections to verify the connection is to Scalyr.
        @param proxies:  A dict describing the network proxies to use (such as a mapping for `https`) or None.
        @param compression_type:  A string containing the compression method to use.
            Valid options are bz2, deflate, lz4, zstandard or None.  Defaults to None.
        @param compression_level: An int containing the compression level of compression to use, from 1-9.  Defaults to 9 (max)
        @param enforce_monotonic_timestamps: A bool that indicates whether event timestamps in the same session
            should be monotonically increasing or not.  Defaults to False

        @type server: six.text_type
        @type api_key: six.text_type
        @type agent_version: six.text_type
        @type quiet: bool
        @type request_deadline: float
        @type ca_file: six.text_type
        @type intermediate_certs_file: six.text_type
        @type proxies: dict
        @type compression_type: six.text_type
        @type compression_level: int
        @type enforce_monotonic_timestamps: bool
        """
        if not quiet:
            log.info('Using "%s" as address for scalyr servers' % server)

        # The full URL address
        self.__full_address = server

        # Verify the server address looks right.
        parsed_server = re.match(r"^(http://|https://|)([^:]*)(:\d+|)$", server.lower())

        if parsed_server is None:
            raise Exception('Could not parse server address "%s"' % server)

        # The Connection object that has been opened to the servers, if one has been opened.
        self.__connection = None
        self.__use_requests = use_requests_lib
        self.__api_key = api_key
        self.__session_id = scalyr_util.create_unique_id()
        self.__quiet = quiet

        if not quiet:
            log.info(
                "Using session_id=%s %s"
                % (self.__session_id, scalyr_util.get_pid_tid())
            )

        # The time of the last success.
        self.__last_success = None
        # The version number of the installed agent
        self.__agent_version = agent_version

        # The last time the connection was closed, if any.
        self.__last_connection_close = None

        # We create a few headers ahead of time so that we don't have to recreate them each time we need them.
        self.__standard_headers = {
            "Connection": "Keep-Alive",
            "Accept": "application/json",
            "User-Agent": self.__get_user_agent(agent_version),
        }

        # Configure compression type
        self.__compression_type = compression_type

        self.__compress = None
        encoding = None

        if compression_type:
            compress_func = verify_and_get_compress_func(
                compression_type, compression_level
            )

            if compress_func:
                self.__compress = compress_func
                encoding = compression_type

            if not self.__compress:
                log.warning(
                    "'%s' compression specified, but '%s' compression is not available.  No compression will be used."
                    % (compression_type, compression_type)
                )

        if encoding:
            self.__standard_headers["Content-Encoding"] = encoding

        # Configure compression level
        self.__compression_level = compression_level

        # The number of sconds to wait for a blocking operation on the connection before considering it to have
        # timed out.
        self.__request_deadline = request_deadline

        # The total number of RPC requests sent.
        self.total_requests_sent = 0
        # The total number of RPC requests that failed.
        self.total_requests_failed = 0
        # The total number of bytes sent over the network.
        self.total_request_bytes_sent = 0
        # The total number of compressed bytes sent over the network
        self.total_compressed_request_bytes_sent = 0
        # The total number of bytes received.
        self.total_response_bytes_received = 0
        # The total number of secs spent waiting for a responses (so average latency can be calculated by dividing
        # this number by self.total_requests_sent).  This includes connection establishment time.
        self.total_request_latency_secs = 0
        # The total number of HTTP connections successfully created.
        self.total_connections_created = 0
        # The total time spent compressing messages
        self.total_compression_time = 0
        # The path the file containing the certs for the root certificate authority to use for verifying the SSL
        # connection to Scalyr.  If this is None, then server certificate verification is disabled, and we are
        # susceptible to man-in-the-middle attacks.
        self.__ca_file = ca_file
        self.__intermediate_certs_file = intermediate_certs_file
        self.__proxies = proxies

        # debug flag to disable send requests
        self.__disable_send_requests = disable_send_requests

        # flag to disable new addEvents format, TODO: remove this when we are confident it works
        self.__disable_logfile_addevents_format = disable_logfile_addevents_format

        # whether or not to monotonically increase event timestamps within the same session
        self.__enforce_monotonic_timestamps = enforce_monotonic_timestamps

    def generate_status(self):
        # type: () -> ScalyrClientSessionStatus
        result = ScalyrClientSessionStatus()
        result.total_requests_sent = self.total_requests_sent
        result.total_requests_failed = self.total_requests_failed
        result.total_request_bytes_sent = self.total_request_bytes_sent
        result.total_compressed_request_bytes_sent = (
            self.total_compressed_request_bytes_sent
        )
        result.total_response_bytes_received = self.total_response_bytes_received
        result.total_request_latency_secs = self.total_request_latency_secs
        result.total_connections_created = self.total_connections_created
        result.total_compression_time = self.total_compression_time
        return result

    def augment_user_agent(self, fragments):
        """Modifies User-Agent header (applies to all data sent to Scalyr)

        @param fragments String fragments to append (in order) to the standard user agent data
        @type fragments: List of six.text_type
        """
        self.__standard_headers["User-Agent"] = self.__get_user_agent(
            self.__agent_version, fragments
        )

    def ping(self):
        """Ping the Scalyr server by sending a test message to add zero events.

        If the returned message is 'success', then it has been verified that the agent can connect to the
        configured Scalyr server and that the api key is correct.

        @return:  The status message returned by the server.
        @rtype:
        """
        return self.send(self.add_events_request())[0]

    def __send_request(
        self,
        request_path,
        body=None,
        body_func=None,
        is_post=True,
        block_on_response=True,
    ):
        """Sends a request either using POST or GET to Scalyr at the specified request path.  It may be either
        a POST or GET.

        Parses, returns response.

        @param request_path: The path of the URL to post to.
        @param [body]: The body string to send.  May be None if body_func is specified.  Ignored if not POST.
        @param [body_func]:  A function that will be invoked to retrieve the body to send in the post.  Ignored if not
            POST.
        @param [is_post]:  True if this request should be sent using a POST, otherwise GET.
        @param [block_on_response]:  True if this request should block, waiting for the response.  If False, it will
            not block, but instead return a function, that will invoked, will block.

        @type request_path: six.text_type
        @type body: binary_type|None
        @type body_func: func|None
        @type is_post: bool
        @type block_on_response: bool

        @return: If block_on_response is True, a tuple containing the status message in the response
            (such as 'success'), the number of bytes sent, and the full response.  If block_on_response is False,
            then returns a function, that will invoked, will block and return the tuple.
        @rtype: (str, int, str) or Function
        """
        current_time = time.time()

        # Refuse to try to send the message if the connection has been recently closed and we have not waited
        # long enough to try to re-open it.  We do this to avoid excessive connection opens and SYN floods.
        if (
            self.__last_connection_close is not None
            and current_time - self.__last_connection_close < 30
        ):
            return self.__wrap_response_if_necessary(
                "client/connectionClosed", 0, "", block_on_response
            )

        self.total_requests_sent += 1

        was_sent = False

        try:
            try:
                if self.__connection is None:
                    self.__connection = ConnectionFactory.connection(
                        self.__full_address,
                        self.__request_deadline,
                        self.__ca_file,
                        self.__intermediate_certs_file,
                        self.__standard_headers,
                        self.__use_requests,
                        quiet=self.__quiet,
                        proxies=self.__proxies,
                    )
                    self.total_connections_created += 1
            except Exception as e:
                error_code = (
                    getattr(e, "error_code", "client/connectionFailed")
                    or "client/connectionFailed"
                )
                return self.__wrap_response_if_necessary(
                    error_code, 0, "", block_on_response
                )

            if is_post:
                if body is None:
                    body_str = body_func()
                else:
                    body_str = body
            else:
                body_str = b""

            # Store reference to the raw uncompressed body string since we will need it later for
            # logging purposes
            body_str_raw = body_str

            self.total_request_bytes_sent += len(body_str) + len(request_path)

            if self.__compress:
                size_before_compress = len(body_str)

                start_time = time.time()
                body_str = self.__compress(body_str)
                end_time = time.time()

                size_after_compress = len(body_str)
                compression_ratio = round(
                    (float(size_before_compress) / size_after_compress), 2
                )
                duration = round((end_time - start_time), 4)
                self.total_compression_time += duration

                log.log(
                    scalyr_logging.DEBUG_LEVEL_1,
                    'Compressed add event request data using "%s" algorithm and level "%s": '
                    "original_size=%s compressed_size=%s compression_ratio=%s duration=%ss"
                    % (
                        self.__compression_type,
                        self.__compression_level,
                        size_before_compress,
                        size_after_compress,
                        compression_ratio,
                        duration,
                    ),
                )

            self.total_compressed_request_bytes_sent += len(body_str) + len(
                request_path
            )

            # noinspection PyBroadException
            try:
                if self.__disable_send_requests:
                    log.log(
                        scalyr_logging.DEBUG_LEVEL_0,
                        "Send requests disabled.  %d bytes dropped"
                        % self.total_request_bytes_sent,
                        limit_once_per_x_secs=60,
                        limit_key="send-requests-disabled",
                    )
                else:
                    if is_post:
                        if log.getEffectiveLevel() == scalyr_logging.DEBUG_LEVEL_5:
                            # NOTE: We only perform this string formatting if debug level is enabled
                            # to save some CPU cycles when it's not.

                            # Workaround to fix issue with logging non utf-8 characters. We simply
                            # ignore non utf-8 characters.
                            body_str_raw = body_str_raw.decode("utf-8", "ignore")

                            if len(body_str_raw) > MAX_REQUEST_BODY_SIZE_LOG_MSG_LIMIT:
                                # We truncate long messages to avoid filling up the debug log too
                                # fast and to avoid increased memory usage under Python 2.7.
                                body_str_raw = body_str_raw[
                                    :MAX_REQUEST_BODY_SIZE_LOG_MSG_LIMIT
                                ]
                                body_str_raw += (
                                    " ... [body truncated to %s chars] ..."
                                    % (MAX_REQUEST_BODY_SIZE_LOG_MSG_LIMIT)
                                )

                            log.log(
                                scalyr_logging.DEBUG_LEVEL_5,
                                'Sending POST %s with body "%s"',
                                request_path,
                                body_str_raw,
                            )
                        self.__connection.post(request_path, body=body_str)
                    else:
                        log.log(
                            scalyr_logging.DEBUG_LEVEL_5, "Sending GET %s", request_path
                        )
                        self.__connection.get(request_path)

            except Exception as error:
                # TODO: Do not just catch Exception.  Do narrower scope.
                if (
                    hasattr(error, "errno")
                    and error.errno is not None  # pylint: disable=no-member
                ):
                    log.error(
                        'Failed to connect to "%s" due to errno=%d.  Exception was %s.  Closing connection, '
                        "will re-attempt",
                        self.__full_address,
                        error.errno,  # pylint: disable=no-member
                        six.text_type(error),
                        error_code="client/requestFailed",
                    )
                else:
                    log.exception(
                        "Failed to send request due to exception.  Closing connection, will re-attempt",
                        error_code="requestFailed",
                    )
                return self.__wrap_response_if_necessary(
                    "requestFailed", len(body_str), "", block_on_response
                )

            was_sent = True

            def receive_response():
                return self.__receive_response(body_str, current_time)

            if not block_on_response:
                return receive_response
            else:
                return receive_response()

        finally:
            if not was_sent:
                self.total_request_latency_secs += time.time() - current_time
                self.total_requests_failed += 1
                self.close(current_time=current_time)

    def __receive_response(self, body_str, send_time):
        """Receives a response for a request previously sent using __send_request.

        @param body_str: The body of the request that was sent.
        @param send_time: The time of day when the request was sent.

        @type body_str: str
        @type send_time: float
        @return:  The tuple containing the status message in the response  (such as 'success'), the number of bytes
            sent, and the full response.
        @rtype: (str, int, str)
        """
        response = ""
        was_success = False
        bytes_received = 0

        try:
            try:
                if self.__disable_send_requests:
                    response = '{ "status":"success" }'
                    status_code = 200
                else:
                    status_code = self.__connection.status_code()
                    response = self.__connection.response()

                bytes_received = len(response)
            except six.moves.http_client.HTTPException as httpError:
                log.error(
                    "Failed to receive response due to HTTPException '%s'. Closing connection, will re-attempt"
                    % (httpError.__class__.__name__),
                    error_code="requestFailed",
                )
                return "requestFailed", len(body_str), response

            except Exception as error:
                # TODO: Do not just catch Exception.  Do narrower scope.
                if (
                    hasattr(error, "errno")
                    and error.errno is not None  # pylint: disable=no-member
                ):
                    log.error(
                        'Failed to receive response to "%s" due to errno=%d.  Exception was %s.  Closing '
                        "connection, will re-attempt",
                        self.__full_address,
                        error.errno,  # pylint: disable=no-member
                        six.text_type(error),
                        error_code="client/requestFailed",
                    )
                else:
                    log.exception(
                        "Failed to receive response due to exception.  Closing connection, will re-attempt",
                        error_code="requestFailed",
                    )
                return "requestFailed", len(body_str), response

            try:
                response = six.ensure_text(response, "utf-8", "ignore")
            except Exception:
                # We ignore the exception since we still want to log the response even if it
                # contains non utf-8 characters
                pass

            log.log(
                scalyr_logging.DEBUG_LEVEL_5,
                'Response was received with body "%s"',
                response,
            )

            if status_code == 429:
                log.error(
                    'Received "too busy" response from server.  Will re-attempt',
                    error_code="serverTooBusy",
                )
                return "serverTooBusy", len(body_str), response

            # If we got back an empty result, that often means the connection has been closed or reset.
            if len(response) == 0:
                log.error(
                    "Received empty response, server may have reset connection.  Will re-attempt",
                    error_code="emptyResponse",
                )
                return "emptyResponse", len(body_str), response

            # Try to parse the response
            # noinspection PyBroadException
            try:
                response_as_json = scalyr_util.json_decode(response)
            except Exception:
                # TODO: Do not just catch Exception.  Do narrower scope.  Also, log error here.
                log.error(
                    "Failed to parse response of '%s' due to exception.  Closing connection, will "
                    "re-attempt",
                    scalyr_util.remove_newlines_and_truncate(response, 1000),
                    error_code="parseResponseFailed",
                )
                return "parseResponseFailed", len(body_str), response

            self.__last_success = send_time

            if "status" in response_as_json:
                status = response_as_json["status"]
                if status == "success":
                    was_success = True
                elif status == "error/client/badParam":
                    log.error(
                        "Request to '%s' failed due to a bad parameter value.  This may be caused by an "
                        "invalid write logs api key in the configuration",
                        self.__full_address,
                        error_code="error/client/badParam",
                    )
                else:
                    log.error(
                        "Request to '%s' failed due to an error.  Returned error code was '%s'",
                        self.__full_address,
                        status,
                        error_code="error/client/badParam",
                    )
                return status, len(body_str), response
            else:
                log.error(
                    "No status message provided in response.  Unknown error.  Response was '%s'",
                    scalyr_util.remove_newlines_and_truncate(response, 1000),
                    error_code="unknownError",
                )
                return "unknownError", len(body_str), response

        finally:
            self.total_request_latency_secs += time.time() - send_time
            if not was_success:
                self.total_requests_failed += 1
                self.close(current_time=send_time)
            self.total_response_bytes_received += bytes_received

    def __wrap_response_if_necessary(
        self, status_message, bytes_sent, response, block_on_response
    ):
        """Wraps the response as appropriate based on whether or not the caller is expecting to block on the
        response or not.

        If the caller requested to not block on the response, then they are expecting a function to be returned
        that, when invoked, will block and return the result.  If the caller did requested to block on the response,
        then the response should be returned directly.

        This is used to cover cases where there was an error and we do not have to block on the response from
        the server.  Instead, we already have the response to return.  However, we still need to return the
        right type of object to the caller.

        @param status_message: The status message for the response.
        @param bytes_sent: The number of bytes that were sent.
        @param response: The response to return.
        @param block_on_response: Whether or not the caller requested to block, waiting for the response.  This controls
            whether or not a function is returned or just the response tuple directly.

        @type status_message: str
        @type bytes_sent: int
        @type response: str
        @type block_on_response: bool

        @return: Either a func or a response tuple (status message, num of bytes sent, response body) depending on
            the value of ``block_on_response``.
        @rtype: func or (str, int, str)
        """
        if block_on_response:
            return status_message, bytes_sent, response

        def wrap():
            return status_message, bytes_sent, response

        return wrap

    def send(self, add_events_request, block_on_response=True):
        """Sends an AddEventsRequest to Scalyr.

        The AddEventsRequest should have been retrieved using the 'add_events_request' method on this object.

        @param add_events_request: The request containing any log lines/events to copy to the server.
        @param block_on_response:  If True, this method will block, waiting for the response from the server.
            Otherwise, it will not block.  Instead, a function will be returned, that when invoked, will block.
        @type add_events_request: AddEventsRequest
        @type block_on_response: bool

        @return: If block_on_response is True, a tuple containing the status message in the response
            (such as 'success'), the number of bytes sent, and the full response.  If block_on_response is False,
            then returns a function, that will invoked, will block and return the tuple.
        @rtype: (str, int, str) or Function
        """
        current_time = time.time()

        def generate_body():
            add_events_request.set_client_time(current_time)

            return add_events_request.get_payload()

        return self.__send_request(
            "/addEvents", body_func=generate_body, block_on_response=block_on_response,
        )

    def close(self, current_time=None):
        """Closes the underlying connection to the Scalyr server.

        @param current_time: If not None, the time to use for the current time.  Used for testing purposes.
        @type current_time: float or None
        """
        if self.__connection is not None:
            if current_time is None:
                current_time = time.time()
            self.__connection.close()
            self.__connection = None
            self.__last_connection_close = current_time

    def add_events_request(self, session_info=None, max_size=1 * 1024 * 1024 * 1024):
        """Creates and returns a new AddEventRequest that can be later sent by this session.

        The caller is expected to add events to this request and then submit it for transmission using
        the 'send' method.

        @param session_info: The session info for this session, which is basically any attributes that should
            be added to all events uploaded by this agent, such as server attributes from the config file.
        @param max_size: The maximum number of bytes to send in this request.
        @param disable_logfile_addevents_format: Flag to disable the improved addEvents format

        @type session_info: dict
        @type max_size: int
        @type disable_logfile_addevents_format: bool

        @return:  The request that can be populated.
        @rtype: AddEventsRequest
        """
        body = {
            "token": self.__api_key,
            "session": self.__session_id,
            "threads": [],
        }

        if session_info is not None:
            # session_info used to be a JsonObject but now must be dict.
            assert type(session_info) == dict
            body["sessionInfo"] = session_info

        return AddEventsRequest(
            body,
            max_size=max_size,
            disable_logfile_addevents_format=self.__disable_logfile_addevents_format,
            enforce_monotonic_timestamps=self.__enforce_monotonic_timestamps,
        )

    def __get_user_agent(self, agent_version, fragments=None):
        """Determine the user agent to report in the request headers.

        We construct an agent that gives Scalyr some information about the platform the customer is running on,
        the Python version, and a few other tidbits.  This is used to make decisions about support issues.

        @param agent_version: The agent version number.
        @param fragments: Additional strings to be appended. Each will be preceded by a semicolon
        @type agent_version: six.text_type
        @type fragments: List of six.text_type

        @return: The user agent string.
        @rtype: six.text_type
        """
        # We will construct our agent string to look something like:
        # Linux-redhat-7.0;python-2.7.2;agent-2.0.1;ssllib
        # And for requests using requests library:
        # Linux-redhat-7.0;python-2.7.2;agent-2.0.1;ssllib;requests-2.22.0

        python_version = sys.version_info
        if len(python_version) >= 5:
            python_version_str = "python-%s.%s.%s" % (
                python_version[0],
                python_version[1],
                python_version[2],
            )
        else:
            python_version_str = "python-unknown"

        # Try for a linux distribution first.  This doesn't seem to work for Amazon AMIs, but for most
        # distributions it hopefully will provide something readable.
        platform_value = None
        # noinspection PyBroadException
        try:
            distribution = platform.dist()
            if len(distribution[0]) > 0:
                platform_value = "Linux-%s-%s" % (distribution[0], distribution[1])
        except Exception:
            platform_value = None

        # Try Mac
        if platform_value is None:
            # noinspection PyBroadException
            try:
                mac_ver = platform.mac_ver()[0]
                if len(mac_ver) > 0:
                    platform_value = "MacOS-%s" % mac_ver
            except Exception:
                platform_value = None

        # Fall back for all others.  This should print out something reasonable for
        # Windows.
        if platform_value is None:
            platform_value = platform.platform(terse=1)

        # Include openssl version if available
        # Returns a tuple like this: (1, 1, 1, 8, 15)
        openssl_version = getattr(ssl, "OPENSSL_VERSION_INFO", None)
        if openssl_version:
            try:
                openssl_version_string = (
                    ".".join([str(v) for v in openssl_version[:3]])
                    + "-"
                    + str(openssl_version[3])
                )
                openssl_version_string = "openssl-%s" % (openssl_version_string)
            except Exception:
                openssl_version_string = None
        else:
            openssl_version_string = None

        # Include a string which indicates if the agent is running admin / root user
        from scalyr_agent.platform_controller import PlatformController

        try:
            platform_controller = PlatformController.new_platform()
            current_user = platform_controller.get_current_user()
        except Exception:
            # In some tests on Windows this can throw inside the tests so we ignore the error
            current_user = "unknown"

        if current_user in ["root", "Administrator"] or current_user.endswith(
            "\\Administrators"
        ):
            # Indicates agent running as a privileged / admin user
            user_string = "admin-1"
        else:
            # Indicates agent running as a regular user
            user_string = "admin-0"

        parts = [
            platform_value,
            python_version_str,
            "agent-%s" % agent_version,
        ]

        if openssl_version_string:
            parts.append(openssl_version_string)

        if user_string:
            parts.append(user_string)

        if self.__use_requests:
            import scalyr_agent.third_party.requests as requests

            parts.append("requests-%s" % (requests.__version__))

        if fragments:
            parts.extend(fragments)
        return ";".join(map(six.text_type, parts))

    def perform_agent_version_check(self, track="stable"):
        """Query the Scalyr API to determine if a newer version is available
        """
        url_path = (
            "/ajax?method=performAgentVersionCheck&installedVersion=%s&track=%s"
            % (self.__agent_version, track)
        )

        return self.__send_request(url_path, is_post=False)


class EventSequencer(object):
    """Responsible for keeping track of sequences for an AddEventsRequest

    This abstraction keeps track of previously seen sequence_ids and numbers
    And adds the appropriate fields to an event based on provided sequence ids
    and values.

    This is a standalone class so that various test objects can also use the same
    logic
    """

    __slots__ = ("__previous_sequence_id", "__previous_sequence_number")

    def __init__(self):
        # the previously used sequence_id, used to determine if we need to send the sequence_id
        # with an event
        self.__previous_sequence_id = None

        # the previously seen sequence_number - used to calculate deltas for the sequence_number
        self.__previous_sequence_number = None

    def reset(self):
        """Resets the sequence tracking"""
        self.__previous_sequence_id = None
        self.__previous_sequence_number = None

    def get_memento(self):
        """returns internal state of the sequencer as a tuple
        Callers can use this method to set and restore the internal state of the sequencer
        """
        return (self.__previous_sequence_id, self.__previous_sequence_number)

    def restore_from_memento(self, memento):
        """Restores the state of the EventSequencer with the values from a previous
        call to get_memento
        """
        self.__previous_sequence_id = memento[0]
        self.__previous_sequence_number = memento[1]

    def add_sequence_fields(self, event, sequence_id, sequence_number):
        """
        If sequence_id and sequence_number are non-None then this method will automatically add the following
        fields:

        'si' set to the value of sequence_id if it is different from the previously seen sequence_id
        'sn' set to the value of sequence_number if we haven't previously seen a sequence number
        'sd' set to the delta of the sequence_number and the previously seen sequence_number

        The 'sn' and 'sd' fields are mutually exclusive.  Only one or the other will be used

        @param event: The event to update
        @param sequence_id: The sequence id
        @param sequence_number: The sequence number

        @type event: Event
        @type sequence_id: long
        @type sequence_number: long
        """

        # only add sequence information if both the sequence fields are valid
        if sequence_id is not None and sequence_number is not None:

            # add the 'si' field if necessary
            if sequence_id != self.__previous_sequence_id:
                event.set_sequence_id(sequence_id)
                self.__previous_sequence_id = sequence_id
                # a new sequence id means we should also send the full sequence number
                # so make sure that __previous_sequence_number is None
                self.__previous_sequence_number = None

            # if we don't have a previous sequence number then send the full number
            # otherwise send the delta
            if self.__previous_sequence_number is None:
                event.set_sequence_number(sequence_number)
            else:
                event.set_sequence_number_delta(
                    sequence_number - self.__previous_sequence_number
                )

            self.__previous_sequence_number = sequence_number


class AddEventsRequest(object):
    """Used to construct an AddEventsRequest to eventually send.

    This abstraction has three key features.  First, it uses a generally more efficient scheme to build
    up the string to eventually use as the body for an add_events request.  Secondly, it does not require all events
    at construction time.  Instead, you can incrementally add more events before the request is actually sent.  This
    leads to better memory utilization when combined with an abstraction that is incrementally reading events from disk.
    It will also prevent you from exceeding the maximum request size.  Third, you may undo the effect of adding events
    to the request before it is sent.  This is useful to rollback the request state to a previous state if some
    problem occurs.
    """

    def __init__(
        self,
        base_body,
        max_size=1 * 1024 * 1024,
        disable_logfile_addevents_format=False,
        enforce_monotonic_timestamps=False,
    ):
        """Initializes the instance.

        @param base_body: A JsonObject or dict containing the information to send as the body of the add_events
            request, with the exception of the events field. The events and client_timestamp fields must not be
            included because they will be added later. Note, base_body must have some fields set, such as 'ts' which is
            required by the server.
        @param max_size: The maximum number of bytes this request can consume when it is serialized to JSON.
        @param disable_logfile_addevents_format: Flag to disable the improved addEvents format
        @param enforce_monotonic_timestamps: A bool that indicates whether event timestamps in the same session
            should be monotonically increasing or not.  Defaults to False
        """
        assert len(base_body) > 0, "The base_body object must have some fields defined."
        assert (
            "events" not in base_body
        ), "The base_body object cannot already have 'events' set."
        assert (
            "client_time" not in base_body
        ), "The base_body object cannot already have 'client_time' set."

        # As an optimization, we use a StringIO object to serialize the request.  We also
        # do a little bit of the JSON object assembly by hand.  Specifically, we serialize the request
        # to JSON without the 'events' field, but then delete the last '}' so that we can manually
        # add in the 'events: [ ... ]' ourselves.  This way we can watch the size of the buffer as
        # we build up events.
        # 2->TODO use BytesIO, make all data that is going to be written here - binary
        string_buffer = io.BytesIO()
        serialized_base_body = scalyr_util.json_encode(base_body, binary=True)

        # Now go back and find the last '}' and delete it so that we can open up the JSON again.
        # NOTE: base_body is always a dict so we can simply rewinding logic by assuming }
        # is always the last character when serializing a dict to json
        string_buffer.write(serialized_base_body[:-1])

        # Append the start of our events field.
        string_buffer.write(b", events: [")

        # This buffer keeps track of all of the stuff that must be appended after the events JSON array to terminate
        # the request.  That includes both the threads JSON array and the client timestamp.
        if disable_logfile_addevents_format:
            self.__post_fix_buffer = PostFixBuffer(
                b"], threads: THREADS, client_time: TIMESTAMP }",
                disable_logfile_addevents_format,
            )
        else:
            self.__post_fix_buffer = PostFixBuffer(
                b"], logs: LOGS, threads: THREADS, client_time: TIMESTAMP }",
                disable_logfile_addevents_format,
            )

        # The time that will be sent as the 'client_time' parameter for the addEvents request.
        # This may be later updated using the set_client_time method in the case where the same AddEventsRequest
        # is being reused to send the events again.
        self.__post_fix_buffer.set_client_timestamp(time.time())

        self.__buffer = string_buffer
        self.__max_size = max_size

        self.__events_added = 0

        # Whether or not to enforce monotonically increasing timestamps
        self.__enforce_monotonic_timestamps = enforce_monotonic_timestamps

        # If we have finished serializing the body, it is stored here until the close() method is invoked.
        self.__body = None

        # Used to add sequence fields to an event
        self.__event_sequencer = EventSequencer()

        # Used to record some performance timing data for debugging/analysis
        self.__timing_data = dict()

    @property
    def current_size(self):
        """
        @return: The number of bytes that will be used to send the current request.  This include both the bytes
            from the events and the post fix.
        @rtype: int
        """
        if self.__buffer is not None:
            return self.__buffer.tell() + self.__post_fix_buffer.length
        else:
            return len(self.__body)

    def add_log_and_thread(self, thread_id, thread_name, log_attrs):
        """Registers the specified log for this AddEvents request.

        Any thread id mentioned in any event in this request should first be registered here.

        @param thread_id: An id for the thread.  This can then be used as the value for a ``thread`` field
            in the ``event`` object passed to ``add_event``.  Should be unique for this session.
        @param thread_name: A human-readable name for the thread
        @param log_attrs: The metadata for this log
        @param disable_logfile_addevents_format: Flag to disable the improved addEvents format

        @type thread_id: str
        @type thread_name: str
        @type log_attrs: dict
        @type disable_logfile_addevents_format: bool

        @return: True if there was the allowed bytes to send were not exceeded by adding this log to the
            request.
        @rtype: bool
        """
        # Have to account for the extra space this will use when serialized.  See how much space we can allow for
        # the post fix right now.
        available_size_for_post_fix = self.__max_size - self.__buffer.tell()
        return self.__post_fix_buffer.add_log_and_thread_entry(
            thread_id,
            thread_name,
            log_attrs,
            fail_if_buffer_exceeds=available_size_for_post_fix,
        )

    def add_event(self, event, timestamp=None, sequence_id=None, sequence_number=None):
        """Adds the serialized JSON for event if it does not cause the maximum request size to be exceeded.

        It will automatically set the event's timestamp field to a new timestamp based on the current time
        but ensuring it is greater than any previous timestamp that has been used.

        If sequence_id and sequence_number are specified then this method will automatically set the following
        Event fields fields:

        'sequence_id' set to the value of sequence_id if it is different from the previously seen sequence_id
        'sequence_number' set to the value of sequence_number if we haven't previously seen a sequence number
        'sequence_number_delta' set to the delta of the sequence_number and the previously seen sequence_number

        The 'sequence_number' and 'sequence_number_delta' fields are mutually exclusive.  Only one or the other will be
        used.

        It is illegal to invoke this method if 'get_payload' has already been invoked.

        @param event: The event object.
        @param timestamp: The timestamp to use for the event, in nanoseconds since the Epoch. If None, will be the current time.time()
        @param sequence_id: A globally unique id, grouping a set of sequence_numbers
        @param sequence_number: A monotonically increasing sequence_number

        @type event: Event
        @type timestamp: long
        @type sequence_id: long
        @type sequence_number: long

        @return: True if the event's serialized JSON was added to the request, or False if that would have resulted
            in the maximum request size being exceeded so it did not.
        """
        start_pos = self.__buffer.tell()
        # If we already added an event before us, then make sure we add in a comma to separate us from the last event.
        if self.__events_added > 0:
            self.__buffer.write(b",")

        timestamp = self.__get_valid_timestamp(timestamp=timestamp)

        # get copy of event sequencer state in case the event wasn't actually added
        # and we need to restore it
        memento = self.__event_sequencer.get_memento()

        self.__event_sequencer.add_sequence_fields(event, sequence_id, sequence_number)
        event.set_timestamp(timestamp)
        event.serialize(self.__buffer)

        # Check if we exceeded the size, if so chop off what we just added.
        # Also reset previously seen sequence numbers and ids
        if self.current_size > self.__max_size:
            # 2->TODO: io._IOBase does set new position after truncate, need to do seek explicitly.
            self.__buffer.truncate(start_pos)
            # 2->TODO: new data streams from "io" don't return to the specified position, need to change position manually.
            self.__buffer.seek(start_pos)
            self.__event_sequencer.restore_from_memento(memento)
            return False

        self.__events_added += 1
        return True

    @property
    def num_events(self):
        """Returns the number of events added to this request so far.

        @return:  The number of events added to this request.
        @rtype: int
        """
        return self.__events_added

    def set_client_time(self, current_time):
        """Update the 'client_time' field in the request.

        The 'client_time' field should be set to the current time as known by the client when this request is
        sent.  Since a AddEventsRequest can be re-used multiple times to try to resend some events, it is important
        to update the 'client_time' field before each send.

        The 'client_time' field is used by the server to warn when the client clock skew is too great since that
        can lead to log upload problems.

        @param current_time: The current time to include in the request.
        @type current_time: float
        """
        # Get the current size of the postfix buffer since we may need it down below.  We need the length before
        # the new timestamp was added.
        original_postfix_length = self.__post_fix_buffer.length

        self.__post_fix_buffer.set_client_timestamp(current_time)

        if self.__body is not None:
            # We have already cached the serialized JSON, so we need to update it to remain consistent.

            # Create a buffer for the copying.  We write in the entire JSON and then just back up the length of
            # the old postfix and then add in the new one.
            # 2->TODO: use BytesIO
            rebuild_buffer = io.BytesIO()
            rebuild_buffer.write(self.__body)
            self.__body = None
            rebuild_buffer.seek(-1 * original_postfix_length, 2)  # os.SEEK_END
            rebuild_buffer.truncate()

            rebuild_buffer.write(self.__post_fix_buffer.content())
            self.__body = rebuild_buffer.getvalue()
            rebuild_buffer.close()

    def get_payload(self):
        """Returns the serialized JSON to use as the body for the add_request.

        After this is invoked, no new events can be added via the 'add_event' method.  However,
        you may call the 'set_client_time' method to update when this request is being sent, according to
        the client clock.
        """
        if self.__body is None:
            self.__buffer.write(self.__post_fix_buffer.content())
            self.__body = self.__buffer.getvalue()
            self.__buffer.close()
            self.__buffer = None
        return self.__body

    def close(self):
        """Must be invoked after this request is no longer needed.  You may not add events or invoke get_payload
        after this call.
        """
        self.__body = None
        self.__buffer = None

    def increment_timing_data(self, **key_values):
        """Increments the timing data kept as part of this data structure to help diagnosis performance issues.

        The arguments should be key/value pairs where the keys name some sort of timing component and the value
        by which to increment the count for that timing component.

        If this is the first time a timing component is being incremented, the initial value is set to zero.
        """
        for key, value in six.iteritems(key_values):
            if key in self.__timing_data:
                amount = self.__timing_data[key]
            else:
                amount = 0.0
            amount += value
            self.__timing_data[key] = amount

    def get_timing_data(self):
        """Serializes all of the timing data that has been collected via ``increment_timing_data``.

        @return: A string of the key/value pairs for all timing data.
        @rtype: str
        """
        output_buffer = io.StringIO()
        first_time = True

        # sort by key, to get a predictable result.
        for key, value in sorted(
            six.iteritems(self.__timing_data), key=lambda el: el[0]
        ):
            if not first_time:
                output_buffer.write(" ")
            else:
                first_time = False
            output_buffer.write(key)
            output_buffer.write("=")
            output_buffer.write(six.text_type(value))

        return output_buffer.getvalue()

    def __get_valid_timestamp(self, timestamp=None):
        """
        Gets a timestamp in nanoseconds since the Epoch
        @param timestamp: A timestamp to validate. If None, time.time() is used for the value of timestamp.
        @return: The next timestamp to use for events.
        @rtype: int
        """
        if timestamp is None:
            timestamp = int(time.time() * 1e9)

        if self.__enforce_monotonic_timestamps:
            global __last_time_stamp__
            # pylint: disable=used-before-assignment
            if __last_time_stamp__ is not None and timestamp <= __last_time_stamp__:
                timestamp = __last_time_stamp__ + 1
            __last_time_stamp__ = timestamp

        return timestamp

    @property
    def total_events(self):
        """Returns the total number of events that will be sent in this batch."""
        return self.__events_added

    def position(self):
        """Returns a position such that if it is passed to 'set_position', all events added since this method was
        invoked are removed."""

        return AddEventsRequest.Position(
            self.__events_added, self.__buffer.tell(), self.__post_fix_buffer.position
        )

    def set_position(self, position):
        """Reverts this object to only contain the events contained by the object when position was invoked to
        get the passed in position.

        @param position: The position token representing the previous state.
        """
        self.__events_added = position.events_added
        # 2->TODO: io._IOBase does set new position after truncate, need to do seek explicitly.
        self.__buffer.truncate(position.buffer_size)
        self.__buffer.seek(position.buffer_size)
        self.__post_fix_buffer.set_position(position.postfix_buffer_position)

        # reset previously seen sequence id and numbers
        self.__event_sequencer.reset()

    class Position(object):
        """Represents a position in the added events.
        """

        def __init__(self, events_added, buffer_size, postfix_buffer_position):
            self.events_added = events_added
            self.buffer_size = buffer_size
            self.postfix_buffer_position = postfix_buffer_position


# This is used down below by PostFixBuffer.
def _calculate_per_thread_extra_bytes():
    """Calculates how many extra bytes are added to the serialized form of the threads JSON array
    when adding a new thread, excluding the bytes for serializing the thread id and name themselves.

    This is used below by the PostFixBuffer abstraction to help calculate the number of bytes the serialized form
    of the PostFixBuffer will take, without having to actually serialize it.  It was found that doing the heavy
    weight process of serializing it over and over again to just get the size was eating too much CPU.

    @return: An array of two int entries.  The first entry is how many extra bytes are added when adding the
        first thread to the threads JSON array and the second is how many extra bytes are added for all subsequent
        threads.  (The number differs by at least one due to the need for a comma to be inserted).
    @rtype: [int]
    """
    # An array of the number of bytes used to serialize the array when there are N threads in it (where N is the
    # index into size_by_entries).
    sizes_by_entries = []

    # Calculate sizes_by_entries by actually serializing each case.
    threads = []
    test_string = "A"
    for i in range(3):
        sizes_by_entries.append(len(scalyr_util.json_encode(threads)))

        # Add in another thread for the next round through the loop.
        threads.append({"id": test_string, "name": test_string})

    # Now go back and calculate the deltas between the different cases.  We have to remember to subtract
    # out the length due to the id and name strings.

    test_string_len = len(scalyr_util.json_encode(test_string))
    result = []
    for i in range(1, 3):
        result.append(
            sizes_by_entries[i] - sizes_by_entries[i - 1] - 2 * test_string_len
        )

    return result


def _calculate_per_log_extra_bytes():
    """Calculates how many extra bytes are added to the serialized form of the threads JSON array
    when adding a new thread, excluding the bytes for serializing the thread id and name themselves.

    This is used below by the PostFixBuffer abstraction to help calculate the number of bytes the serialized form
    of the PostFixBuffer will take, without having to actually serialize it.  It was found that doing the heavy
    weight process of serializing it over and over again to just get the size was eating too much CPU.

    @return: An array of two int entries.  The first entry is how many extra bytes are added when adding the
        first thread to the threads JSON array and the second is how many extra bytes are added for all subsequent
        threads.  (The number differs by at least one due to the need for a comma to be inserted).
    @rtype: [int]
    """
    # An array of the number of bytes used to serialize the array when there are N threads in it (where N is the
    # index into size_by_entries).
    sizes_by_entries = []

    # Calculate sizes_by_entries by actually serializing each case.
    logs = []
    test_string = "A"
    test_dict = {}
    for i in range(3):
        sizes_by_entries.append(len(scalyr_util.json_encode(logs)))

        # Add in another thread for the next round through the loop.
        logs.append({"id": test_string, "attrs": test_dict})

    # Now go back and calculate the deltas between the different cases.  We have to remember to subtract
    # out the length due to the id and name strings.

    test_string_len = len(scalyr_util.json_encode(test_string))
    test_dict_len = len(scalyr_util.json_encode(test_dict))
    result = []
    for i in range(1, 3):
        result.append(
            sizes_by_entries[i]
            - sizes_by_entries[i - 1]
            - (test_string_len + test_dict_len)
        )

    return result


class PostFixBuffer(object):
    # 2->TODO this is binary buffer. Make it work only with binary data.
    """Buffer for the items that must be written after the events JSON array, which typically means
    the client timestamp and the threads JSON array.

    This abstraction has optimizations in place to more efficiency keep track of the number of bytes the
    that will be used by the serialized form.

    Additionally, the buffer can be reset to a previous position.
    """

    def __init__(self, format_string, disable_logfile_addevents_format=False):
        """Initializes the buffer.

        @param format_string: The format for the buffer.  The output of this buffer will be this format string
            with the keywords THREADS and TIMESTAMP replaced with the json serialized form of the threads
            JSON array and the timestamp.
        @type format_string: six.binary_type
        """
        # Make sure the keywords are used in the format string.
        assert b"THREADS" in format_string
        assert b"TIMESTAMP" in format_string
        if not disable_logfile_addevents_format:
            assert b"LOGS" in format_string

        self.__disable_logfile_addevents_format = disable_logfile_addevents_format

        # The entries added to include in the logs JSON array in the request.
        self.__logs = []
        # The entries added to include in the threads JSON array in the request.
        self.__threads = []
        # The timestamp to include in the output.
        self.__client_timestamp = 0
        self.__format = format_string
        self.__current_size = len(self.content())

    # Static variable holding the number of extra bytes to add in when calculating the new size due to adding in
    # a new thread entry (beyond just the bytes due to the serialized thread id and thread name themselves).
    # This will have two entries.  See above for a better description.
    __per_thread_extra_bytes = _calculate_per_thread_extra_bytes()
    __per_log_extra_bytes = _calculate_per_log_extra_bytes()

    @property
    def length(self):
        """The number of bytes the serialized buffer will take.

        @return: The number of bytes
        @rtype: int
        """
        return self.__current_size

    def content(self, cache_size=True):
        """Serialize all the information for the post fix and return it.

        @param cache_size: Used for testing purposes.  Can be used to turn off a slop factor that will automatically
            fix differences between the calculated size and the actual size.  We turn this off for testing to make
            sure we catch these errors.
        @type cache_size: bool

        @return: The post fix to include at the end of the AddEventsRequest.
        @rtype: six.binary_data
        """

        result = self.__format
        if not self.__disable_logfile_addevents_format:
            result = result.replace(
                b"LOGS", scalyr_util.json_encode(self.__logs, binary=True)
            )
        result = result.replace(
            b"TIMESTAMP", six.text_type(self.__client_timestamp).encode("utf-8")
        )
        result = result.replace(
            b"THREADS", scalyr_util.json_encode(self.__threads, binary=True)
        )

        # As an extra extra precaution, we update the current_size to be what it actually turned out to be.  We could
        # assert here to make sure it's always equal (it should be) but we don't want errors to cause issues for
        # customers.  Due to the way AddRequest uses this abstraction, we really really need to make sure
        # the length() returns the correct result after content() was invoked, so we add in this measure to be safe.
        if cache_size:
            self.__current_size = len(result)
        return result

    def set_client_timestamp(self, timestamp, fail_if_buffer_exceeds=None):
        """Updates the client timestamp that will be included in the post fix.

        @param timestamp: The timestamp.
        @param fail_if_buffer_exceeds: The maximum number of bytes that can be used by the post fix when serialized.
            If this is not None, and the size will exceed this amount when the timestamp is changed, then the
            timestamp is not changed and False is returned.

        @type timestamp: int|float
        @type fail_if_buffer_exceeds: None|int

        @return: True if the thread was added (can only return False if fail_if_buffer_exceeds is not None)
        @rtype: bool
        """
        new_timestamp = int(timestamp)
        # 2->TODO timestamp should contain only ascii characters, so bytes count and characters count should be the same.
        size_difference = len(six.text_type(new_timestamp)) - len(
            six.text_type(self.__client_timestamp)
        )

        if (
            fail_if_buffer_exceeds is not None
            and self.__current_size + size_difference > fail_if_buffer_exceeds
        ):
            return False

        self.__current_size += size_difference
        self.__client_timestamp = new_timestamp
        return True

    def add_log_and_thread_entry(
        self, thread_id, thread_name, log_attrs, fail_if_buffer_exceeds=None
    ):
        # 2->TODO: Make it work with binary.
        """Adds in a new thread entry that will be included in the post fix.


        @param thread_id: The id of the thread.
        @param thread_name: The name of the thread.
        @param log_attrs: Log static attributes.
        @param fail_if_buffer_exceeds: The maximum number of bytes that can be used by the post fix when serialized.
            If this is not None, and the size will exceed this amount when the thread entry is added, then the
            thread is not added and False is returned.

        @type thread_id: str
        @type thread_name: str
        @type log_attrs: dict
        @type fail_if_buffer_exceeds: None|int

        @return: True if the thread was added (can only return False if fail_if_buffer_exceeds is not None)
        @rtype: bool
        """
        # Calculate the size difference.  It is at least the size of taken by the serialized strings.
        size_difference = len(scalyr_util.json_encode(thread_name)) + len(
            scalyr_util.json_encode(thread_id)
        )
        if not self.__disable_logfile_addevents_format:
            size_difference += len(scalyr_util.json_encode(log_attrs)) + len(
                scalyr_util.json_encode(thread_id)
            )

        # Use the __per_thread_extra_bytes to calculate the additional bytes that will be consumed by serializing
        # the JSON object containing the thread id and name.  The number of extra bytes depends on whether or not
        # there is already an entry in the JSON array, so take that into consideration.
        num_threads = len(self.__threads)
        if num_threads < 1:
            size_difference += PostFixBuffer.__per_thread_extra_bytes[0]
            if not self.__disable_logfile_addevents_format:
                size_difference += PostFixBuffer.__per_log_extra_bytes[0]
        else:
            size_difference += PostFixBuffer.__per_thread_extra_bytes[1]
            if not self.__disable_logfile_addevents_format:
                size_difference += PostFixBuffer.__per_log_extra_bytes[1]

        if (
            fail_if_buffer_exceeds is not None
            and self.__current_size + size_difference > fail_if_buffer_exceeds
        ):
            return False

        self.__current_size += size_difference
        self.__threads.append({"id": thread_id, "name": thread_name})
        if not self.__disable_logfile_addevents_format:
            self.__logs.append({"id": thread_id, "attrs": log_attrs})
        return True

    @property
    def position(self):
        """Returns the current `position` for this buffer.

        This can be used to reset the buffer to a state before new thread entries were added or timestamps were set.

        @return: The position object.
        """
        # We store the information just as three entries in an array because we are lazy.
        return [self.__current_size, self.__client_timestamp, len(self.__threads)]

    def set_position(self, position):
        """Resets the buffer to a previous state.

        The contents of the thread JSON array and the client timestamp will be reset to whatever it was when
        `position` was invoked.

        @param position: The position to reset the buffer state to.
        """
        # The position value should by an array with three entries: the size, the client timestamp, and the number
        # of threads.  Since threads are always added one after another, it is sufficient just to truncate back to that
        # previous length. Logs are also added one after another and only at the same time as a thread is added,
        # meaning this same check will also find what position to truncate the logs to.
        self.__current_size = position[0]
        self.__client_timestamp = position[1]
        assert len(self.__threads) >= position[2]
        if position[2] < len(self.__threads):
            self.__threads = self.__threads[0 : position[2]]
            if not self.__disable_logfile_addevents_format:
                self.__logs = self.__logs[0 : position[2]]


class Event(object):
    """Encapsulates a single event that will be included in an ``AddEventsRequest``.

    This abstraction has many optimizations to improve serialization time.
    """

    def __init__(
        self,
        thread_id=None,
        attrs=None,
        base=None,
        disable_logfile_addevents_format=False,
    ):
        """Creates an instance of an event to include in an AddEventsRequest.

        This constructor has two ways of being used.

        First, specifying the thread_id and attributes that will apply to the event.  The attributes typically only
        include the attributes for the log file that the event belongs to. You then must set the per-log line
        attributes (such as timestamp and message) using the setters provided below.

        The second form is to create an event based on the copy of an already existing ``Event`` instance.  This
        decreases overall serialization time because the ``attrs`` and ``thread_id`` field's serialization is only
        performed once across all for the original copy and shared to all derived copies.

        This is meant to really optimize the case where we create one base ``Event`` object for each log file that
        we are uploading (specifying that log's thread id and attributes in the constructor).  Then, every time
        we upload a log line for that log, we copy the base ``Event`` instance and then set the per-log line
        attributes using the provided setters.

        @param thread_id:  Used if not specifying ``base``.  The thread id for the event.
        @param attrs:  Used if not specifying ``base``.  The attributes for the event, excluding any attributes
            that can be set via the provided setters.  If you include one of those attributes in ``attrs``, the
            resulting behavior is undefined.
        @param base:  Used if not specifying ``thread_id`` or ``attrs``.  The instance of ``Event`` to copy to
            create this instance.  Only the original ``thread_id`` and ``attrs`` that was passed into ``base``
            are copied.  Anything set using the provided ``setters`` will not be used.

        @type thread_id: str
        @type attrs: dict
        @type base: Event
        """
        # When we serialize this event object in an AddEventsRequest, it will have the following fields, in this
        # form:
        #   {
        #      thread_id: "234234",         // str, the thread id for the log.
        #      attrs: {
        #         <log attributes>          // the keys,values for all attributes for this log.
        #         message: "Log content",   // str, the log line content.
        #         rate: 0.8,                // float, if this is a subsampled line, the rate at each it was selected.
        #      },
        #      ts: "123123123",   // <str, the timestamp for the log line>
        #      si: "123123",      //<str, the sequence identifier>
        #      sn: 10,            // <int, the sequence number -- not provided if sd is provided>
        #      sd: 1,             // <int, the sequence number delta -- provided instead of sn>
        #   }
        #
        # So, we can pre-serialize the first part of the message based on thread_id and attrs, and keep a copy of
        # that to then serialize the rest of the per-log line fields for later.
        #
        # The serialization_base (this pre-serialization) will look like:
        #
        #   {
        #      thread_id: "234234",         // str, the thread id for the log.
        #      attrs: {
        #         <log attributes>          // the keys,values for all attributes for this log.
        #         message:
        #
        # Note, we put in the ``message`` field name, so the next thing we have to serialize is the log line content.
        # We also then have to close off the attrs object, and eventually the overall object to finish the
        # serialization.

        # We only stash a copy of attrs for debugging/testing purposes.  We really will just serialize it into
        # __serialization_base.
        self.__log_id = None
        if attrs is not None:
            self.__attrs = dict(attrs)
        else:
            self.__attrs = dict()
        self.__disable_logfile_addevents_format = disable_logfile_addevents_format
        if (attrs is not None or thread_id is not None) and base is not None:
            raise Exception("Cannot use both attrs/thread_id and base")

        self.__thread_id = None

        # Used to get attributes from the parent (such as the logfile attributes) for this event.
        self.__parent_event = None
        if base is not None:
            # We are creating an event that is a copy of an existing one.  Re-use the serialization base to capture
            # the per-log file attributes.
            self.__parent_event = base
            self.__serialization_base = base.__serialization_base
            self.__thread_id = base.__thread_id
            self.__disable_logfile_addevents_format = (
                base.__disable_logfile_addevents_format
            )
        else:
            self.__set_attributes(thread_id, self.__attrs)

        # The typical per-event fields.  Note, all of the fields below are stored as strings, in the serialized
        # forms for their event fields EXCEPT message.  For example, since ``sequence_id`` should be a string on the
        # json object, the __sequence_id field will begin with a double quote.  HOWEVER, message (for optimization
        # purposes) is not pre-serialized and will not be blackslashed escaped/quoted before being added to the
        # output buffer.
        self.__message = None
        self.__timestamp = None
        self.__sequence_id = None
        self.__sequence_number = None
        self.__sequence_number_delta = None
        self.__sampling_rate = None
        # Whether or not any of the non-fast path fields were included.  The fast fields are message, timestamp, snd.
        self.__has_non_optimal_fields = False
        self.__num_optimal_fields = 0

    def __set_attributes(self, thread_id, attributes):
        """ Set the attributes and thread id of an Event.
        """
        self.__thread_id = thread_id
        self.__attrs = attributes
        attributes_to_serialize = self.__get_attributes_to_serialize()
        # A new event.  We have to create the serialization base using provided information/
        # 2->TODO: should it be bytes, or it will be better to leave it  as unicode and just convert it
        tmp_buffer = io.BytesIO()
        # Open base for the event object.
        tmp_buffer.write(b"{")
        if thread_id is not None:
            tmp_buffer.write(b"thread:")
            # 2->TODO: in python3 ujson will return result with unicode type,
            tmp_buffer.write(scalyr_util.json_encode(thread_id, binary=True))
            tmp_buffer.write(b", ")
            if not self.__disable_logfile_addevents_format:
                tmp_buffer.write(b"log:")
                tmp_buffer.write(scalyr_util.json_encode(thread_id, binary=True))
                tmp_buffer.write(b", ")
        if attributes_to_serialize:
            tmp_buffer.write(b"attrs:")
            # NOTE: attributes is always a dict so we can simply rewinding logic by assuming }
            # is always the last character when serializing a dict to json
            tmp_buffer.write(scalyr_util.json_encode(attributes, binary=True)[:-1])
            tmp_buffer.write(b",")
        else:
            tmp_buffer.write(b"attrs:{")

        # Add the message field into the json object.
        tmp_buffer.write(b"message:")

        self.__serialization_base = tmp_buffer.getvalue()

    def __get_attributes_to_serialize(self):
        """Return the attributes that should be included in the serialization for this specific event.
        This does not include attributes from its parent if using the logfile_addevents_format, and does not include
        attributes from this event that already exist in the parent with the same value.
        """
        result = dict()
        if self.__disable_logfile_addevents_format:
            if self.__parent_event:
                result = dict(self.__parent_event.__attrs)
            if self.__attrs:
                result.update(self.__attrs)
        else:
            if self.__parent_event:
                for key in self.__attrs:
                    if (
                        key not in self.__parent_event.__attrs
                        or self.__parent_event.__attrs[key] != self.__attrs[key]
                    ):
                        result[key] = self.__attrs[key]
            else:
                result = self.__attrs
        return result

    def add_attributes(self, attributes, overwrite_existing=False):
        """ Adds items attributes to __attrs if the __parent_event doesn't
        already have those attributes set.

        If overwrite_existing is False an attribute will not be added if the key already exists in __attrs.
        """
        if attributes:
            attributes = dict(attributes)

        changed = False
        for key, value in six.iteritems(attributes):
            if key not in self.__attrs or overwrite_existing:
                changed = True
                self.__attrs[key] = value

        if changed:
            self.__set_attributes(self.__thread_id, self.__attrs)

    @property
    def attrs(self):
        """
        @return: The attributes object and its parent event. If both have the same attribute key the parent's will be
        overwritten by this event's.
        @rtype: dict
        """
        result = dict()
        if self.__parent_event and self.__parent_event.__attrs:
            result = dict(self.__parent_event.__attrs)
        if self.__attrs:
            result.update(self.__attrs)
        return result

    def set_message(self, message):
        """Sets the message field for the attributes for this event.

        @param message:  The message content.
        @type message: str
        @return:  This object.
        @rtype: Event
        """
        if self.__message is None and message is not None:
            self.__num_optimal_fields += 1
        if type(message) is six.text_type:
            self.__message = message.encode("utf-8")
        else:
            self.__message = message
        return self

    @property
    def message(self):
        """Used only for testing.
        @return:  The message content
        @rtype: str
        """
        return self.__message

    def set_timestamp(self, timestamp):
        """Sets the timestamp field for the attributes for this event.

        @param timestamp:  The timestamp, in nanoseconds past epoch.
        @type timestamp: long
        @return:  This object.
        @rtype: Event
        """
        # The timestamp field is serialized as a string to get around overflow issues, so put it in string form now.
        if self.__timestamp is None and timestamp is not None:
            self.__num_optimal_fields += 1
        self.__timestamp = b'"%s"' % six.text_type(timestamp).encode("utf-8")
        return self

    @property
    def timestamp(self):
        """Used only for testing.

        @return: the timestamp for the event.
        @rtype: long
        """
        # We have to cut off the quotes we surrounded the field with when we serialized it.
        if self.__timestamp is not None:
            return int(self.__timestamp[1:-1])
        else:
            return None

    @property
    def log_id(self):
        return self.__log_id

    def set_sequence_id(self, sequence_id):
        """Sets the sequence id for the event.  If this is not invoked, no sequence id will be included
        in the serialized event.  (Which is an optimization that can be used if the sequence id is the same
        as the last serialized event's).

        @param sequence_id:  The unique id for the sequence this event belongs.  This must be globally unique and
            usually tied to a single log file.  Generally, use UUID here.
        @type sequence_id: long
        @return:  This object.
        @rtype: Event
        """
        # This is serialized as a string to get around overflow issues, so put in a string now.
        self.__sequence_id = ('"%s"' % sequence_id).encode("utf-8")
        self.__has_non_optimal_fields = True
        return self

    @property
    def sequence_id(self):
        """Used for testing purposes only
        @return:  The sequence id or None if not set.
        @rtype: str
        """
        # We have to cut off the quotes we surrounded the field with when we serialized it.
        if self.__sequence_id is not None:
            return self.__sequence_id[1:-1]
        return None

    def set_sequence_number(self, sequence_number):
        """Sets the sequence number for the event.  If this is not invoked, no sequence number will be included
        in the serialized event.  (Which is an optimization that can be used if the sequence id is the same
        as the last serialized event's and you use ``sequence_number_delta`` instead to specify the delta between
        this events sequence number and the last one.).

        @param sequence_number:  The sequence number for the event.
        @type sequence_number: long
        @return:  This object.
        @rtype: Event
        """
        self.__has_non_optimal_fields = True
        # It is serialized as a number, so just a toString is called for.
        self.__sequence_number = six.text_type(sequence_number).encode("utf-8")
        return self

    @property
    def sequence_number(self):
        """Used for testing purposes only.
        @return: The sequence number or None if not set.
        @rtype: long
        """
        # We have to convert it back to a number.
        if self.__sequence_number is not None:
            return int(self.__sequence_number)
        else:
            return None

    def set_sequence_number_delta(self, sequence_number_delta):
        """Sets the sequence number delta for the event.  If this is not invoked, no sequence number delta will be
        included in the serialized event.  (Which is what you should do if you specify a ``sequence_number`` instead).

        @param sequence_number_delta:  The delta between the last sequence number of the one for this event.
        @type sequence_number_delta: long
        @return:  This object.
        @rtype: Event
        """
        # It is serialized as a number, so just a toString is called for.
        if self.__sequence_number_delta is None and sequence_number_delta is not None:
            self.__num_optimal_fields += 1
        self.__sequence_number_delta = six.text_type(sequence_number_delta).encode(
            "utf-8"
        )
        return self

    @property
    def sequence_number_delta(self):
        """Uses for testing purposes only.
        @return:  The sequence number delta if set or None.
        @rtype: long
        """
        # We have to convert it back to a number.
        if self.__sequence_number_delta is not None:
            return int(self.__sequence_number_delta)
        else:
            return None

    def set_sampling_rate(self, rate):
        """Sets the sampling rate field for this event.

        @param rate The rate
        @type rate float
        @return:  This object.
        @rtype: Event
        """
        self.__has_non_optimal_fields = True
        self.__sampling_rate = six.text_type(rate).encode("utf-8")
        return self

    def serialize(self, output_buffer):
        """Serialize the event into ``output_buffer``.

        @param output_buffer: The buffer to serialize to.
        # 2->TODO: output_buffer needs to be BytesIO
        @type output_buffer: BytesIO
        """
        output_buffer.write(self.__serialization_base)
        # Use a special serialization format for message so that we don't have to send CPU time escaping it.  This
        # is just a length prefixed format understood by Scalyr servers.
        scalyr_util.json_scalyr_encode_length_prefixed_string(
            self.__message, output_buffer
        )

        # We fast path the very common case of just a timestamp and sequence delta fields.
        if not self.__has_non_optimal_fields and self.__num_optimal_fields == 3:
            output_buffer.write(b"}")
            output_buffer.write(b",sd:")
            output_buffer.write(self.__sequence_number_delta)
            output_buffer.write(b",ts:")
            output_buffer.write(self.__timestamp)
        else:
            self.__write_field_if_not_none(
                b",sample_rate:", self.__sampling_rate, output_buffer
            )
            # close off attrs object.
            output_buffer.write(b"}")
            self.__write_field_if_not_none(b",ts:", self.__timestamp, output_buffer)
            self.__write_field_if_not_none(b",si:", self.__sequence_id, output_buffer)
            self.__write_field_if_not_none(
                b",sn:", self.__sequence_number, output_buffer
            )
            self.__write_field_if_not_none(
                b",sd:", self.__sequence_number_delta, output_buffer
            )
        # close off the event object.
        output_buffer.write(b"}")

    def __write_field_if_not_none(self, field_name, field_value, output_buffer):
        """If the specified field value is not None, then emit the field name and the value to the output buffer.

        @param field_name: The text to emit before the value.
        @param field_value: The value to emit.
        @param output_buffer: The buffer to serialize to.

        @type field_name: str
        @type field_value: str or None
        @type output_buffer: BytesIO
        """
        # [start of 2->TODO]
        # BytesIO type needed. filed_name and field_value should be passed as binary.
        # In other case, we should convert them here.
        # [end of 2->TOD0]
        if field_value is not None:
            output_buffer.write(field_name)
            output_buffer.write(field_value)


def _rewind_past_close_curly(output_buffer):
    """A utility function for rewinding a buffer that had a JSON object emitted to it.  It rewinds past the
    last closing curly brace in the buffer, and then also erases the last non-whitespace character after that
    if it is a comma (which shouldn't happen in practice).  This is meant to prepare the buffer for emitting
    new fields into the JSON object's serialization.

    @param output_buffer:  The buffer to rewind.
    @type output_buffer: StringO
    """
    # 2->TODO make binary literals.
    # Now go back and find the last '}' and delete it so that we can open up the JSON again.
    location = output_buffer.tell()
    while location > 0:
        location -= 1
        output_buffer.seek(location)
        if output_buffer.read(1) == b"}":
            break

    # Now look for the first non-white character.  We need to add in a comma after it.
    last_char = None
    while location > 0:
        location -= 1
        output_buffer.seek(location)
        last_char = output_buffer.read(1)
        if not last_char.isspace():
            break

    # If the character happened to a comma, back up over that since we want to write our own comma.
    if location > 0 and last_char == b",":
        location -= 1

    if location < 0:
        raise Exception(
            'Could not locate trailing "}" and non-whitespace in JSON serialization'
        )

    # Now chop off everything after the character at the location.
    location += 1
    output_buffer.seek(location)
    output_buffer.truncate()


def create_connection_helper(host, port, timeout=None, source_address=None):
    """Creates and returns a socket connecting to host:port with the specified timeout.

    @param host: The host to connect to.
    @param port: The port to connect to.
    @param timeout: The timeout in seconds to use for all blocking operations on the socket.
    @param source_address: The source address, or None.

    @return: The connected socket
    """
    # This method was copied from Python 2.7's socket.create_connection.
    err = None
    for res in socket.getaddrinfo(host, port, 0, socket.SOCK_STREAM):
        af, socktype, proto, canonname, sa = res
        sock = None
        try:
            sock = socket.socket(af, socktype, proto)
            if timeout is not None:
                sock.settimeout(timeout)
            if source_address is not None:
                sock.bind(source_address)
            sock.connect(sa)
            return sock

        except socket.error as _:
            err = _
            if sock is not None:
                sock.close()

    if err is not None:
        raise err
    else:
        raise socket.error("getaddrinfo returns an empty list")<|MERGE_RESOLUTION|>--- conflicted
+++ resolved
@@ -33,11 +33,8 @@
 import sys
 import time
 import io
-<<<<<<< HEAD
+import ssl
 import os
-=======
-import ssl
->>>>>>> 4f400307
 
 import six
 from six.moves import map
