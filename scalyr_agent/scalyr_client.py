--- conflicted
+++ resolved
@@ -817,15 +817,10 @@
         # to JSON without the 'events' field, but then delete the last '}' so that we can manually
         # add in the 'events: [ ... ]' ourselves.  This way we can watch the size of the buffer as
         # we build up events.
-<<<<<<< HEAD
         # 2->TODO: this buffer goes to event serialization later, where binary buffer is required, so this buffer has to be binary too.
         string_buffer = BytesIO()
         # 2->TODO: since string_buffer is BytesIO, json_lib.serialize has to produce binary result too
-        scalyr_util.json_scalyr_request_encode(base_body, output=string_buffer)
-=======
-        string_buffer = StringIO()
         scalyr_util.json_encode(base_body, output=string_buffer)
->>>>>>> 6943f0c4
 
         # Now go back and find the last '}' and delete it so that we can open up the JSON again.
         _rewind_past_close_curly(string_buffer)
