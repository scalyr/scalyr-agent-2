--- conflicted
+++ resolved
@@ -17,8 +17,10 @@
 
 __author__ = 'czerwin@scalyr.com'
 
+import httplib
 import platform
 import re
+import socket
 import sys
 import time
 
@@ -1218,7 +1220,7 @@
         else:
             return None
 
-    def set_sequence_id(self, sid):
+    def set_sequence_id(self, sequence_id):
         """Sets the sequence id for the event.  If this is not invoked, no sequence id will be included
         in the serialized event.  (Which is an optimization that can be used if the sequence id is the same
         as the last serialized event's).
@@ -1230,7 +1232,7 @@
         @rtype: Event
         """
         # This is serialized as a string to get around overflow issues, so put in a string now.
-        self.__sequence_id = '"%s"' % str(sid)
+        self.__sequence_id = '"%s"' % str(sequence_id)
         self.__has_non_optimal_fields = True
         return self
 
@@ -1246,7 +1248,7 @@
         self.__has_non_optimal_fields = True
         return None
 
-    def set_sequence_number(self, snum):
+    def set_sequence_number(self, sequence_number):
         """Sets the sequence number for the event.  If this is not invoked, no sequence number will be included
         in the serialized event.  (Which is an optimization that can be used if the sequence id is the same
         as the last serialized event's and you use ``sequence_number_delta`` instead to specify the delta between
@@ -1259,7 +1261,7 @@
         """
         self.__has_non_optimal_fields = True
         # It is serialized as a number, so just a toString is called for.
-        self.__sequence_number = str(snum)
+        self.__sequence_number = str(sequence_number)
         return self
 
     @property
@@ -1274,7 +1276,7 @@
         else:
             return None
 
-    def set_sequence_number_delta(self, sdelta):
+    def set_sequence_number_delta(self, sequence_number_delta):
         """Sets the sequence number delta for the event.  If this is not invoked, no sequence number delta will be
         included in the serialized event.  (Which is what you should do if you specify a ``sequence_number`` instead).
 
@@ -1284,9 +1286,9 @@
         @rtype: Event
         """
         # It is serialized as a number, so just a toString is called for.
-        if self.__sequence_number_delta is None and sdelta is not None:
+        if self.__sequence_number_delta is None and sequence_number_delta is not None:
             self.__num_optimal_fields += 1
-        self.__sequence_number_delta = str(sdelta)
+        self.__sequence_number_delta = str(sequence_number_delta)
         return self
 
     @property
@@ -1302,10 +1304,10 @@
             return None
 
     def set_sampling_rate(self, rate):
-        """Sets the message field for the attributes for this event.
-
-        @param message:  The message content.
-        @type message: str
+        """Sets the sampling rate field for this event.
+
+        @param rate The rate
+        @type rate float
         @return:  This object.
         @rtype: Event
         """
@@ -1402,7 +1404,6 @@
 # increasing so we track it in a global var.
 __last_time_stamp__ = None
 
-<<<<<<< HEAD
 
 class HTTPConnectionWithTimeout(httplib.HTTPConnection):
     """An HTTPConnection replacement with added support for setting a timeout on all blocking operations.
@@ -1521,6 +1522,4 @@
     if err is not None:
         raise err
     else:
-        raise socket.error("getaddrinfo returns an empty list")
-=======
->>>>>>> de50f5c3
+        raise socket.error("getaddrinfo returns an empty list")