--- conflicted
+++ resolved
@@ -1,11 +1,7 @@
 from __future__ import absolute_import
 
 if False:
-<<<<<<< HEAD
-    from typing import Union, Tuple, Any, Generator, Iterable
-=======
     from typing import Union, Tuple, Any, Generator, Iterable, Optional
->>>>>>> 70a63180
 
 import sys
 import struct
