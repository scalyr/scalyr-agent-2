# Copyright 2014 Scalyr Inc.
#
# Licensed under the Apache License, Version 2.0 (the "License");
# you may not use this file except in compliance with the License.
# You may obtain a copy of the License at
#
#   http://www.apache.org/licenses/LICENSE-2.0
#
# Unless required by applicable law or agreed to in writing, software
# distributed under the License is distributed on an "AS IS" BASIS,
# WITHOUT WARRANTIES OR CONDITIONS OF ANY KIND, either express or implied.
# See the License for the specific language governing permissions and
# limitations under the License.
# ------------------------------------------------------------------------
#
#
# author: Steven Czerwinski <czerwin@scalyr.com>

__author__ = 'czerwin@scalyr.com'

import os
import re
import socket
import time

import scalyr_agent.util as scalyr_util

from scalyr_agent.json_lib import JsonObject, JsonArray
from scalyr_agent.json_lib import JsonConversionException, JsonMissingFieldException
from scalyr_agent.util import JsonReadFileException

from __scalyr__ import get_install_root

class Configuration(object):
    """Encapsulates the results of a single read of the configuration file.

    An instance of this object can be used to read and validate the configuration file.  It supports
    reading the main contents of the configuration, as well as configuration fragments in the 'configs.d'
    directory.  It handles merging the contents of the configuration files together and filling in any default
    values for fields not set.  You can also use the equivalent method to determine if two instances of this
    object have the same configuration content.

    You may also use environment variable substitution in any string value in the configuration file.  You just
    need to define the ``import_vars`` configuration field to be a list of variable names to import from the
    shell and then use the $VAR_NAME in any string field.  Each entry in ``import_vars`` may also be a dict with
    two entries: ``var`` for the name of the environment variable and ``default`` for the value to use if the
    the environment variable is not set or is empty.

    This also handles reporting status information about the configuration state, including what time it was
    read and what error (if any) was raised.
    """
    def __init__(self, file_path, default_paths):
        self.__file_path = os.path.abspath(file_path)
        # Paths for additional configuration files that were read (from the config directory).
        self.__additional_paths = []
        # The JsonObject holding the contents of the configuration file, along with any default
        # values filled in.
        self.__config = None
        # The number of seconds past epoch when the file was read.
        self.__read_time = None
        # The exception, if any, that was raised when the state was read.  This will be a BadConfiguration exception.
        self.__last_error = None
        # The log configuration objects from the configuration file.  This does not include logs required by
        # the monitors.
        self.__log_configs = []
        # The monitor configuration objects from the configuration file.  This does not include monitors that
        # are created by default by the platform.
        self.__monitor_configs = []

        # The DefaultPaths object that specifies the default paths for things like the data and log directory
        # based on platform.
        self.__default_paths = default_paths

        # FIX THESE:
        # Add documentation, verify, etc.
        self.max_retry_time = 15 * 60
        self.max_allowed_checkpoint_age = 15 * 60

    def parse(self, logger=None):
        self.__read_time = time.time()

        try:
            try:
                # First read the file.  This makes sure it exists and can be parsed.
                self.__config = scalyr_util.read_file_as_json(self.__file_path)

                # What implicit entries do we need to add?  metric monitor, agent.log, and then logs from all monitors.
            except JsonReadFileException, e:
                raise BadConfiguration(str(e), None, 'fileParseError')

            # Import any requested variables from the shell and use them for substitutions.
            self.__perform_substitutions(self.__config)

            # get initial list of already seen config keys (we need to do this before
            # defaults have been applied)
            already_seen = {}
            for k in self.__config.keys():
                already_seen[k] = self.__file_path

            self.__verify_main_config_and_apply_defaults(self.__config, self.__file_path)
            api_key, api_config_file = self.__check_field('api_key', self.__config, self.__file_path)
            scalyr_server, scalyr_server_config_file = self.__check_field('scalyr_server', self.__config,
                                                                          self.__file_path)
            self.__verify_logs_and_monitors_configs_and_apply_defaults(self.__config, self.__file_path)

            # these variables are allowed to appear in multiple files
            allowed_multiple_keys = ('import_vars', 'logs', 'monitors', 'server_attributes')

            # Now, look for any additional configuration in the config fragment directory.
            for fp in self.__list_files(self.config_directory):
                self.__additional_paths.append(fp)
                content = scalyr_util.read_file_as_json(fp)
                for k in content.keys():
                    if k not in allowed_multiple_keys:
                        if k in already_seen:
                            self.__last_error = BadConfiguration(
                                'Configuration fragment file "%s" redefines the config key "%s", first seen in "%s". '
                                'The only config items that can be defined in multiple config files are: %s.'
                                % (fp, k, already_seen[k], allowed_multiple_keys), k, 'multipleKeys')
                            raise self.__last_error
                        else:
                            already_seen[k] = fp

                self.__perform_substitutions(content)
                self.__verify_main_config(content, self.__file_path)
                self.__verify_logs_and_monitors_configs_and_apply_defaults(content, fp)

                for (key, value) in content.iteritems():
                    if key not in allowed_multiple_keys:
                        self.__config.put(key, value)

                self.__add_elements_from_array('logs', content, self.__config)
                self.__add_elements_from_array('monitors', content, self.__config)
                self.__merge_server_attributes(fp, content, self.__config)

            # Check for api_key in the environment variable `scalyr_api_key`. Sometimes, injecting a secret key like
            # this is preferable via environment variables. However if the key is specified in the configuration
            # file, it takes precedence. Key should only be specified in either the config file of env variable
            env_api_key = os.environ.get('scalyr_api_key')
            if api_key and env_api_key and api_key != env_api_key:
                # ignore and key in the env variable and warn the user
                if logger:
                    logger.warn("You have different api keys in the config file and env variable `scalyr_api_key`."
                             " Ignoring the env variable.")
            elif not api_key and env_api_key:
                if logger:
                    logger.debug("Using the api key from the env variable `scalyr_api_key`")
                api_key = env_api_key

            self.__set_api_key(self.__config, api_key)
            if scalyr_server is not None:
                self.__config.put('scalyr_server', scalyr_server)
            self.__verify_or_set_optional_string(self.__config, 'scalyr_server', 'https://agent.scalyr.com',
                                                 'configuration file %s' % self.__file_path)

            # Add in 'serverHost' to server_attributes if it is not set.  We must do this after merging any
            # server attributes from the config fragments.
            if 'serverHost' not in self.server_attributes:
                self.__config['server_attributes']['serverHost'] = self.__get_default_hostname()

            # Add in implicit entry to collect the log generated by this agent.
            agent_log = None
            if self.implicit_agent_log_collection:
                config = JsonObject(path='agent.log', parser='scalyrAgentLog')
                self.__verify_log_entry_and_set_defaults(config, description='implicit rule')
                agent_log = config

            self.__log_configs = list(self.__config.get_json_array('logs'))
            if agent_log is not None:
                self.__log_configs.append(agent_log)

            # add in the profile log if we have enabled profiling
            if self.enable_profiling:
                profile_config = JsonObject(path=self.profile_log_name, copy_from_start=True, staleness_threshold_secs=20*60, parser='scalyrAgentProfiling')
                self.__verify_log_entry_and_set_defaults(profile_config, description='profile log config')
                self.__log_configs.append( profile_config )

            self.__monitor_configs = list(self.__config.get_json_array('monitors'))

        except BadConfiguration, e:
            self.__last_error = e
            raise e

    def __get_default_hostname(self):
        """Returns the default hostname for this host.
        @return: The default hostname for this host.
        @rtype: str
        """
        result = socket.gethostname()
        if result is not None and self.strip_domain_from_default_server_host:
            result = result.split('.')[0]
        return result

    def parse_log_config(self, log_config, default_parser=None, context_description='uncategorized log entry'):
        """Parses a given configuration stanza for a log file and returns the complete config with all the
        default values filled in.

        This is useful for parsing a log configuration entry that was not originally included in the configuration
        but whose contents still must be verified.  For example, a log configuration entry from a monitor.

        @param log_config: The configuration entry for the log.
        @param default_parser: If the configuration entry does not have a ``parser`` entry, set this as the default.
        @param context_description: The context of where this entry came from, used when creating an error message
            for the user.

        @type log_config: dict|JsonObject
        @type default_parser: str
        @type context_description: str

        @return: The full configuration for the log.
        @rtype: JsonObject
        """
        if type(log_config) is dict:
            log_config = JsonObject(content=log_config)

        log_config = log_config.copy()

        if default_parser is not None:
            self.__verify_or_set_optional_string(log_config, 'parser', default_parser, context_description)
        self.__verify_log_entry_and_set_defaults(log_config, description=context_description)

        return log_config

    def parse_monitor_config(self, monitor_config, context_description='uncategorized monitor entry'):
        """Parses a given monitor configuration entry and returns the complete config with all default values
        filled in.

        This is useful for parsing a monitor configuration entry that was not originally included in the
        configuration but whose contents still must be verified.  For example, a default monitor supplied by the
        platform.

        @param monitor_config: The configuration entry for the monitor.
        @param context_description: The context of where this entry came from, used when creating an error message
            for the user.

        @type monitor_config: dict|JsonObject
        @type context_description: str

        @return: The full configuration for the monitor.
        @rtype: JsonObject
        """
        if type(monitor_config) is dict:
            monitor_config = JsonObject(content=monitor_config)

        monitor_config = monitor_config.copy()

        self.__verify_monitor_entry_and_set_defaults(monitor_config, context_description=context_description)

        return monitor_config

    @property
    def enable_profiling( self ):
        return self.__get_config().get_bool( 'enable_profiling' )

    @property
    def max_profile_interval_minutes( self ):
        return self.__get_config().get_int( 'max_profile_interval_minutes' )

    @property
    def profile_duration_minutes( self ):
        return self.__get_config().get_int( 'profile_duration_minutes' )

    @property
    def profile_clock( self ):
        return self.__get_config().get_string( 'profile_clock' )

    @property
    def profile_log_name( self ):
        return self.__get_config().get_string( 'profile_log_name' )

    # Debug leak flags
    @property
    def disable_send_requests(self):
        return self.__get_config().get_bool('disable_leak_send_requests')

    @property
    def disable_monitor_threads(self):
        return self.__get_config().get_bool('disable_leak_monitor_threads')

    @property
    def disable_monitors_creation(self):
        return self.__get_config().get_bool('disable_leak_monitors_creation')

    @property
    def disable_new_file_matches(self):
        return self.__get_config().get_bool('disable_leak_new_file_matches')

    @property
    def disable_scan_for_new_bytes(self):
        return self.__get_config().get_bool('disable_leak_scan_for_new_bytes')

    @property
    def disable_processing_new_bytes(self):
        return self.__get_config().get_bool('disable_leak_processing_new_bytes')

    @property
    def disable_copying_thread(self):
        return self.__get_config().get_bool('disable_leak_copying_thread')

    @property
    def disable_overall_stats(self):
        return self.__get_config().get_bool('disable_leak_overall_stats')

    @property
    def disable_bandwidth_stats(self):
        return self.__get_config().get_bool('disable_leak_bandwidth_stats')

    @property
    def disable_update_debug_log_level(self):
        return self.__get_config().get_bool('disable_leak_update_debug_log_level')

    @property
    def disable_all_config_updates(self):
        return self.__get_config().get_int('disable_leak_all_config_updates', none_if_missing=True)

    @property
    def disable_verify_config(self):
        return self.__get_config().get_int('disable_leak_verify_config', none_if_missing=True)

    @property
    def disable_config_equivalence_check(self):
        return self.__get_config().get_int('disable_leak_config_equivalence_check', none_if_missing=True)

    @property
    def disable_verify_can_write_to_logs(self):
        return self.__get_config().get_int('disable_leak_verify_can_write_to_logs', none_if_missing=True)

    @property
    def disable_config_reload(self):
        return self.__get_config().get_int('disable_leak_config_reload', none_if_missing=True)

    @property
    def config_change_check_interval(self):
        return self.__get_config().get_float('config_change_check_interval')

    @property
    def garbage_collect_interval(self):
        return self.__get_config().get_int('garbage_collect_interval')

    @property
    def disable_verify_config_create_monitors_manager(self):
        return self.__get_config().get_int('disable_leak_verify_config_create_monitors_manager', none_if_missing=True)

    @property
    def disable_verify_config_create_copying_manager(self):
        return self.__get_config().get_int('disable_leak_verify_config_create_copying_manager', none_if_missing=True)

    @property
    def disable_verify_config_cache_config(self):
        return self.__get_config().get_bool('disable_leak_verify_config_cache_config')

    # end Debug leak flags

    @property
    def read_time(self):
        """Returns the time this configuration file was read."""
        return self.__read_time

    @property
    def file_path(self):
        """Returns the time this path of the file that was read for the configuration."""
        return self.__file_path

    @property
    def additional_file_paths(self):
        """Returns a list of the paths for the additional files from the configuration directory that were read."""
        return self.__additional_paths

    @property
    def last_error(self):
        """Returns the error seen (if any) while processing the configuration."""
        return self.__last_error

    @property
    def log_configs(self):
        """Returns the list of configuration entries for all the logs specified in the configuration file.

        Note, this does not include logs required by monitors.  It is only logs explicitly listed in the configuration
        file and possible the agent log as well.

        @rtype list<JsonObject>"""
        return self.__log_configs

    @property
    def monitor_configs(self):
        """Returns the list of configuration entries for all monitores specified in the configuration file.

        Note, this does not include default monitors for the platform.  It is only monitors explicitly listed in the
        configuration file.

        @rtype list<JsonObject>"""
        return self.__monitor_configs

    @property
    def agent_data_path(self):
        """Returns the configuration value for 'agent_data_path'."""
        return self.__get_config().get_string('agent_data_path')

    @property
    def agent_log_path(self):
        """Returns the configuration value for 'agent_log_path'."""
        return self.__get_config().get_string('agent_log_path')

    @property
    def additional_monitor_module_paths(self):
        """Returns the configuration value for 'additional_monitor_module_paths'."""
        return self.__get_config().get_string('additional_monitor_module_paths')

    @property
    def api_key(self):
        """Returns the configuration value for 'api_key'."""
        return self.__get_config().get_string('api_key')

    @property
    def scalyr_server(self):
        """Returns the configuration value for 'scalyr_server'."""
        return self.__get_config().get_string('scalyr_server')

    @property
    def check_remote_if_no_tty(self):
        """Returns the configuration value for `check_remote_if_no_tty`"""
        return self.__get_config().get_bool('check_remote_if_no_tty')

    @property
    def server_attributes(self):
        """Returns the configuration value for 'server_attributes'."""
        return self.__get_config().get_json_object('server_attributes')

    @property
    def implicit_agent_log_collection(self):
        """Returns the configuration value for 'implicit_agent_log_collection'."""
        return self.__get_config().get_bool('implicit_agent_log_collection')

    @property
    def implicit_metric_monitor(self):
        """Returns the configuration value for 'implicit_metric_monitor'."""
        return self.__get_config().get_bool('implicit_metric_monitor')

    @property
    def implicit_agent_process_metrics_monitor(self):
        """Returns the configuration value for 'implicit_agent_process_metrics_monitor'."""
        return self.__get_config().get_bool('implicit_agent_process_metrics_monitor')

    @property
    def use_unsafe_debugging(self):
        """Returns the configuration value for 'unsafe_debugging'.

        Note, this should be used with extreme care.  It allows arbitrary commands to be executed by any local
        user on the system as the user running the agent."""
        return self.__get_config().get_bool('use_unsafe_debugging')

    @property
    def copying_thread_profile_interval(self):
        """Returns the interval (in seconds) between outputs of the profiling for the copying thread.
        This should be zero unless you are profiling the copying thread.
        """
        return self.__get_config().get_int('copying_thread_profile_interval')

    @property
    def copying_thread_profile_output_path(self):
        """Returns the path prefix for writing all profiling dumps for the copying thread, when
        ``copying_thread_profile_interval`` is greater than zero.
        @return:
        @rtype:
        """
        return self.__get_config().get_string('copying_thread_profile_output_path')

    @property
    def config_directory(self):
        """Returns the configuration value for 'config_directory', resolved to full path if necessary."""
        config_directory = self.__get_config().get_string('config_directory')

        # The configuration directory's path is relative to the the directory this configuration
        # file is stored in.
        return self.__resolve_absolute_path(config_directory, self.__get_parent_directory(self.__file_path))

    @property
    def config_directory_raw(self):
        """Returns the configuration value for 'config_directory', as recorded in the configuration file."""
        return self.__get_config().get_string('config_directory')

    @property
    def max_allowed_request_size(self):
        """Returns the configuration value for 'max_allowed_request_size'."""
        return self.__get_config().get_int('max_allowed_request_size')

    @property
    def min_allowed_request_size(self):
        """Returns the configuration value for 'min_allowed_request_size'."""
        return self.__get_config().get_int('min_allowed_request_size')

    @property
    def min_request_spacing_interval(self):
        """Returns the configuration value for 'min_request_spacing_interval'."""
        return self.__get_config().get_float('min_request_spacing_interval')

    @property
    def max_request_spacing_interval(self):
        """Returns the configuration value for 'max_request_spacing_interval'."""
        return self.__get_config().get_float('max_request_spacing_interval')

    @property
    def max_error_request_spacing_interval(self):
        """Returns the configuration value for 'max_error_request_spacing_interval'."""
        return self.__get_config().get_float('max_error_request_spacing_interval')

    @property
    def low_water_bytes_sent(self):
        """Returns the configuration value for 'low_water_bytes_sent'."""
        return self.__get_config().get_int('low_water_bytes_sent')

    @property
    def low_water_request_spacing_adjustment(self):
        """Returns the configuration value for 'low_water_request_spacing_adjustment'."""
        return self.__get_config().get_float('low_water_request_spacing_adjustment')

    @property
    def high_water_bytes_sent(self):
        """Returns the configuration value for 'high_water_bytes_sent'."""
        return self.__get_config().get_int('high_water_bytes_sent')

    @property
    def high_water_request_spacing_adjustment(self):
        """Returns the configuration value for 'high_water_request_spacing_adjustment'."""
        return self.__get_config().get_float('high_water_request_spacing_adjustment')

    @property
    def max_new_log_detection_time(self):
        """Returns the configuration value for 'max_new_log_detection_time'."""
        return self.__get_config().get_float('max_new_log_detection_time')

    @property
    def failure_request_spacing_adjustment(self):
        """Returns the configuration value for 'failure_request_spacing_adjustment'."""
        return self.__get_config().get_float('failure_request_spacing_adjustment')

    @property
    def request_too_large_adjustment(self):
        """Returns the configuration value for 'request_too_large_adjustment'."""
        return self.__get_config().get_float('request_too_large_adjustment')

    @property
    def request_deadline(self):
        """Returns the configuration value for 'request_deadline'."""
        return self.__get_config().get_float('request_deadline')

    @property
    def debug_level(self):
        """Returns the configuration value for 'debug_level'."""
        return self.__get_config().get_int('debug_level')

    @property
    def ca_cert_path(self):
        """Returns the configuration value for 'ca_cert_path'."""
        return self.__get_config().get_string('ca_cert_path')

    @property
    def compression_type(self):
        """Returns the configuration value for 'compression_type'."""
        return self.__get_config().get_string('compression_type', none_if_missing=True)

    @property
    def compression_level(self):
        """Returns the configuration value for 'compression_level'."""
        return self.__get_config().get_int('compression_level', default_value=9)

    @property
    def use_requests_lib(self):
        """Returns the configuration value for 'use_requests_lib'."""
        return self.__get_config().get_bool('use_requests_lib')

    @property
    def network_proxies(self):
        """Returns the proxy map created by the 'https_proxy' and 'http_proxy' configuration variables, or
        None if neither of those is set.
        """
        https_proxy = self.__get_config().get_string('https_proxy', none_if_missing=True)
        http_proxy = self.__get_config().get_string('http_proxy', none_if_missing=True)
        if https_proxy is None and http_proxy is None:
            return None
        result = {}
        if https_proxy is not None:
            result['https'] = https_proxy
        if http_proxy is not None:
            result['http'] = http_proxy
        return result

    @property
    def global_monitor_sample_interval(self):
        """Returns the configuration value for 'global_monitor_sample_interval'."""
        return self.__get_config().get_float('global_monitor_sample_interval')

    @property
    def full_checkpoint_interval(self):
        """Returns the configuration value for 'full_checkpoint_interval_in_seconds'."""
        return self.__get_config().get_int('full_checkpoint_interval_in_seconds' )

    @property
    def minimum_scan_interval(self):
        """Returns the configuration value for 'minimum_scan_interval'."""
        return self.__get_config().get_int('minimum_scan_interval', none_if_missing=True )

    @property
    def close_old_files_duration_in_seconds(self):
        """Returns the configuration value for 'close_old_files_duration_in_seconds'."""
        return self.__get_config().get_int('close_old_files_duration_in_seconds')

    @property
    def max_line_size(self):
        """Returns the configuration value for 'max_line_size'."""
        return self.__get_config().get_int('max_line_size')

    @property
    def line_completion_wait_time(self):
        """Returns the configuration value for 'line_completion_wait_time'."""
        return self.__get_config().get_float('line_completion_wait_time')

    @property
    def max_log_offset_size(self):
        """Returns the configuration value for 'max_log_offset_size'."""
        return self.__get_config().get_int('max_log_offset_size')

    @property
    def max_existing_log_offset_size(self):
        """Returns the configuration value for 'max_existing_log_offset_size'."""
        return self.__get_config().get_int('max_existing_log_offset_size')

    @property
    def max_sequence_number(self):
        """Returns the maximum sequence number"""
        return self.__get_config().get_int('max_sequence_number')

    @property
    def read_page_size(self):
        """Returns the configuration value for 'read_page_size'."""
        return self.__get_config().get_int('read_page_size')

    @property
    def log_deletion_delay(self):
        """Returns the configuration value for 'log_deletion_delay'."""
        return self.__get_config().get_float('log_deletion_delay')

    @property
    def log_rotation_max_bytes(self):
        """Returns the configuration value for 'log_rotation_max_bytes'."""
        return self.__get_config().get_int('log_rotation_max_bytes')

    @property
    def log_rotation_backup_count(self):
        """Returns the configuration value for 'log_rotation_backup_count'."""
        return self.__get_config().get_int('log_rotation_backup_count')

    @property
    def copy_staleness_threshold(self):
        """Returns the configuration value for 'copy_staleness_threshold'."""
        return self.__get_config().get_float('copy_staleness_threshold')

    @property
    def debug_init(self):
        """Returns the configuration value for 'debug_init'."""
        return self.__get_config().get_bool('debug_init')

    @property
    def pidfile_advanced_reuse_guard(self):
        """Returns the configuration value for 'pidfile_advanced_reuse_guard'."""
        return self.__get_config().get_bool('pidfile_advanced_reuse_guard')

    @property
    def verify_server_certificate(self):
        """Returns the configuration value for 'verify_server_certificate'."""
        return self.__get_config().get_bool('verify_server_certificate')

    @property
    def pipeline_threshold(self):
        """Returns the percentage an add events request must be of the maximum allowed request size to
        trigger pipelining the next add events request.
        """
        return self.__get_config().get_float('pipeline_threshold')

    @property
    def strip_domain_from_default_server_host(self):
        """Returns whether or not we should remove the domain name from the default server host that is used to
        identify the source of the logs from this agent.  For example, if the hostname is `foo.scalyr.com`, setting
        this field to `true` will result in `foo` being used as the reported `serverHost` name.

        This only applies if you do not set an explicit `serverHost` attribute in the server attributes.
        """
        return self.__get_config().get_bool('strip_domain_from_default_server_host')

    def equivalent(self, other, exclude_debug_level=False):
        """Returns true if other contains the same configuration information as this object.

        This is different than an '_eq_' method because this comparison ignores some of the fields
        such as what times the files were read at.  Also, it compares the final results of the configuration,
        after defaults have been applied.

        @param exclude_debug_level: If True, will also ignore the values for 'debug_level' when doing comparison.
        """
        if self.__last_error != other.__last_error:
            return False

        original_debug_level = None
        try:
            # If we are ignoring debug level, then we do a little hack here where we just put the value for
            # this config into other's config.. and then just put the original value back after we've done the
            # comparison.
            if exclude_debug_level:
                original_debug_level = other.__config.get('debug_level')
                other.__config.put('debug_level', self.__config.get('debug_level'))

            if self.__config != other.__config:
                return False
            return True
        finally:
            if original_debug_level is not None:
                other.__config.put('debug_level', original_debug_level)

    @staticmethod
    def default_ca_cert_path():
        """Returns the default configuration file path for the agent."""
        # TODO:  Support more platforms.
        return Configuration.__resolve_to_install_location('certs', 'ca_certs.crt')

    @staticmethod
    def __resolve_to_install_location(*paths):
        """Returns the absolute path created by joining the specified intermediate paths to
        the install location for this package.

        @param paths: The file components of the desired path. There can be multiple, starting with the outer directory
            first and finishing with the last file.
        """
        result = get_install_root()
        for path in paths:
            result = os.path.join(result, path)
        return result

    def __get_parent_directory(self, file_path):
        """Returns the directory containing the specified file.

        @param file_path: The absolute file path.

        @return: The absolute path for the parent directory."""
        return os.path.dirname(file_path)

    def __resolve_absolute_path(self, file_path, working_directory):
        """Returns the full path for the specified file.

        If the specified file path is relative, then working_directory is used to resolve the relative path.
        This function does not do any existence checks on either file_path or working_directory.

        @param file_path: The path of the file.
        @param working_directory: The directory to use to resolve relative file paths.

        @return: The absolute path for the specified file.
        """
        if os.path.isabs(file_path):
            return file_path

        return os.path.join(working_directory, file_path)

    def __list_files(self, directory_path):
        """Returns a list of the files ending in .json for the specified directory.

        This only returns files in the directory.  Also, if the directory does not exist
        or cannot be read, an empty list is returned.

        @param directory_path: The path of the directory.

        @return: If the directory exists and can be read, the list of files ending in .json (not directories).
        """
        result = []
        if not os.path.isdir(directory_path):
            return result
        if not os.access(directory_path, os.R_OK):
            return result

        for f in sorted(os.listdir(directory_path)):
            if f.endswith('.json'):
                full_path = os.path.join(directory_path, f)
                if os.path.isfile(full_path):
                    result.append(full_path)
        return result

    def __add_elements_from_array(self, field, source_json, destination_json):
        """Appends any elements in the JsonArray in source_json to destination_json.

        @param field: The name of the field containing the JsonArray.
        @param source_json: The JsonObject containing the JsonArray from which to retrieve elements.
        @param destination_json: The JsonObject to which the elements should be added (in the JsonArray named field.
        """
        destination_array = destination_json.get_json_array(field)
        for element in source_json.get_json_array(field):
            destination_array.add(element)

    def __set_api_key( self, config, api_key ):
        """
        Sets the api_key of the config, and throws errors if there are any problems
        """
        if api_key:
            config.put( 'api_key', api_key )

        if not 'api_key' in config:
            raise BadConfiguration('The configuration file is missing the required field "api_key" that '
                                   'sets the authentication key to use when writing logs to Scalyr.  Please update '
                                   'the config file with a Write Logs key from https://www.scalyr.com/keys',
                                   'api_key', 'missingApiKey')

        if config.get_string('api_key') == '':
            raise BadConfiguration('The configuration file contains an empty string for the required field '
                                   '"api_key" that sets the authentication key to use when writing logs to Scalyr. '
                                   'Please update the config file with a Write Logs key from https://www.scalyr.com/keys',
                                   'api_key', 'emptyApiKey')

    def __check_field(self, field, config, file_path, previous_value=None, previous_config_file=None, error_code=None):
        """
        Checks to see if the config contains a value for `field` , and if so verifies that it is a valid string.

        @param field:  The name of the field to check.
        @param config:  The contents of the config.
        @param file_path:  The file path to the config.
        @param previous_value:  If this field has been already defined in another config, the value it was given.
        @param previous_config_file:  If not None, the path to a config file that has already set this field.  If this
            is not None and this config does define the field, a `BadConfiguration` exception is raised.
        @param error_code:  The error code to return if it is detected the field has been set in multiple config files.
        @return the field's value and file_path if the field is found, else return None and None

        """

        description = 'configuration file "%s"' % file_path

        if field in config:
            self.__verify_required_string(config, field, description)
            result_key = config.get_string(field)
            result_file = file_path

            if previous_config_file is not None:
                raise BadConfiguration(
                    'The configuration file "%s" contains an "%s" value, but that field has already been set in '
                    '"%s".  Please ensure that the "%s" value is set only once' % (file_path, field,
                                                                                   previous_config_file, field),
                    field, error_code)

            return result_key, result_file
        return previous_value, previous_config_file


    def __verify_main_config(self, config, file_path):
        self.__verify_main_config_and_apply_defaults( config, file_path, apply_defaults=False)

    def __verify_main_config_and_apply_defaults(self, config, file_path, apply_defaults=True):
        """Verifies the contents of the configuration object and updates missing fields with defaults.

        This will verify and possibly update all the fields in the configuration file except for
        the 'logs' and 'monitors' json arrays.  If any of the fields do not meet their type requirement,
        an exception will be raised.  If any of the fields are not present, then config will be updated with
        the appropriate default value.

        @param config: The main JsonObject configuration object.
        @param file_path: The file that was read to retrieve the config object. This is used in error reporting.
        @param apply_defaults: If true, apply default values for any missing fields.  If false do not set values
            for any fields missing from the config.
    """
        description = 'configuration file "%s"' % file_path

        self.__verify_or_set_optional_bool(config, 'check_remote_if_no_tty', True, description, apply_defaults)
        self.__verify_or_set_optional_attributes(config, 'server_attributes', description, apply_defaults)
        self.__verify_or_set_optional_string(config, 'agent_log_path', self.__default_paths.agent_log_path,
                                             description, apply_defaults)
        self.__verify_or_set_optional_string(config, 'agent_data_path',  self.__default_paths.agent_data_path,
                                             description, apply_defaults)
        self.__verify_or_set_optional_string(config, 'additional_monitor_module_paths', '', description, apply_defaults)
        self.__verify_or_set_optional_string(config, 'config_directory', 'agent.d', description, apply_defaults)
        self.__verify_or_set_optional_bool(config, 'implicit_agent_log_collection', True, description, apply_defaults)
        self.__verify_or_set_optional_bool(config, 'implicit_metric_monitor', True, description, apply_defaults)
        self.__verify_or_set_optional_bool(config, 'implicit_agent_process_metrics_monitor', True, description, apply_defaults)

        self.__verify_or_set_optional_bool(config, 'use_unsafe_debugging', False, description, apply_defaults)

        self.__verify_or_set_optional_int(config, 'copying_thread_profile_interval', 0, description, apply_defaults)
        self.__verify_or_set_optional_string(config, 'copying_thread_profile_output_path',
                                             '/tmp/copying_thread_profiles_', description, apply_defaults)

        self.__verify_or_set_optional_float(config, 'global_monitor_sample_interval', 30.0, description, apply_defaults)
        self.__verify_or_set_optional_int(config, 'close_old_files_duration_in_seconds', 60*60*1, description, apply_defaults)
        self.__verify_or_set_optional_int(config, 'full_checkpoint_interval_in_seconds', 60, description, apply_defaults)

        self.__verify_or_set_optional_int(config, 'max_allowed_request_size', 1*1024*1024, description, apply_defaults)
        self.__verify_or_set_optional_int(config, 'min_allowed_request_size', 100*1024, description, apply_defaults)
        self.__verify_or_set_optional_float(config, 'min_request_spacing_interval', 1.0, description, apply_defaults)
        self.__verify_or_set_optional_float(config, 'max_request_spacing_interval', 5.0, description, apply_defaults)
        self.__verify_or_set_optional_float(config, 'max_error_request_spacing_interval', 30.0, description, apply_defaults)
        self.__verify_or_set_optional_int(config, 'minimum_scan_interval', None, description, apply_defaults)

        self.__verify_or_set_optional_int(config, 'low_water_bytes_sent', 20*1024, description, apply_defaults)
        self.__verify_or_set_optional_float(config, 'low_water_request_spacing_adjustment', 1.5, description, apply_defaults)

        self.__verify_or_set_optional_int(config, 'high_water_bytes_sent', 100*1024, description, apply_defaults)
        self.__verify_or_set_optional_float(config, 'high_water_request_spacing_adjustment', 0.6, description, apply_defaults)

        self.__verify_or_set_optional_float(config, 'failure_request_spacing_adjustment', 1.5, description, apply_defaults)
        self.__verify_or_set_optional_float(config, 'request_too_large_adjustment', 0.5, description, apply_defaults)

        self.__verify_or_set_optional_float(config, 'max_new_log_detection_time', 60.0, description, apply_defaults)

        # These parameters are used in log_processing.py to govern how logs are copied.

        # The maximum allowed size for a line when reading from a log file.
        # We do not strictly enforce this -- some lines returned by LogFileIterator may be
        # longer than this due to some edge cases.
        self.__verify_or_set_optional_int(config, 'max_line_size', 9900, description, apply_defaults)

        # The number of seconds we are willing to wait when encountering a log line at the end of a log file that does
        # not currently end in a new line (referred to as a partial line).  It could be that the full line just hasn't
        # made it all the way to disk yet.  After this time though, we will just return the bytes as a line
        self.__verify_or_set_optional_float(config, 'line_completion_wait_time', 5, description, apply_defaults)

        # The maximum negative offset relative to the end of a previously unseen log the log file
        # iterator is allowed to become.  If bytes are not being read quickly enough, then
        # the iterator will automatically advance so that it is no more than this length
        # to the end of the file.  This is essentially the maximum bytes a new log file
        # is allowed to be caught up when used in copying logs to Scalyr.
        self.__verify_or_set_optional_int(config, 'max_log_offset_size', 5 * 1024 * 1024, description, apply_defaults)


        # The maximum negative offset relative to the end of an existing log the log file
        # iterator is allowed to become.  If bytes are not being read quickly enough, then
        # the iterator will automatically advance so that it is no more than this length
        # to the end of the file.  This is essentially the maximum bytes an existing log file
        # is allowed to be caught up when used in copying logs to Scalyr.
        self.__verify_or_set_optional_int(config, 'max_existing_log_offset_size', 100 * 1024 * 1024, description, apply_defaults)

        # The maximum sequence number for a given sequence
        # The sequence number is typically the total number of bytes read from a given file
        # (across restarts and log rotations), and it resets to zero (and begins a new sequence)
        # for each file once the current sequence_number exceeds this value
        # defaults to 1 TB
        self.__verify_or_set_optional_int( config, 'max_sequence_number', 1024**4, description, apply_defaults )

        # The number of bytes to read from a file at a time into the buffer.  This must
        # always be greater than the MAX_LINE_SIZE
        self.__verify_or_set_optional_int(config, 'read_page_size', 64 * 1024, description, apply_defaults)

        # The minimum time we wait for a log file to reappear on a file system after it has been removed before
        # we consider it deleted.
        self.__verify_or_set_optional_float(config, 'log_deletion_delay', 10 * 60, description, apply_defaults)

        # How many log rotations to do
        self.__verify_or_set_optional_int(config, 'log_rotation_backup_count', 2, description, apply_defaults)

        # The size of each log rotation file
        self.__verify_or_set_optional_int(config, 'log_rotation_max_bytes', 20 * 1024 * 1024, description, apply_defaults)

        # The percentage of the maximum message size a message (max_allowed_request_size) has to be to trigger
        # pipelining the next add events request.  This intentionally set to 110% to prevent it from being used unless
        # explicitly requested.
        self.__verify_or_set_optional_float(config, 'pipeline_threshold', 1.1, description, apply_defaults)

        # If we have noticed that new bytes have appeared in a file but we do not read them before this threshold
        # is exceeded, then we consider those bytes to be stale and just skip to reading from the end to get the
        # freshest bytes.
        self.__verify_or_set_optional_float(config, 'copy_staleness_threshold', 15 * 60, description, apply_defaults)

        self.__verify_or_set_optional_bool(config, 'debug_init', False, description, apply_defaults)

        self.__verify_or_set_optional_bool(config, 'pidfile_advanced_reuse_guard', False, description, apply_defaults)

        self.__verify_or_set_optional_bool(config, 'strip_domain_from_default_server_host', False, description, apply_defaults)

        self.__verify_or_set_optional_int(config, 'debug_level', 0, description, apply_defaults)
        debug_level = config.get_int('debug_level', apply_defaults)
        if debug_level < 0 or debug_level > 5:
            raise BadConfiguration('The debug level must be between 0 and 5 inclusive', 'debug_level', 'badDebugLevel')
        self.__verify_or_set_optional_float(config, 'request_deadline', 60.0, description, apply_defaults)

        self.__verify_or_set_optional_string(config, 'ca_cert_path', Configuration.default_ca_cert_path(),
                                             description, apply_defaults)
        self.__verify_or_set_optional_bool(config, 'use_requests_lib', False, description, apply_defaults)
        self.__verify_or_set_optional_bool(config, 'verify_server_certificate', True, description, apply_defaults)
        self.__verify_or_set_optional_string(config, 'http_proxy', None, description, apply_defaults)
        self.__verify_or_set_optional_string(config, 'https_proxy', None, description, apply_defaults)

        self.__verify_or_set_optional_bool(config, 'enable_profiling', True, description, apply_defaults)
        self.__verify_or_set_optional_int(config, 'max_profile_interval_minutes', 120, description, apply_defaults)
<<<<<<< HEAD
        self.__verify_or_set_optional_int(config, 'profile_duration_minutes', 10, description, apply_defaults)
=======
        self.__verify_or_set_optional_int(config, 'profile_duration_minutes', 2, description, apply_defaults)
>>>>>>> 24e0b669
        self.__verify_or_set_optional_string(config, 'profile_clock', 'random', description, apply_defaults)
        self.__verify_or_set_optional_string(config, 'profile_log_name', 'agent.callgrind', description, apply_defaults)


        #Debug leak flags
        self.__verify_or_set_optional_bool(config, 'disable_leak_send_requests', False, description, apply_defaults)
        self.__verify_or_set_optional_bool(config, 'disable_leak_monitor_threads', False, description, apply_defaults)
        self.__verify_or_set_optional_bool(config, 'disable_leak_monitors_creation', False, description, apply_defaults)
        self.__verify_or_set_optional_bool(config, 'disable_leak_new_file_matches', False, description, apply_defaults)
        self.__verify_or_set_optional_bool(config, 'disable_leak_scan_for_new_bytes', False, description, apply_defaults)
        self.__verify_or_set_optional_bool(config, 'disable_leak_processing_new_bytes', False, description, apply_defaults)
        self.__verify_or_set_optional_bool(config, 'disable_leak_copying_thread', False, description, apply_defaults)
        self.__verify_or_set_optional_bool(config, 'disable_leak_overall_stats', False, description, apply_defaults)
        self.__verify_or_set_optional_bool(config, 'disable_leak_bandwidth_stats', False, description, apply_defaults)
        self.__verify_or_set_optional_bool(config, 'disable_leak_update_debug_log_level', False, description, apply_defaults)

        self.__verify_or_set_optional_int(config, 'disable_leak_all_config_updates', None, description, apply_defaults)
        self.__verify_or_set_optional_int(config, 'disable_leak_verify_config', None, description, apply_defaults)
        self.__verify_or_set_optional_int(config, 'disable_leak_config_equivalence_check', None, description, apply_defaults)
        self.__verify_or_set_optional_int(config, 'disable_leak_verify_can_write_to_logs', None, description, apply_defaults)
        self.__verify_or_set_optional_int(config, 'disable_leak_config_reload', None, description, apply_defaults)

        self.__verify_or_set_optional_float(config, 'config_change_check_interval', 30, description, apply_defaults)
        self.__verify_or_set_optional_int(config, 'garbage_collect_interval', 300, description, apply_defaults)

        self.__verify_or_set_optional_int(config, 'disable_leak_verify_config_create_monitors_manager', None, description, apply_defaults)
        self.__verify_or_set_optional_int(config, 'disable_leak_verify_config_create_copying_manager', None, description, apply_defaults)
        self.__verify_or_set_optional_bool(config, 'disable_leak_verify_config_cache_config', False, description, apply_defaults)

    def __verify_logs_and_monitors_configs_and_apply_defaults(self, config, file_path):
        """Verifies the contents of the 'logs' and 'monitors' fields and updates missing fields with defaults.

        This will verify and possible update the json arrays holding the 'logs' and 'monitor's configuration.
        If any of the fields in those arrays or their contained elements do not meet their type requirement,
        an exception will be raised.  If any of the fields are not present, then config will be updated with
        the appropriate default values.

        @param config: The main JsonObject configuration object.
        @param file_path: The file that was read to retrieve the config object. This is used in error reporting.
    """
        description = 'in configuration file "%s"' % file_path
        self.__verify_or_set_optional_array(config, 'logs', description)
        self.__verify_or_set_optional_array(config, 'monitors', description)

        i = 0
        for log_entry in config.get_json_array('logs'):
            self.__verify_log_entry_and_set_defaults(log_entry, config_file_path=file_path, entry_index=i)
            i += 1

        i = 0
        for monitor_entry in config.get_json_array('monitors'):
            self.__verify_monitor_entry_and_set_defaults(monitor_entry, file_path=file_path, entry_index=i)
            i += 1

    def __verify_log_entry_and_set_defaults(self, log_entry, description=None, config_file_path=None, entry_index=None):
        """Verifies that the configuration for the specified log meets all the required criteria and sets any defaults.

        Raises an exception if it does not.

        @param log_entry: The JsonObject holding the configuration for a log.
        @param description: A human-readable description of where the log entry came from to use in error messages. If
            none is given, then both file_path and entry_index must be set.
        @param config_file_path: The path for the file from where the configuration was read. Used to generate the
            description if none was given.
        @param entry_index: The index of the entry in the 'logs' json array. Used to generate the description if none
            was given.
        """
        # Verify it has a path entry that is a string.
        no_description_given = description is None
        if no_description_given:
            description = 'the entry with index=%i in the "logs" array in configuration file "%s"' % (entry_index,
                                                                                                      config_file_path)
        self.__verify_required_string(log_entry, 'path', description)
        # Make sure the path is absolute.
        path = log_entry.get_string('path')
        if not os.path.isabs(path):
            log_entry.put('path', os.path.join(self.agent_log_path, path))

        if no_description_given:
            description = 'the entry for "%s" in the "logs" array in configuration file "%s"' % (path, config_file_path)

        self.__verify_or_set_optional_array_of_strings( log_entry, 'exclude', description )

        # If a parser was specified, make sure it is a string.
        if 'parser' in log_entry:
            self.__verify_or_set_optional_string(log_entry, 'parser', 'ignored', description)

        self.__verify_or_set_optional_attributes(log_entry, 'attributes', description)

        self.__verify_or_set_optional_array( log_entry, 'lineGroupers', description )
        i = 0
        for element in log_entry.get_json_array('lineGroupers'):
            element_description = 'the entry with index=%i in the "lineGroupers" array in ' % i
            element_description += description

            self.__verify_required_string(element, 'start', element_description)
            self.__verify_contains_exactly_one_string_out_of( element, [ 'continueThrough', 'continuePast', 'haltBefore', 'haltWith' ], description )
            i += 1

        self.__verify_or_set_optional_bool(log_entry, 'copy_from_start', False, description)
        self.__verify_or_set_optional_bool(log_entry, 'parse_lines_as_json', False, description)
        self.__verify_or_set_optional_string(log_entry, 'json_message_field', 'log', description)
        self.__verify_or_set_optional_string(log_entry, 'json_timestamp_field', 'time', description)

        self.__verify_or_set_optional_bool(log_entry, 'ignore_stale_files', False, description)
        self.__verify_or_set_optional_float(log_entry, 'staleness_threshold_secs', 5*60, description)

        self.__verify_or_set_optional_int(log_entry, 'minimum_scan_interval', None, description)

        # Verify that if it has a sampling_rules array, then it is an array of json objects.
        self.__verify_or_set_optional_array(log_entry, 'sampling_rules', description)
        i = 0
        for element in log_entry.get_json_array('sampling_rules'):
            element_description = 'the entry with index=%i in the "sampling_rules" array in ' % i
            element_description += description
            self.__verify_required_regexp(element, 'match_expression', element_description)
            self.__verify_required_percentage(element, 'sampling_rate', element_description)
            i += 1

        # Verify that if it has a redaction_rules array, then it is an array of json objects.
        self.__verify_or_set_optional_array(log_entry, 'redaction_rules', description)
        i = 0
        for element in log_entry.get_json_array('redaction_rules'):
            element_description = 'the entry with index=%i in the "redaction_rules" array in ' % i
            element_description += description

            self.__verify_required_regexp(element, 'match_expression', element_description)
            self.__verify_or_set_optional_string(element, 'replacement', '', element_description)
            i += 1

        # We support the parser definition being at the top-level of the log config object, but we really need to
        # put it in the attributes.
        if 'parser' in log_entry:
            # noinspection PyTypeChecker
            log_entry['attributes']['parser'] = log_entry['parser']

    def __verify_monitor_entry_and_set_defaults(self, monitor_entry, context_description=None,
                                                file_path=None, entry_index=None):
        """Verifies that the config for the specified monitor meets all the required criteria and sets any defaults.

        Raises an exception if it does not.

        @param monitor_entry: The JsonObject holding the configuration for a monitor.
        @param file_path: The path for the file from where the configuration was read. Used to report errors to user.
        @param entry_index: The index of the entry in the 'monitors' json array. Used to report errors to user.
        """
        # Verify that it has a module name
        if context_description is None:
            description = 'the entry with index=%i in the "monitors" array in configuration file "%s"' % (entry_index,
                                                                                                          file_path)
        else:
            description = context_description

        self.__verify_required_string(monitor_entry, 'module', description)

        module_name = monitor_entry.get_string('module')

        if context_description is None:
            description = 'the entry for module "%s" in the "monitors" array in configuration file "%s"' % (module_name,
                                                                                                            file_path)
        else:
            description = context_description

        # Verify that if it has a log_name field, it is a string.
        self.__verify_or_set_optional_string(monitor_entry, 'log_path', module_name + '.log', description)

    def __merge_server_attributes(self, fragment_file_path, config_fragment, config):
        """Merges the contents of the server attribute read from a configuration fragment to the main config object.

        @param fragment_file_path: The path of the file from which the fragment was read. Used for error messages.
        @param config_fragment: The JsonObject in the fragment file containing the 'server_attributes' field.
        @param config: The main config object also containing a server_attributes field. The contents of the one from
            config_fragment will be merged into this one.
        """
        self.__verify_or_set_optional_attributes(config_fragment, 'server_attributes',
                                                 'the configuration fragment at "%s"' % fragment_file_path)
        source = config_fragment['server_attributes']
        destination = config['server_attributes']
        for k in source:
            destination[k] = source[k]

    def __verify_required_string(self, config_object, field, config_description):
        """Verifies that config_object has the required field and it can be converted to a string.

        Raises an exception otherwise.

        @param config_object: The JsonObject containing the configuration information.
        @param field: The name of the field to check in config_object.
        @param config_description: A description of where the configuration object was sourced from to be used in the
            error reporting to the user.
        """
        try:
            config_object.get_string(field)
        except JsonConversionException:
            raise BadConfiguration('The field "%s" is not a string.  Error is in %s' % (field, config_description),
                                   field, 'notString')
        except JsonMissingFieldException:
            raise BadConfiguration('The required field "%s" is missing.  Error is in %s' % (field, config_description),
                                   field, 'missingRequired')

    def __verify_contains_exactly_one_string_out_of(self, config_object, fields, config_description):
        """Verifies that config_object has exactly one of the named fields and it can be converted to a string.

        Raises an exception otherwise.

        @param config_object: The JsonObject containing the configuration information.
        @param fields: A list of field names to check in the config_object.
        @param config_description: A description of where the configuration object was sourced from to be used in the
            error reporting to the user.
        """
        count = 0
        for field in fields:
            try:
                value = config_object.get_string(field, none_if_missing=True)
                if value is not None:
                    count += 1
            except JsonConversionException:
                raise BadConfiguration('The field "%s" is not a string.  Error is in %s' % (field, config_description),
                                       field, 'notString')
        if count == 0:
            raise BadConfiguration('A required field is missing.  Object must contain one of "%s".  Error is in %s' % (str(fields), config_description),
                                   field, 'missingRequired')
        elif count > 1:
            raise BadConfiguration('A required field has too many options.  Object must contain only one of "%s".  Error is in %s' % (str(fields), config_description),
                                   field, 'missingRequired')

    def __verify_or_set_optional_string(self, config_object, field, default_value, config_description, apply_defaults=True):
        """Verifies that the specified field in config_object is a string if present, otherwise sets default.

        Raises an exception if the existing field cannot be converted to a string.

        @param config_object: The JsonObject containing the configuration information.
        @param field: The name of the field to check in config_object.
        @param default_value: The value to set in config_object for field if it currently has no value.
        @param config_description: A description of where the configuration object was sourced from to be used in the
            error reporting to the user.
        @param apply_defaults: If true, apply default values for any missing fields.  If false do not set values
            for any fields missing from the config.
        """
        try:
            value = config_object.get_string(field, none_if_missing=True)

            if value is None:
                if apply_defaults:
                    config_object.put(field, default_value)
                return

        except JsonConversionException:
            raise BadConfiguration('The value for field "%s" is not a string.  Error is in %s' % (field,
                                                                                                  config_description),
                                   field, 'notString')

    def __verify_or_set_optional_int(self, config_object, field, default_value, config_description, apply_defaults=True):
        """Verifies that the specified field in config_object can be converted to an int if present, otherwise
        sets default.

        Raises an exception if the existing field cannot be converted to an int.

        @param config_object: The JsonObject containing the configuration information.
        @param field: The name of the field to check in config_object.
        @param default_value: The value to set in config_object for field if it currently has no value.
        @param config_description: A description of where the configuration object was sourced from to be used in the
            error reporting to the user.
        @param apply_defaults: If true, apply default values for any missing fields.  If false do not set values
            for any fields missing from the config.
        """
        try:
            value = config_object.get_int(field, none_if_missing=True)

            if value is None:
                if apply_defaults:
                    config_object.put(field, default_value)
                return

        except JsonConversionException:
            raise BadConfiguration('The value for field "%s" is not an int.  Error is in %s' % (field,
                                                                                                config_description),
                                   field, 'notInt')

    def __verify_or_set_optional_float(self, config_object, field, default_value, config_description, apply_defaults=True):
        """Verifies that the specified field in config_object can be converted to a float if present, otherwise
        sets default.

        Raises an exception if the existing field cannot be converted to a float.

        @param config_object: The JsonObject containing the configuration information.
        @param field: The name of the field to check in config_object.
        @param default_value: The value to set in config_object for field if it currently has no value.
        @param config_description: A description of where the configuration object was sourced from to be used in the
            error reporting to the user.
        @param apply_defaults: If true, apply default values for any missing fields.  If false do not set values
            for any fields missing from the config.
        """
        try:
            value = config_object.get_float(field, none_if_missing=True)

            if value is None:
                if apply_defaults:
                    config_object.put(field, default_value)
                return

        except JsonConversionException:
            raise BadConfiguration('The value for field "%s" is not an float.  Error is in %s' % (field,
                                                                                                  config_description),
                                   field, 'notFloat')

    def __verify_or_set_optional_attributes(self, config_object, field, config_description, apply_defaults=True):
        """Verifies that the specified field in config_object is a json object if present, otherwise sets to empty
        object.

        Raises an exception if the existing field is not a json object or if any of its values cannot be converted
        to a string.

        @param config_object: The JsonObject containing the configuration information.
        @param field: The name of the field to check in config_object.
        @param config_description: A description of where the configuration object was sourced from to be used in the
            error reporting to the user.
        @param apply_defaults: If true, apply default values for any missing fields.  If false do not set values
            for any fields missing from the config.
        """
        try:
            json_object = config_object.get_json_object(field, none_if_missing=True)

            if json_object is None:
                if apply_defaults:
                    config_object.put(field, JsonObject())
                return

            for key in json_object.keys():
                try:
                    json_object.get_string(key)
                except JsonConversionException:
                    raise BadConfiguration('The value for field "%s" in the json object for "%s" is not a '
                                           'string.  Error is in %s' % (key, field, config_description),
                                           field, 'notString')

        except JsonConversionException:
            raise BadConfiguration('The value for the field "%s" is not a json object.  '
                                   'Error is in %s' % (field, config_description), field, 'notJsonObject')

    def __verify_or_set_optional_bool(self, config_object, field, default_value, config_description, apply_defaults=True):
        """Verifies that the specified field in config_object is a boolean if present, otherwise sets default.

        Raises an exception if the existing field cannot be converted to a boolean.

        @param config_object: The JsonObject containing the configuration information.
        @param field: The name of the field to check in config_object.
        @param default_value: The value to set in config_object for field if it currently has no value.
        @param config_description: A description of where the configuration object was sourced from to be used in the
            error reporting to the user.
        @param apply_defaults: If true, apply default values for any missing fields.  If false do not set values
            for any fields missing from the config.
        """
        try:
            value = config_object.get_bool(field, none_if_missing=True)

            if value is None:
                if apply_defaults:
                    config_object.put(field, default_value)
                return

        except JsonConversionException:
            raise BadConfiguration('The value for the required field "%s" is not a boolean.  '
                                   'Error is in %s' % (field, config_description), field, 'notBoolean')

    def __verify_or_set_optional_array(self, config_object, field, config_description, apply_defaults=True):
        """Verifies that the specified field in config_object is an array of json objects if present, otherwise sets
        to empty array.

        Raises an exception if the existing field is not a json array or if any of its elements are not json objects.

        @param config_object: The JsonObject containing the configuration information.
        @param field: The name of the field to check in config_object.
        @param config_description: A description of where the configuration object was sourced from to be used in the
            error reporting to the user.
        @param apply_defaults: If true, apply default values for any missing fields.  If false do not set values
            for any fields missing from the config.
        """
        try:
            json_array = config_object.get_json_array(field, none_if_missing=True)

            if json_array is None:
                if apply_defaults:
                    config_object.put(field, JsonArray())
                return

            index = 0
            for x in json_array:
                if not isinstance(x, JsonObject):
                    raise BadConfiguration('The element at index=%i is not a json object as required in the array '
                                           'field "%s (%s, %s)".  Error is in %s' % (index, field, type(x), str(x), config_description),
                                           field, 'notJsonObject')
                index += 1
        except JsonConversionException:
            raise BadConfiguration('The value for the required field "%s" is not an array.  '
                                   'Error is in %s' % (field, config_description), field, 'notJsonArray')

    def __verify_or_set_optional_array_of_strings(self, config_object, field, config_description, apply_defaults=True):
        """Verifies that the specified field in config_object is an array of strings if present, otherwise sets
        to empty array.

        Raises an exception if the existing field is not a json array or if any of its elements are not strings/unicode.

        @param config_object: The JsonObject containing the configuration information.
        @param field: The name of the field to check in config_object.
        @param config_description: A description of where the configuration object was sourced from to be used in the
            error reporting to the user.
        @param apply_defaults: If true, apply default values for any missing fields.  If false do not set values
            for any fields missing from the config.
        """
        try:
            json_array = config_object.get_json_array(field, none_if_missing=True)

            if json_array is None:
                if apply_defaults:
                    config_object.put(field, JsonArray())
                return

            index = 0
            for x in json_array:
                if not isinstance(x, basestring):
                    raise BadConfiguration('The element at index=%i is not a string or unicode object as required in the array '
                                           'field "%s".  Error is in %s' % (index, field, config_description),
                                           field, 'notStringOrUnicode')
                index += 1
        except JsonConversionException:
            raise BadConfiguration('The value for the required field "%s" is not an array.  '
                                   'Error is in %s' % (field, config_description), field, 'notJsonArray')

    def __verify_required_regexp(self, config_object, field, config_description):
        """Verifies that config_object has the specified field and it can be parsed as a regular expression, otherwise
        raises an exception.

        @param config_object: The JsonObject containing the configuration information.
        @param field: The name of the field to check in config_object.
        @param config_description: A description of where the configuration object was sourced from to be used in the
            error reporting to the user.
        """

        try:
            value = config_object.get_string(field, none_if_missing=True)

            if value is not None:
                re.compile(value)
                return
        except:
            raise BadConfiguration('The value for required field "%s" has a value that cannot be parsed as '
                                   'string regular expression (using python syntax).  '
                                   'Error is in %s' % (field, config_description), field, 'notRegexp')

        raise BadConfiguration('The required regular expression field "%s" is missing.  Error is in %s'
                               % (field, config_description), field, 'missingRequired')

    def __verify_required_percentage(self, config_object, field, config_description):
        """Verifies that config_object has the specified field and it can be it is a number between 0 and 1, otherwise
        raises an exception.

        @param config_object: The JsonObject containing the configuration information.
        @param field: The name of the field to check in config_object.
        @param config_description: A description of where the configuration object was sourced from to be used in the
            error reporting to the user.
        """
        try:
            value = config_object.get_float(field, none_if_missing=True)

            if value is None:
                raise BadConfiguration('The required percentage field "%s" is missing.  Error is in %s'
                                       % (field, config_description), field, 'missingRequired')
            elif value < 0 or value > 1:
                raise BadConfiguration('The required percentage field "%s" has a value "%s" that is not a number '
                                       'between 0 and 1 inclusive.  Error is in %s' % (field, value,
                                                                                       config_description),
                                       field, 'notPercentage')

        except JsonConversionException:
            raise BadConfiguration('The required field "%s" has a value that cannot be parsed as a number between 0 '
                                   'and 1 inclusive.  Error is in %s' % (field, config_description),
                                   field, 'notNumber')

    def __get_config(self):
        if self.__last_error is not None:
            raise BadConfiguration(self.__last_error, 'fake', 'fake')
        return self.__config

    def __perform_substitutions(self, source_config):
        """Rewrites the content of the source_config to reflect the values in the `import_vars` array.

        @param source_config:  The configuration to rewrite, represented as key/value pairs.
        @type source_config: JsonObject
        """

        def import_shell_variables():
            """Creates a dict mapping variables listed in the `import_vars` field of `source_config` to their
            values from the environment.
            """
            result = dict()
            if 'import_vars' in source_config:
                for entry in source_config.get_json_array('import_vars'):
                    # Allow for an entry of the form { var: "foo", default: "bar"}
                    if isinstance(entry, JsonObject):
                        var_name = entry['var']
                        default_value = entry['default']
                    else:
                        var_name = entry
                        default_value = ''

                    if var_name in os.environ and len(os.environ[var_name]) > 0:
                        result[var_name] = os.environ[var_name]
                    else:
                        result[var_name] = default_value
            return result

        def perform_generic_substitution(value):
            """Takes a given JSON value and performs the appropriate substitution.

            This method will return a non-None value if the value has to be replaced with the returned value.
            Otherwise, this will attempt to perform in-place substitutions.

            For str, unicode, it substitutes the variables and returns the result.  For
            container objects, it does the recursive substitution.

            @param value: The JSON value
            @type value: Any valid element of a JsonObject
            @return: The value that should replace the original, if any.  If no replacement is necessary, returns None
            """
            result = None
            value_type = type(value)

            if (value_type is str or value_type is unicode) and '$' in value:
                result = perform_str_substitution(value)
            elif isinstance(value, JsonObject):
                perform_object_substitution(value)
            elif isinstance(value, JsonArray):
                perform_array_substitution(value)
            return result

        def perform_object_substitution(object_value):
            """Performs the in-place substitution for a JsonObject.

            @param object_value: The object to perform substitutions on.
            @type object_value: JsonObject
            """
            # We collect the new values and apply them later to avoid messing up the iteration.
            new_values = {}
            for (key, value) in object_value.iteritems():
                replace_value = perform_generic_substitution(value)
                if replace_value is not None:
                    new_values[key] = replace_value

            for (key, value) in new_values.iteritems():
                object_value[key] = value

        def perform_str_substitution(str_value):
            """Performs substitutions on the given string.

            @param str_value: The input string.
            @type str_value: str or unicode
            @return: The resulting value after substitution.
            @rtype: str or unicode
            """
            result = str_value
            for (var_name, value) in substitutions.iteritems():
                result = result.replace('$%s' % var_name, value)
            return result

        def perform_array_substitution(array_value):
            """Perform substitutions on the JsonArray.

            @param array_value: The array
            @type array_value: JsonArray
            """
            for i in range(len(array_value)):
                replace_value = perform_generic_substitution(array_value[i])
                if replace_value is not None:
                    array_value[i] = replace_value

        # Actually do the work.
        substitutions = import_shell_variables()
        if len(substitutions) > 0:
            perform_object_substitution(source_config)


class BadConfiguration(Exception):
    """Raised when bad values are supplied in the configuration."""
    def __init__(self, message, field, error_code):
        """
        @param message:  The main error message
        @param field:  If not None, the field that the error pertains to in the configuration file.
        @param error_code:  The error code to include in the error message.
        """
        if field is not None:
            Exception.__init__(self, '%s [[badField="%s" errorCode="%s"]]' % (message, field, error_code))
        else:
            Exception.__init__(self, '%s [[errorCode="%s"]]' % (message, error_code))<|MERGE_RESOLUTION|>--- conflicted
+++ resolved
@@ -981,11 +981,7 @@
 
         self.__verify_or_set_optional_bool(config, 'enable_profiling', True, description, apply_defaults)
         self.__verify_or_set_optional_int(config, 'max_profile_interval_minutes', 120, description, apply_defaults)
-<<<<<<< HEAD
-        self.__verify_or_set_optional_int(config, 'profile_duration_minutes', 10, description, apply_defaults)
-=======
         self.__verify_or_set_optional_int(config, 'profile_duration_minutes', 2, description, apply_defaults)
->>>>>>> 24e0b669
         self.__verify_or_set_optional_string(config, 'profile_clock', 'random', description, apply_defaults)
         self.__verify_or_set_optional_string(config, 'profile_log_name', 'agent.callgrind', description, apply_defaults)
 
