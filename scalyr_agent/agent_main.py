#!/usr/bin/env python
# Copyright 2014 Scalyr Inc.
#
# Licensed under the Apache License, Version 2.0 (the "License");
# you may not use this file except in compliance with the License.
# You may obtain a copy of the License at
#
#   http://www.apache.org/licenses/LICENSE-2.0
#
# Unless required by applicable law or agreed to in writing, software
# distributed under the License is distributed on an "AS IS" BASIS,
# WITHOUT WARRANTIES OR CONDITIONS OF ANY KIND, either express or implied.
# See the License for the specific language governing permissions and
# limitations under the License.
# ------------------------------------------------------------------------
#
###
# chkconfig: 2345 98 02
# description: Manages the Scalyr Agent 2, which provides log copying
#     and basic system metric collection.
###
## BEGIN INIT INFO # NOQA
# Provides: scalyr-agent-2
# Required-Start: $network
# Required-Stop: $network
# Default-Start: 2 3 4 5
# Default-Stop: 0 1 6
# Description: Manages the Scalyr Agent 2, which provides log copying
#     and back system metric collection.
### END INIT INFO # NOQA
#
# author: Steven Czerwinski <czerwin@scalyr.com>
from __future__ import unicode_literals
from __future__ import print_function
from __future__ import absolute_import

__author__ = "czerwin@scalyr.com"

import traceback
import errno
import gc
import os
import sys
import time
from io import open

try:
    from __scalyr__ import SCALYR_VERSION
    from __scalyr__ import scalyr_init
    from __scalyr__ import INSTALL_TYPE
    from __scalyr__ import DEV_INSTALL
    from __scalyr__ import MSI_INSTALL
except ImportError:
    from scalyr_agent.__scalyr__ import SCALYR_VERSION
    from scalyr_agent.__scalyr__ import scalyr_init
    from scalyr_agent.__scalyr__ import INSTALL_TYPE
    from scalyr_agent.__scalyr__ import DEV_INSTALL
    from scalyr_agent.__scalyr__ import MSI_INSTALL

# We must invoke this since we are an executable script.
scalyr_init()

import six

import scalyr_agent.scalyr_logging as scalyr_logging
import scalyr_agent.util as scalyr_util
import scalyr_agent.remote_shell as remote_shell

# We have to be careful to set this logger class very early in processing, even before other
# imports to ensure that any loggers created are AgentLoggers.
from scalyr_agent.monitors_manager import MonitorsManager
from scalyr_agent.scalyr_monitor import UnsupportedSystem

# Set up the main logger.  We set it up initially to log to standard out,
# but once we run fork off the daemon, we will use a rotating log file.
log = scalyr_logging.getLogger("scalyr_agent")

scalyr_logging.set_log_destination(use_stdout=True)


from optparse import OptionParser

from scalyr_agent.profiler import ScalyrProfiler
from scalyr_agent.scalyr_client import ScalyrClientSession
from scalyr_agent.copying_manager import CopyingManager
from scalyr_agent.configuration import Configuration
from scalyr_agent.util import RunState, ScriptEscalator
from scalyr_agent.agent_status import AgentStatus
from scalyr_agent.agent_status import ConfigStatus
from scalyr_agent.agent_status import OverallStats
from scalyr_agent.agent_status import GCStatus
from scalyr_agent.agent_status import report_status
from scalyr_agent.platform_controller import (
    PlatformController,
    AgentAlreadyRunning,
    CannotExecuteAsUser,
)
from scalyr_agent.platform_controller import AgentNotRunning


STATUS_FILE = "last_status"
STATUS_FORMAT_FILE = "status_format"

VALID_STATUS_FORMATS = ["text", "json"]


def _update_disabled_until(config_value, current_time):
    if config_value is not None:
        return config_value + current_time
    else:
        return current_time


def _check_disabled(current_time, other_time, message):
    result = current_time < other_time
    if result:
        log.log(
            scalyr_logging.DEBUG_LEVEL_0,
            "%s disabled for %d more seconds" % (message, other_time - current_time),
        )
    return result


class ScalyrAgent(object):
    """Encapsulates the entire Scalyr Agent 2 application.
    """

    def __init__(self, platform_controller):
        """Initialize the object.

        @param platform_controller:  The controller for this platform.
        @type platform_controller: PlatformController
        """
        # NOTE:  This abstraction is not thread safe, but it does not need to be.  Even the calls to
        # create the status file are always issued on the main thread since that's how signals are handled.

        # The current config being used to run the agent.  This may not be the latest
        # version of the config, if that latest version had parsing errors.
        self.__config = None
        # The platform-specific controller that does things like fork daemon processes, sleeps, etc.
        self.__controller = platform_controller
        # A helper for running this script as another user if need be.
        self.__escalator = None

        # The DefaultPaths object for defining the default paths for various things like the log directory based on
        # the platform.
        self.__default_paths = platform_controller.default_paths

        self.__config_file_path = None
        # If the current contents of the configuration file has errors in it, then this will be set to the config
        # object produced by reading it.
        self.__current_bad_config = None
        # The last time the configuration file was checked to see if it had changed.
        self.__last_config_check_time = None
        self.__start_time = None
        # The path where the agent log file is being written.
        self.__log_file_path = None
        # The current copying manager.
        self.__copying_manager = None
        # The current monitors manager.
        self.__monitors_manager = None
        # The current ScalyrClientSession to use for sending requests.
        self.__scalyr_client = None

        # Tracks whether or not the agent should still be running.  When a terminate signal is received,
        # the run state is set to false.  Threads are expected to notice this and finish as quickly as
        # possible.
        self.__run_state = None

        # Store references to the last value of the OverallStats instance
        self.__overall_stats = OverallStats()

        # Whether or not the unsafe debugging mode is running (meaning the RemoteShell is accepting connections
        # on the local host port and the memory profiler is turned on).  Note, this mode is very unsafe since
        # arbitrary python commands can be executed by any user on the system as the user running the agent.
        self.__unsafe_debugging_running = False
        # A reference to the remote shell debug server.
        self.__debug_server = None
        # Used below for a small cache for a slight optimization.
        self.__last_verify_config = None

    @staticmethod
    def agent_run_method(controller, config_file_path, perform_config_check=False):
        """Begins executing the agent service on the current thread.

        This will not return until the service is requested to terminate.

        This method can be used as an entry point by PlatformControllers that cannot invoke the ``agent_run_method``
        argument passed in the ``start_agent_service`` method.  It immediately because execution of the service.

        @param controller: The controller to use to run the service.
        @param config_file_path: The path to the configuration file to use.
        @param perform_config_check:  If true, will check common configuration errors such as forgetting to
            provide an api token and raise an exception if they fail.

        @type controller: PlatformController
        @type config_file_path: six.text_type
        @type perform_config_check: bool

        @return: The return code when the agent exits.
        @rtype: int
        """

        class Options(object):
            pass

        my_options = Options()
        my_options.quiet = True
        my_options.verbose = False
        my_options.status_format = "text"
        my_options.no_fork = True
        my_options.no_change_user = True
        my_options.no_check_remote = False

        if perform_config_check:
            command = "inner_run_with_checks"
        else:
            command = "inner_run"
        try:
            return ScalyrAgent(controller).main(config_file_path, command, my_options)
        except:
            log.exception("Agent failed while running.  Will be shutting down.")
            raise

    def main(self, config_file_path, command, command_options):
        """Run the Scalyr Agent.

        @param config_file_path: The path to the configuration file.
        @param command: The command passed in at the commandline for the agent to execute, such as 'start', 'stop', etc.
        @param command_options: The options from the commandline.  These will include 'quiet', 'verbose', etc.

        @type config_file_path: six.text_type
        @type command: six.text_type

        @return:  The exit status code to exit with, such as 0 for success.
        @rtype: int
        """
        quiet = command_options.quiet
        verbose = command_options.verbose
        status_format = command_options.status_format
        no_fork = command_options.no_fork
        no_check_remote = False

        # We process for the 'version' command early since we do not need the configuration file for it.
        if command == "version":
            print("The Scalyr Agent 2 version is %s" % SCALYR_VERSION)
            return 0

        # Read the configuration file.  Fail if we can't read it, unless the command is stop or status.
        if config_file_path is None:
            config_file_path = self.__default_paths.config_file_path

        self.__config_file_path = config_file_path

        try:
            self.__config = self.__read_and_verify_config(config_file_path)

            # check if not a tty and override the no check remote variable
            if not sys.stdout.isatty():
                no_check_remote = not self.__config.check_remote_if_no_tty
        except Exception as e:
            # We ignore a bad configuration file for 'stop' and 'status' because sometimes you do just accidentally
            # screw up the config and you want to let the rest of the system work enough to do the stop or get the
            # status.
            if command != "stop" and command != "status":
                import traceback

                raise Exception(
                    "Error reading configuration file: %s\n"
                    "Terminating agent, please fix the configuration file and restart agent.\n%s"
                    % (six.text_type(e), traceback.format_exc())
                )
            else:
                self.__config = None
                print(
                    "Could not parse configuration file at '%s'" % config_file_path,
                    file=sys.stderr,
                )

        self.__controller.consume_config(self.__config, config_file_path)

        self.__escalator = ScriptEscalator(
            self.__controller,
            config_file_path,
            os.getcwd(),
            command_options.no_change_user,
        )

        if command_options.no_check_remote is not None:
            no_check_remote = True

        # noinspection PyBroadException
        try:
            # Execute the command.
            if command == "start":
                return self.__start(quiet, no_fork, no_check_remote)
            elif command == "inner_run_with_checks":
                self.__perform_config_checks(no_check_remote)
                return self.__run(self.__controller)
            elif command == "inner_run":
                return self.__run(self.__controller)
            elif command == "stop":
                return self.__stop(quiet)
            elif command == "status" and not verbose:
                return self.__status()
            elif command == "status" and verbose:
                if self.__config is not None:
                    agent_data_path = self.__config.agent_data_path
                else:
                    agent_data_path = self.__default_paths.agent_data_path
                    print(
                        "Assuming agent data path is '%s'" % agent_data_path,
                        file=sys.stderr,
                    )
                return self.__detailed_status(
                    agent_data_path, status_format=status_format
                )
            elif command == "restart":
                return self.__restart(quiet, no_fork, no_check_remote)
            elif command == "condrestart":
                return self.__condrestart(quiet, no_fork, no_check_remote)
            else:
                print('Unknown command given: "%s".' % command, file=sys.stderr)
                return 1
        except SystemExit:
            return 0
        except Exception as e:
            # We special case the inner_run_with checks since we know that exception is human-readable.
            if command == "inner_run_with_checks":
                raise e
            else:
                raise Exception(
                    "Caught exception when attempt to execute command %s.  Exception was %s"
                    % (command, six.text_type(e))
                )

    def __read_and_verify_config(self, config_file_path):
        """Reads the configuration and verifies it can be successfully parsed including the monitors existing and
        having valid configurations.

        @param config_file_path: The path to read the configuration from.
        @type config_file_path: six.text_type

        @return: The configuration object.
        @rtype: scalyr_agent.Configuration
        """
        config = self.__make_config(config_file_path)
        self.__verify_config(config)
        return config

    def __make_config(self, config_file_path):
        """Make Configuration object. Does not read nor verify.

        You must call ``__verify_config`` to read and fully verify the configuration.

        @param config_file_path: The path to read the configuration from.
        @type config_file_path: six.text_type

        @return: The configuration object.
        @rtype: scalyr_agent.Configuration
        """
        return Configuration(config_file_path, self.__default_paths, log)

    def __verify_config(
        self,
        config,
        disable_create_monitors_manager=False,
        disable_create_copying_manager=False,
        disable_cache_config=False,
    ):
        """Verifies the passed-in configuration object is valid, and that the referenced monitors exist and have
        valid configuration.

        @param config: The configuration object.
        @type config: scalyr_agent.Configuration
        @return: A boolean value indicating whether or not the configuration was fully verified
        """
        try:
            config.parse()

            if disable_create_monitors_manager:
                log.info("verify_config - creation of monitors manager disabled")
                return False

            monitors_manager = MonitorsManager(config, self.__controller)

            if disable_create_copying_manager:
                log.info("verify_config - creation of copying manager disabled")
                return False

            copying_manager = CopyingManager(config, monitors_manager.monitors)
            # To do the full verification, we have to create the managers.  However, this call does not need them,
            # but it is very likely the caller of this method will invoke ``__create_worker_thread`` next, so let's
            # save them for that call.  This helps us avoid having to read and instantiate the monitors multiple times.
            if disable_cache_config:
                log.info("verify_config - not caching verify_config results")
                self.__last_verify_config = None
                # return true here because config is verified, just not cached
                # this means the rest of the loop will continue but the config
                # will be verified again when the worker thread is created
                return True

            self.__last_verify_config = {
                "config": config,
                "monitors_manager": monitors_manager,
                "copying_manager": copying_manager,
            }
        except UnsupportedSystem as e:
            # We want to emit a better error message for this exception, so capture it here.
            raise Exception(
                "Configuration file uses a monitor that is not supported on this system Monitor '%s' "
                "cannot be used due to: %s.  If you require support for this monitor for your system, "
                "please e-mail contact@scalyr.com" % (e.monitor_name, six.text_type(e))
            )
        return True

    def __create_worker_thread(self, config):
        """Creates the worker thread that will run the copying and monitor managers for the specified configuration.

        @param config: The configuration object.
        @type config: scalyr_agent.Configuration

        @return: The worker thread object to use.  You must start it.
        @rtype: WorkerThread
        """
        # Use the cached results from __last_verify_config if available.  If not, force it to create them.
        if (
            self.__last_verify_config is None
            or self.__last_verify_config["config"] is not config
        ):
            self.__verify_config(config)
        return WorkerThread(
            self.__last_verify_config["config"],
            self.__last_verify_config["copying_manager"],
            self.__last_verify_config["monitors_manager"],
        )

    def __perform_config_checks(self, no_check_remote):
        """Perform checks for common configuration errors.  Raises an exception with a human-readable message
        if any of the checks fail.

        In particular, this checks if (1) the user has actually entered an api_key, (2) the agent process can
        write to the logs directory, (3) we can send a request to the the configured scalyr server
        and (4) the api key is correct.
        """
        # Make sure the user has set an API key... a common step that can be forgotten.
        # If they haven't set it, it will have REPLACE_THIS as the value since that's what is in the template.
        if self.__config.api_key == "REPLACE_THIS" or self.__config.api_key == "":
            raise Exception(
                "Error, you have not set a valid api key in the configuration file.\n"
                'Edit the file %s and replace the value for "api_key" with a valid logs '
                "write key for your account.\n"
                "You can see your write logs keys at https://www.scalyr.com/keys"
                % self.__config.file_path
            )

        self.__verify_can_write_to_logs_and_data(self.__config)

        # Begin writing to the log once we confirm we are able to, so we can log any connection errors
        scalyr_logging.set_log_destination(
            use_disk=True,
            max_bytes=self.__config.log_rotation_max_bytes,
            backup_count=self.__config.log_rotation_backup_count,
            logs_directory=self.__config.agent_log_path,
            agent_log_file_path="agent.log",
        )

        # Send a test message to the server to make sure everything works.  If not, print a decent error message.
        if not no_check_remote:
            client = self.__create_client(quiet=True)
            try:
                ping_result = client.ping()
                if ping_result != "success":
                    if "badClientClockSkew" in ping_result:
                        # TODO:  The server does not yet send this error message, but it will in the future.
                        log.error(
                            "Sending request to the server failed due to bad clock skew.  The system "
                            "clock on this host is too far off from actual time. The agent will keep "
                            "trying to connect in the background."
                        )
                        print(
                            "Sending request to the server failed due to bad clock skew.  The system "
                            "clock on this host is too far off from actual time. The agent will keep "
                            "trying to connect in the background.",
                            file=sys.stderr,
                        )
                    elif "invalidApiKey" in ping_result:
                        # TODO:  The server does not yet send this error message, but it will in the future.
                        raise Exception(
                            "Sending request to the server failed due to an invalid API key.  This probably "
                            "means the 'api_key' field in configuration file  '%s' is not correct.  "
                            "Please visit https://www.scalyr.com/keys and copy a Write Logs key into the "
                            "'api_key' field in the configuration file"
                            % self.__config.file_path
                        )
                    else:
                        log.error(
                            "Failed to send request to the server.  The server address could be "
                            "wrong, there could be a network connectivity issue, or the provided "
                            "token could be incorrect. The agent will keep trying to connect in the "
                            "background. You can disable this check with --no-check-remote-server."
                        )
                        print(
                            "Failed to send request to the server.  The server address could be "
                            "wrong, there could be a network connectivity issue, or the provided "
                            "token could be incorrect. The agent will keep trying to connect in the "
                            "background. You can disable this check with --no-check-remote-server.",
                            file=sys.stderr,
                        )
            finally:
                client.close()

    def __start(self, quiet, no_fork, no_check_remote):
        """Executes the start command.

        This will perform some initial checks to see if the agent can be started, such as making sure it can
        read and write to the logs and data directory, and that it can send a successful message to the
        Scalyr servers (therefore verifying the authentication token is correct.)

        After it determines that the agent is likely to be able to run, it will start the real agent.  If no_fork
        is False, then a new process will be started in the background and this method will return.  Otherwise,
        this method will not return.

        @param quiet: True if output should be kept to a minimal and only record errors that occur.
        @param no_fork: True if this method should not fork a separate process to run the agent, but run it
            directly instead.  If it is False, then a daemon process will be forked and will run the agent.
        @param no_check_remote:  True if this method should not try to contact the remote Scalyr servers to
            verify connectivity.  If it does try to contact the remote servers and it cannot connect, then
            the script exits with a failure.
        @type quiet: bool
        @type no_fork: bool
        @type no_check_remote: bool

        @return:  The exit status code for the process.
        @rtype: int
        """
        # First, see if we have to change the user that is executing this script to match the owner of the config.
        if self.__escalator.is_user_change_required():
            return self.__escalator.change_user_and_rerun_script(
                "start the scalyr agent"
            )

        # Make sure we do not try to start it up again.
        self.__fail_if_already_running()

        # noinspection PyBroadException
        try:
            self.__perform_config_checks(no_check_remote)
        except Exception as e:
            print(file=sys.stderr)
            traceback.print_exc(file=sys.stderr)
            print(
                "Terminating agent, please fix the error and restart the agent.",
                file=sys.stderr,
            )
            log.error("%s" % six.text_type(e))
            log.error("Terminating agent, please fix the error and restart the agent.")
            return 1

        if sys.version_info[:2] < (2, 6):
            print(
                "Warning, the Scalyr Agent will not support running on Python 2.4, 2.5 after Oct 2019",
                file=sys.stderr,
            )
            log.error(
                "Warning, the Scalyr Agent will not support running on Python 2.4, 2.5 after Oct 2019"
            )

        if not no_fork:
            # Do one last check to just cut down on the window of race conditions.
            self.__fail_if_already_running()

            if not quiet:
                if no_check_remote:
                    print("Configuration verified, starting agent in background.")
                else:
                    print(
                        "Configuration and server connection verified, starting agent in background."
                    )
            self.__controller.start_agent_service(self.__run, quiet, fork=True)
        else:
            self.__controller.start_agent_service(self.__run, quiet, fork=False)

        return 0

    def __handle_terminate(self):
        """Invoked when the process is requested to shutdown, such as by a signal"""
        if self.__run_state.is_running():
            log.info("Received signal to shutdown, attempt to shutdown cleanly.")
            self.__run_state.stop()

    def __detailed_status(self, data_directory, status_format="text"):
        """Execute the status -v command.

        This will request the current agent to dump its detailed status to a file in the data directory, which
        this process will then read.

        @param data_directory: The path to the data directory.
        @type data_directory: str

        @return:  An exit status code for the status command indicating success or failure.
        @rtype: int
        """
        if status_format not in VALID_STATUS_FORMATS:
            print(
                "Invalid status format: %s. Valid formats are: %s"
                % (status_format, ", ".join(VALID_STATUS_FORMATS))
            )
            return 1

        # First, see if we have to change the user that is executing this script to match the owner of the config.
        if self.__escalator.is_user_change_required():
            try:
                return self.__escalator.change_user_and_rerun_script(
                    "retrieved detailed status", handle_error=False
                )
            except CannotExecuteAsUser:
                # For now, we just ignore the error and try to get the status anyway.  This might work on Linux
                # platforms depending on permissions.  This is legacy behavior.
                pass

        try:
            self.__controller.is_agent_running(fail_if_not_running=True)
        except AgentNotRunning as e:
            print("The agent does not appear to be running.")
            print("%s" % six.text_type(e))
            return 1

        # The status works by sending telling the running agent to dump the status into a well known file and
        # then we read it from there, echoing it to stdout.
        if not os.path.isdir(data_directory):
            print(
                'Cannot get status due to bad config.  The data path "%s" is not a directory'
                % data_directory,
                file=sys.stderr,
            )
            return 1

        status_file = os.path.join(data_directory, STATUS_FILE)
        status_format_file = os.path.join(data_directory, STATUS_FORMAT_FILE)

        # This users needs to zero out the current status file (if it exists), so they need write access to it.
        # When we do create the status file, we give everyone read/write access, so it should not be an issue.
        if os.path.isfile(status_file) and not os.access(status_file, os.W_OK):
            print(
                "Cannot get status due to insufficient permissions.  The current user does not "
                'have write access to "%s" as required.' % status_file,
                file=sys.stderr,
            )
            return 1

        # Zero out the current file so that we can detect once the agent process has updated it.
        if os.path.isfile(status_file):
            f = open(status_file, "w")
            f.truncate(0)
            f.close()

        # Write the file with the format we need to use
        with open(status_format_file, "w") as fp:
            status_format = six.text_type(status_format)
            fp.write(status_format)

        # Signal to the running process.  This should cause that process to write to the status file
        result = self.__controller.request_agent_status()
        if result is not None:
            if result == errno.ESRCH:
                print("The agent does not appear to be running.", file=sys.stderr)
                return 1
            elif result == errno.EPERM:
                # TODO:  We probably should just get the name of the user running the agent and output it
                # here, instead of hard coding it to root.
                print(
                    "To view agent status, you must be running as the same user as the agent. "
                    "Try running this command as root or Administrator.",
                    file=sys.stderr,
                )
                return 2

        # We wait for five seconds at most to get the status.
        deadline = time.time() + 5

        # Now loop until we see it show up.
        while True:
            if os.path.isfile(status_file) and os.path.getsize(status_file) > 0:
                break

            if time.time() > deadline:
                if self.__config is not None:
                    agent_log = os.path.join(self.__config.agent_log_path, "agent.log")
                else:
                    agent_log = os.path.join(
                        self.__default_paths.agent_log_path, "agent.log"
                    )
                print(
                    "Failed to get status within 5 seconds.  Giving up.  The agent process is "
                    "possibly stuck.  See %s for more details." % agent_log,
                    file=sys.stderr,
                )
                return 1

            time.sleep(0.03)

        if not os.access(status_file, os.R_OK):
            print(
                "Cannot get status due to insufficient permissions.  The current user does not "
                'have read access to "%s" as required.' % status_file,
                file=sys.stderr,
            )
            return 1

        fp = open(status_file)
        for line in fp:
            print(line.rstrip())
        fp.close()

        return 0

    def __stop(self, quiet):
        """Stop the current agent.

        @param quiet: Whether or not only errors should be written to stdout.
        @type quiet: bool

        @return: the exit status code
        @rtype: int
        """
        # First, see if we have to change the user that is executing this script to match the owner of the config.
        if self.__escalator.is_user_change_required():
            return self.__escalator.change_user_and_rerun_script(
                "stop the scalyr agent"
            )

        try:
            self.__controller.is_agent_running(fail_if_not_running=True)
            status = self.__controller.stop_agent_service(quiet)
            return status
        except AgentNotRunning as e:
            print(
                "Failed to stop the agent because it does not appear to be running.",
                file=sys.stderr,
            )
            print("%s" % six.text_type(e), file=sys.stderr)
            return 0  # For the sake of restart, we need to return non-error code here.

    def __status(self):
        """Execute the 'status' command to indicate if the agent is running or not.

        @return: The exit status code.  It will return zero only if it is running.
        @rtype: int
        """
        if self.__controller.is_agent_running():
            print('The agent is running. For details, use "scalyr-agent-2 status -v".')
            return 0
        else:
            print("The agent does not appear to be running.")
            return 4

    def __condrestart(self, quiet, no_fork, no_check_remote):
        """Execute the 'condrestart' command which will only restart the agent if it is already running.

        @param quiet: True if output should be kept to a minimal and only record errors that occur.
        @param no_fork: True if this method should not fork a separate process to run the agent, but run it
            directly instead.  If it is False, then a daemon process will be forked and will run the agent.
        @param no_check_remote:  True if this method should not try to contact the remote Scalyr servers to
            verify connectivity.  If it does try to contact the remote servers and it cannot connect, then
            the script exits with a failure.

        @type quiet: bool
        @type no_fork: bool
        @type no_check_remote: bool

        @return: the exit status code
        @rtype: int
        """
        # First, see if we have to change the user that is executing this script to match the owner of the config.
        if self.__escalator.is_user_change_required():
            return self.__escalator.change_user_and_rerun_script(
                "restart the scalyr agent"
            )

        if self.__controller.is_agent_running():
            if not quiet:
                print("Agent is running, restarting now.")
            if self.__stop(quiet) != 0:
                print(
                    "Failed to stop the running agent.  Cannot restart until it is killed.",
                    file=sys.stderr,
                )
                return 1

            return self.__start(quiet, no_fork, no_check_remote)
        elif not quiet:
            print("Agent is not running, not restarting.")
            return 0
        else:
            return 0

    def __restart(self, quiet, no_fork, no_check_remote):
        """Execute the 'restart' which will start the agent, stopping the existing agent if it is running.

        @param quiet: True if output should be kept to a minimal and only record errors that occur.
        @param no_fork: True if this method should not fork a separate process to run the agent, but run it
            directly instead.  If it is False, then a daemon process will be forked and will run the agent.
        @param no_check_remote:  True if this method should not try to contact the remote Scalyr servers to
            verify connectivity.  If it does try to contact the remote servers and it cannot connect, then
            the script exits with a failure.

        @type quiet: bool
        @type no_fork: bool
        @type no_check_remote: bool

        @return: the exit status code, zero if it was successfully restarted, non-zero if it was not running or
            could not be started.
        @rtype: int
        """
        # First, see if we have to change the user that is executing this script to match the owner of the config.
        if self.__escalator.is_user_change_required():
            return self.__escalator.change_user_and_rerun_script(
                "restart the scalyr agent"
            )

        if self.__controller.is_agent_running():
            if not quiet:
                print("Agent is running, stopping it now.")
            if self.__stop(quiet) != 0:
                print(
                    "Failed to stop the running agent.  Cannot restart until it is killed",
                    file=sys.stderr,
                )
                return 1

        return self.__start(quiet, no_fork, no_check_remote)

    def __print_force_https_message(self, scalyr_server, raw_scalyr_server):
        """Convenience function for printing a message stating whether the scalyr_server was forced to use https"""
        if scalyr_server != raw_scalyr_server:
            log.info(
                "Forcing https protocol for server url: %s -> %s.  You can prevent this by setting the `allow_http` global config option, but be mindful that there are security implications with doing this, including tramsitting your Scalyr api key over an insecure connection."
                % (raw_scalyr_server, scalyr_server)
            )

    def __run(self, controller):
        """Runs the Scalyr Agent 2.

        This method will not return until a TERM signal is received or a fatal error occurs.

        @param controller The controller that started this agent service.
        @type controller: PlatformController

        @return: the exit status code
        @rtype: int
        """

        self.__start_time = time.time()
        controller.register_for_termination(self.__handle_terminate)

        # Register handler for when we get an interrupt signal.  That indicates we should dump the status to
        # a file because a user has run the 'detailed_status' command.
        self.__controller.register_for_status_requests(self.__report_status_to_file)

        # The stats we track for the lifetime of the agent.  This variable tracks the accumulated stats since the
        # last stat reset (the stats get reset every time we read a new configuration).
        base_overall_stats = OverallStats()
        # We only emit the overall stats once ever ten minutes.  Track when we last reported it.
        last_overall_stats_report_time = time.time()
        # We only emit the bandwidth stats once every minute.  Track when we last reported it.
        last_bw_stats_report_time = last_overall_stats_report_time

        # The thread that runs the monitors and and the log copier.
        worker_thread = None

        try:
            # noinspection PyBroadException
            try:
                self.__run_state = RunState()
                self.__log_file_path = os.path.join(
                    self.__config.agent_log_path, "agent.log"
                )
                scalyr_logging.set_log_destination(
                    use_disk=True,
                    max_bytes=self.__config.log_rotation_max_bytes,
                    backup_count=self.__config.log_rotation_backup_count,
                    logs_directory=self.__config.agent_log_path,
                    agent_log_file_path="agent.log",
                )

                self.__update_debug_log_level(self.__config.debug_level)

                # We record where the log file currently is so that we can (in the worse case) start copying it
                # from this position.  That way we capture the first 'Starting scalyr agent' call.
                agent_log_position = self.__get_file_initial_position(
                    self.__log_file_path
                )
                if agent_log_position is not None:
                    logs_initial_positions = {self.__log_file_path: agent_log_position}
                else:
                    logs_initial_positions = None

                # 2->TODO it was very helpful to see what python version does agent run on. Maybe we can keep it?
                log.info(
                    "Starting scalyr agent... (version=%s) %s (Python version: %s)"
                    % (SCALYR_VERSION, scalyr_util.get_pid_tid(), sys.version)
                )
                log.log(
                    scalyr_logging.DEBUG_LEVEL_1,
                    "Starting scalyr agent... (version=%s) %s (Python version: %s)"
                    % (SCALYR_VERSION, scalyr_util.get_pid_tid(), sys.version),
                )

                self.__controller.emit_init_log(log, self.__config.debug_init)

                self.__start_or_stop_unsafe_debugging()
                log.log(
                    scalyr_logging.DEBUG_LEVEL_0,
                    "JSON library is %s" % (scalyr_util.get_json_lib()),
                )

                scalyr_server = self.__config.scalyr_server
                raw_scalyr_server = self.__config.raw_scalyr_server
                self.__print_force_https_message(scalyr_server, raw_scalyr_server)

                self.__scalyr_client = self.__create_client()

                def start_worker_thread(config, logs_initial_positions=None):
                    wt = self.__create_worker_thread(config)
                    # attach callbacks before starting monitors
                    wt.monitors_manager.set_user_agent_augment_callback(
                        self.__scalyr_client.augment_user_agent
                    )
                    wt.start(self.__scalyr_client, logs_initial_positions)
                    return wt, wt.copying_manager, wt.monitors_manager

                (
                    worker_thread,
                    self.__copying_manager,
                    self.__monitors_manager,
                ) = start_worker_thread(self.__config, logs_initial_positions)
                current_time = time.time()

                disable_all_config_updates_until = _update_disabled_until(
                    self.__config.disable_all_config_updates, current_time
                )
                disable_verify_config_until = _update_disabled_until(
                    self.__config.disable_verify_config, current_time
                )
                disable_config_equivalence_check_until = _update_disabled_until(
                    self.__config.disable_config_equivalence_check, current_time
                )
                disable_verify_can_write_to_logs_until = _update_disabled_until(
                    self.__config.disable_verify_can_write_to_logs, current_time
                )
                disable_config_reload_until = _update_disabled_until(
                    self.__config.disable_config_reload, current_time
                )
                disable_verify_config_create_monitors_manager_until = _update_disabled_until(
                    self.__config.disable_verify_config_create_monitors_manager,
                    current_time,
                )
                disable_verify_config_create_copying_manager_until = _update_disabled_until(
                    self.__config.disable_verify_config_create_copying_manager,
                    current_time,
                )

                config_change_check_interval = (
                    self.__config.config_change_check_interval
                )

                gc_interval = self.__config.garbage_collect_interval
                last_gc_time = current_time

                prev_server = scalyr_server

                profiler = ScalyrProfiler(self.__config)

                while not self.__run_state.sleep_but_awaken_if_stopped(
                    config_change_check_interval
                ):
                    current_time = time.time()
                    self.__last_config_check_time = current_time

                    profiler.update(self.__config, current_time)

                    if self.__config.disable_overall_stats:
                        log.log(scalyr_logging.DEBUG_LEVEL_0, "overall stats disabled")
                    else:
                        # Log the overall stats once every 10 mins (by default)
                        log_stats_delta = self.__config.overall_stats_log_interval
                        if (
                            current_time
                            > last_overall_stats_report_time + log_stats_delta
                        ):
                            self.__overall_stats = self.__calculate_overall_stats(
                                base_overall_stats
                            )
                            self.__log_overall_stats(self.__overall_stats)
                            last_overall_stats_report_time = current_time

                    if self.__config.disable_bandwidth_stats:
                        log.log(
                            scalyr_logging.DEBUG_LEVEL_0, "bandwidth stats disabled"
                        )
                    else:
                        # Log the bandwidth-related stats once every minute:
                        log_stats_delta = self.__config.bandwidth_stats_log_interval
                        if current_time > last_bw_stats_report_time + log_stats_delta:
                            self.___overall_stats = self.__calculate_overall_stats(
                                base_overall_stats
                            )

                            self.__log_bandwidth_stats(
                                self.__calculate_overall_stats(self.__overall_stats)
                            )
                            last_bw_stats_report_time = current_time

                    log.log(
                        scalyr_logging.DEBUG_LEVEL_1,
                        "Checking for any changes to config file",
                    )
                    new_config = None
                    try:
                        if _check_disabled(
                            current_time,
                            disable_all_config_updates_until,
                            "all config updates",
                        ):
                            continue

                        new_config = self.__make_config(self.__config_file_path)
                        # TODO:  By parsing the configuration file, we are doing a lot of work just to have it thrown
                        # out in a few seconds when we discover it is equivalent to the previous one.  Maybe we should
                        # rework the equivalence so that it can work on the raw files, but this is difficult since
                        # we need to parse the main configuration file to at least get the fragment directory.  For
                        # now, we will just wait this work.  We only do it once every 30 secs anyway.

                        if _check_disabled(
                            current_time, disable_verify_config_until, "verify config"
                        ):
                            continue

                        disable_create_monitors_manager = _check_disabled(
                            current_time,
                            disable_verify_config_create_monitors_manager_until,
                            "verify config create monitors manager",
                        )
                        disable_create_copying_manager = _check_disabled(
                            current_time,
                            disable_verify_config_create_copying_manager_until,
                            "verify config create copying manager",
                        )
                        disable_cache_config = (
                            self.__config.disable_verify_config_cache_config
                        )
                        verified = self.__verify_config(
                            new_config,
                            disable_create_monitors_manager=disable_create_monitors_manager,
                            disable_create_copying_manager=disable_create_copying_manager,
                            disable_cache_config=disable_cache_config,
                        )

                        # Skip the rest of the loop if the config wasn't fully verified because
                        # later code relies on the config being fully validated
                        if not verified:
                            continue

                        if self.__config.disable_update_debug_log_level:
                            log.log(
                                scalyr_logging.DEBUG_LEVEL_0,
                                "update debug_log_level disabled",
                            )
                        else:
                            # Update the debug_level based on the new config.. we always update it.
                            self.__update_debug_log_level(new_config.debug_level)

                        # see if we need to perform a garbage collection
                        if gc_interval > 0 and current_time > (
                            last_gc_time + gc_interval
                        ):
                            gc.collect()
                            last_gc_time = current_time

                        if self.__config.enable_gc_stats:
                            # If GC stats are enabled, enable tracking uncollectable objects
                            if gc.get_debug() == 0:
                                log.log(
                                    scalyr_logging.DEBUG_LEVEL_5,
                                    "Enabling GC debug mode",
                                )
                                gc.set_debug(gc.DEBUG_UNCOLLECTABLE)
                        else:
                            if gc.get_debug() != 0:
                                log.log(
                                    scalyr_logging.DEBUG_LEVEL_5,
                                    "Disabling GC debug mode",
                                )
                                gc.set_debug(0)

                        if _check_disabled(
                            current_time,
                            disable_config_equivalence_check_until,
                            "config equivalence check",
                        ):
                            continue

                        if self.__current_bad_config is None and new_config.equivalent(
                            self.__config, exclude_debug_level=True
                        ):
                            log.log(
                                scalyr_logging.DEBUG_LEVEL_1,
                                "Config was not different than previous",
                            )
                            continue

                        if _check_disabled(
                            current_time,
                            disable_verify_can_write_to_logs_until,
                            "verify check for writing to logs and data",
                        ):
                            continue

                        self.__verify_can_write_to_logs_and_data(new_config)

                    except Exception as e:
                        if self.__current_bad_config is None:
                            log.error(
                                "Bad configuration file seen.  Ignoring, using last known good configuration file.  "
                                'Exception was "%s"',
                                six.text_type(e),
                                error_code="badConfigFile",
                            )
                        self.__current_bad_config = new_config
                        log.log(
                            scalyr_logging.DEBUG_LEVEL_1,
                            "Config could not be read or parsed",
                        )
                        continue

                    if _check_disabled(
                        current_time, disable_config_reload_until, "config reload"
                    ):
                        continue

                    log.log(
                        scalyr_logging.DEBUG_LEVEL_1,
                        "Config was different than previous.  Reloading.",
                    )
                    # We are about to reset the current workers and ScalyrClientSession, so we will lose their
                    # contribution to the stats, so recalculate the base.
                    base_overall_stats = self.__calculate_overall_stats(
                        base_overall_stats
                    )
                    log.info("New configuration file seen.")
                    log.info("Stopping copying and metrics threads.")
                    worker_thread.stop()

                    worker_thread = None

                    self.__config = new_config
                    self.__controller.consume_config(new_config, new_config.file_path)

                    self.__start_or_stop_unsafe_debugging()

                    # get the server and the raw server to see if we forced https
                    scalyr_server = self.__config.scalyr_server
                    raw_scalyr_server = self.__config.raw_scalyr_server

                    # only print a message if this is the first time we have seen this scalyr_server
                    # and the server field is different from the raw server field
                    if scalyr_server != prev_server:
                        self.__print_force_https_message(
                            scalyr_server, raw_scalyr_server
                        )

                    prev_server = scalyr_server

                    self.__scalyr_client = self.__create_client()

                    log.info("Starting new copying and metrics threads")
                    (
                        worker_thread,
                        self.__copying_manager,
                        self.__monitors_manager,
                    ) = start_worker_thread(new_config)

                    self.__current_bad_config = None
                    config_change_check_interval = (
                        self.__config.config_change_check_interval
                    )
                    gc_interval = self.__config.garbage_collect_interval

                    disable_all_config_updates_until = _update_disabled_until(
                        self.__config.disable_all_config_updates, current_time
                    )
                    disable_verify_config_until = _update_disabled_until(
                        self.__config.disable_verify_config, current_time
                    )
                    disable_config_equivalence_check_until = _update_disabled_until(
                        self.__config.disable_config_equivalence_check, current_time
                    )
                    disable_verify_can_write_to_logs_until = _update_disabled_until(
                        self.__config.disable_verify_can_write_to_logs, current_time
                    )
                    disable_config_reload_until = _update_disabled_until(
                        self.__config.disable_config_reload, current_time
                    )
                    disable_verify_config_create_monitors_manager_until = _update_disabled_until(
                        self.__config.disable_verify_config_create_monitors_manager,
                        current_time,
                    )
                    disable_verify_config_create_copying_manager_until = _update_disabled_until(
                        self.__config.disable_verify_config_create_copying_manager,
                        current_time,
                    )

                # Log the stats one more time before we terminate.
                self.__log_overall_stats(
                    self.__calculate_overall_stats(base_overall_stats)
                )

            except Exception:
                log.exception(
                    "Main run method for agent failed due to exception",
                    error_code="failedAgentMain",
                )
        finally:
            if worker_thread is not None:
                worker_thread.stop()

    def __fail_if_already_running(self):
        """If the agent is already running, prints an appropriate error message and exits the process.
        """
        try:
            self.__controller.is_agent_running(fail_if_running=True)
        except AgentAlreadyRunning as e:
            print(
                "Failed to start agent because it is already running.", file=sys.stderr
            )
            print("%s" % six.text_type(e), file=sys.stderr)
            sys.exit(4)

    def __update_debug_log_level(self, debug_level):
        """Updates the debug log level of the agent.
        @param debug_level: The debug level, ranging from 0 (no debug) to 5.

        @type debug_level: int
        """
        levels = [
            scalyr_logging.DEBUG_LEVEL_0,
            scalyr_logging.DEBUG_LEVEL_1,
            scalyr_logging.DEBUG_LEVEL_2,
            scalyr_logging.DEBUG_LEVEL_3,
            scalyr_logging.DEBUG_LEVEL_4,
            scalyr_logging.DEBUG_LEVEL_5,
        ]

        scalyr_logging.set_log_level(levels[debug_level])

    def __create_client(self, quiet=False):
        """Creates and returns a new client to the Scalyr servers.

        @param quiet: If true, only errors should be written to stdout.
        @type quiet: bool

        @return: The client to use for sending requests to Scalyr, using the server address and API write logs
            key in the configuration file.
        @rtype: ScalyrClientSession
        """
        if self.__config.verify_server_certificate:
            is_dev_install = INSTALL_TYPE == DEV_INSTALL
            is_dev_or_msi_install = INSTALL_TYPE in [DEV_INSTALL, MSI_INSTALL]

            ca_file = self.__config.ca_cert_path
            intermediate_certs_file = self.__config.intermediate_certs_path

            # Validate provided CA cert file and intermediate cert file exists. If they don't
            # exist, throw and fail early and loudly
            if not is_dev_install and not os.path.isfile(ca_file):
                raise ValueError(
                    'Invalid path "%s" specified for the "ca_cert_path" config '
                    "option: file does not exist" % (ca_file)
                )

            # NOTE: We don't include intermediate certs in the Windows binary so we skip that check
            # under the MSI / Windows install
            if not is_dev_or_msi_install and not os.path.isfile(
                intermediate_certs_file
            ):
                raise ValueError(
                    'Invalid path "%s" specified for the '
                    '"intermediate_certs_path" config '
                    "option: file does not exist" % (intermediate_certs_file)
                )
        else:
            ca_file = None
            intermediate_certs_file = None
        use_requests_lib = self.__config.use_requests_lib
        use_tlslite = self.__config.use_tlslite
        return ScalyrClientSession(
            self.__config.scalyr_server,
            self.__config.api_key,
            SCALYR_VERSION,
            quiet=quiet,
            request_deadline=self.__config.request_deadline,
            ca_file=ca_file,
            intermediate_certs_file=intermediate_certs_file,
            use_requests_lib=use_requests_lib,
            use_tlslite=use_tlslite,
            compression_type=self.__config.compression_type,
            compression_level=self.__config.compression_level,
            proxies=self.__config.network_proxies,
            disable_send_requests=self.__config.disable_send_requests,
            disable_logfile_addevents_format=self.__config.disable_logfile_addevents_format,
        )

    def __get_file_initial_position(self, path):
        """Returns the file size for the specified file.

        @param path: The path of the file
        @type path: str

        @return: The file size
        @rtype: int
        """
        try:
            return os.path.getsize(path)
        except OSError as e:
            if e.errno == errno.EPERM:
                log.warn("Insufficient permissions to read agent logs initial position")
                return None
            elif e.errno == errno.ENOENT:
                # If file doesn't exist, just return 0 as its initial position
                return 0
            else:
                log.exception("Error trying to read agent logs initial position")
                return None

    def __verify_can_write_to_logs_and_data(self, config):
        """Checks to make sure the user account running the agent has permission to read and write files
        to the log and data directories as specified in the config.

        If any verification fails, an exception is raised.

        @param config: The configuration
        @type config: Configuration
        """
<<<<<<< HEAD
=======
        if not os.path.isdir(config.agent_log_path):
            if self.__controller.install_type != DEV_INSTALL:
                raise Exception(
                    "The agent log directory '%s' does not exist."
                    % config.agent_log_path
                )
            # The agent is running from source, make sure that log path exists.
            os.makedirs(config.agent_log_path, exist_ok=True)
>>>>>>> d61ab124

        if self.__controller.install_type == DEV_INSTALL:
            # The agent is running from source, make sure that its directories exist.
            os.makedirs(config.agent_log_path, exist_ok=True)
            os.makedirs(config.agent_data_path, exist_ok=True)

        if not os.path.isdir(config.agent_log_path):
            if self.__controller.install_type != DEV_INSTALL:
                raise Exception(
                    "The agent log directory '%s' does not exist."
                    % config.agent_log_path
                )
        if not os.access(config.agent_log_path, os.W_OK):
            raise Exception(
                "User cannot write to agent log directory '%s'." % config.agent_log_path
            )

        if not os.path.isdir(config.agent_data_path):
            if self.__controller.install_type != DEV_INSTALL:
                raise Exception(
                    "The agent data directory '%s' does not exist."
                    % config.agent_data_path
                )
<<<<<<< HEAD
=======
            # The agent is running from source, make sure that data path exists.
            os.makedirs(config.agent_data_path, exist_ok=True)
>>>>>>> d61ab124

        if not os.access(config.agent_data_path, os.W_OK):
            raise Exception(
                "User cannot write to agent data directory '%s'."
                % config.agent_data_path
            )

    def __start_or_stop_unsafe_debugging(self):
        """Starts or stops the debugging tool.

        This runs a thread that listens to a server port and connects any incoming connection to a shell
        that can be used to execute Python commands to investigate issues on the live server.

        Since opening up a socket is dangerous, we control this with a configuration option and only use it
        when really needed.
        """
        should_be_running = self.__config.use_unsafe_debugging

        if should_be_running and not self.__unsafe_debugging_running:
            self.__unsafe_debugging_running = True
            self.__debug_server = remote_shell.DebugServer()
            self.__debug_server.start()
        elif not should_be_running and self.__unsafe_debugging_running:
            if self.__debug_server is not None:
                self.__debug_server.stop()
                self.__debug_server = None
            self.__unsafe_debugging_running = False

    def __generate_status(self):
        """Generates the server status object and returns it.

        The returned status object is used to create the detailed status page.

        @return: The status object filled in with the values from the current agent.
        @rtype: AgentStatus
        """
        # Basic agent stats first.
        result = AgentStatus()
        result.launch_time = self.__start_time
        result.user = self.__controller.get_current_user()
        result.version = SCALYR_VERSION
        result.server_host = self.__config.server_attributes["serverHost"]
        result.scalyr_server = self.__config.scalyr_server
        result.log_path = self.__log_file_path

        # Describe the status of the configuration file.
        config_result = ConfigStatus()
        result.config_status = config_result

        config_result.last_check_time = self.__last_config_check_time
        if self.__current_bad_config is not None:
            config_result.path = self.__current_bad_config.file_path
            config_result.additional_paths = list(
                self.__current_bad_config.additional_file_paths
            )
            config_result.last_read_time = self.__current_bad_config.read_time
            config_result.status = "Error, using last good configuration"
            config_result.last_error = self.__current_bad_config.last_error
            config_result.last_good_read = self.__config.read_time
            config_result.last_check_time = self.__last_config_check_time
        else:
            config_result.path = self.__config.file_path
            config_result.additional_paths = list(self.__config.additional_file_paths)
            config_result.last_read_time = self.__config.read_time
            config_result.status = "Good"
            config_result.last_error = None
            config_result.last_good_read = self.__config.read_time

        # Include the copying and monitors status.
        if self.__copying_manager is not None:
            result.copying_manager_status = self.__copying_manager.generate_status()
        if self.__monitors_manager is not None:
            result.monitor_manager_status = self.__monitors_manager.generate_status()

        # Include GC stats (if enabled)
        if self.__config.enable_gc_stats:
            gc_stats = GCStatus()
            gc_stats.garbage = len(gc.garbage)
            result.gc_stats = gc_stats

        return result

    def __log_overall_stats(self, overall_stats):
        """Logs the agent_status message that we periodically write to the agent log to give overall stats.

        This includes such metrics as the number of logs being copied, the total bytes copied, the number of
        running monitors, etc.

        @param overall_stats: The overall stats for the agent.
        @type overall_stats: OverallStats
        """
        stats = overall_stats
        log.info(
            'agent_status launch_time="%s" version="%s" watched_paths=%ld copying_paths=%ld total_bytes_copied=%ld'
            " total_bytes_skipped=%ld total_bytes_subsampled=%ld total_redactions=%ld total_bytes_failed=%ld "
            "total_copy_request_errors=%ld total_monitor_reported_lines=%ld running_monitors=%ld dead_monitors=%ld"
            " user_cpu_=%f system_cpu=%f ram_usage=%ld"
            % (
                scalyr_util.format_time(stats.launch_time),
                stats.version,
                stats.num_watched_paths,
                stats.num_copying_paths,
                stats.total_bytes_copied,
                stats.total_bytes_skipped,
                stats.total_bytes_subsampled,
                stats.total_redactions,
                stats.total_bytes_failed,
                stats.total_copy_requests_errors,
                stats.total_monitor_reported_lines,
                stats.num_running_monitors,
                stats.num_dead_monitor,
                stats.user_cpu,
                stats.system_cpu,
                stats.rss_size,
            )
        )

    def __log_bandwidth_stats(self, overall_stats):
        """Logs the agent_requests message that we periodically write to the agent log to give overall request
        stats.

        This includes such metrics the total bytes sent and received, failed requests, etc.

        @param overall_stats: The overall stats for the agent.
        @type overall_stats: OverallStats
        """
        stats = overall_stats
        # Ok, this is cheating, but we are going to hide some debug information in this line when it is turned on.
        if self.__config.debug_init:
            extra = " is_agent=%d" % self.__controller.is_agent()
        else:
            extra = ""

        log.info(
            "agent_requests requests_sent=%ld requests_failed=%ld bytes_sent=%ld compressed_bytes_sent=%ld bytes_received=%ld "
            "request_latency_secs=%lf connections_created=%ld%s"
            % (
                stats.total_requests_sent,
                stats.total_requests_failed,
                stats.total_request_bytes_sent,
                stats.total_compressed_request_bytes_sent,
                stats.total_response_bytes_received,
                stats.total_request_latency_secs,
                stats.total_connections_created,
                extra,
            )
        )

    def __calculate_overall_stats(self, base_overall_stats):
        """Return a newly calculated overall stats for the agent.

        This will calculate the latest stats based on the running agent.  Since most stats only can be
        calculated since the last time the configuration file changed and was read, we need to seperately
        track the accumulated stats that occurred before the last config change.

        @param base_overall_stats: The accummulated stats from before the last config change.
        @type base_overall_stats: OverallStats

        @return:  The combined stats
        @rtype: OverallStats
        """
        current_status = self.__generate_status()

        delta_stats = OverallStats()

        watched_paths = 0
        copying_paths = 0

        # Accumulate all the stats from the running processors that are copying log files.
        if current_status.copying_manager_status is not None:
            delta_stats.total_copy_requests_errors = (
                current_status.copying_manager_status.total_errors
            )
            watched_paths = len(current_status.copying_manager_status.log_matchers)
            for matcher in current_status.copying_manager_status.log_matchers:
                copying_paths += len(matcher.log_processors_status)
                for processor_status in matcher.log_processors_status:
                    delta_stats.total_bytes_copied += (
                        processor_status.total_bytes_copied
                    )
                    delta_stats.total_bytes_skipped += (
                        processor_status.total_bytes_skipped
                    )
                    delta_stats.total_bytes_subsampled += (
                        processor_status.total_bytes_dropped_by_sampling
                    )
                    delta_stats.total_bytes_failed += (
                        processor_status.total_bytes_failed
                    )
                    delta_stats.total_redactions += processor_status.total_redactions

        running_monitors = 0
        dead_monitors = 0

        if current_status.monitor_manager_status is not None:
            running_monitors = (
                current_status.monitor_manager_status.total_alive_monitors
            )
            dead_monitors = (
                len(current_status.monitor_manager_status.monitors_status)
                - running_monitors
            )
            for monitor_status in current_status.monitor_manager_status.monitors_status:
                delta_stats.total_monitor_reported_lines += (
                    monitor_status.reported_lines
                )
                delta_stats.total_monitor_errors += monitor_status.errors

        delta_stats.total_requests_sent = self.__scalyr_client.total_requests_sent
        delta_stats.total_requests_failed = self.__scalyr_client.total_requests_failed
        delta_stats.total_request_bytes_sent = (
            self.__scalyr_client.total_request_bytes_sent
        )
        delta_stats.total_compressed_request_bytes_sent = (
            self.__scalyr_client.total_compressed_request_bytes_sent
        )
        delta_stats.total_response_bytes_received = (
            self.__scalyr_client.total_response_bytes_received
        )
        delta_stats.total_request_latency_secs = (
            self.__scalyr_client.total_request_latency_secs
        )
        delta_stats.total_connections_created = (
            self.__scalyr_client.total_connections_created
        )

        # Add in the latest stats to the stats before the last restart.
        result = delta_stats + base_overall_stats

        # Overwrite some of the stats that are not affected by the add operation.
        result.launch_time = current_status.launch_time
        result.version = current_status.version
        result.num_watched_paths = watched_paths
        result.num_copying_paths = copying_paths
        result.num_running_monitors = running_monitors
        result.num_dead_monitors = dead_monitors

        (
            result.user_cpu,
            result.system_cpu,
            result.rss_size,
        ) = self.__controller.get_usage_info()

        return result

    def __report_status_to_file(self):
        # type: () -> str
        """
        Handles the signal sent to request this process write its current detailed status out.

        :return: File path status data has been written to.
        :rtype: ``str``
        """
        # First determine the format user request. If no file with the requested format, we assume
        # text format is used (this way it's backward compatible and works correctly on upgraded)
        status_format = "text"

        status_format_file = os.path.join(
            self.__config.agent_data_path, STATUS_FORMAT_FILE
        )
        if os.path.isfile(status_format_file):
            with open(status_format_file, "r") as fp:
                status_format = fp.read().strip()

        if not status_format or status_format not in VALID_STATUS_FORMATS:
            status_format = "text"

        tmp_file = None
        try:
            # We do a little dance to write the status.  We write it to a temporary file first, and then
            # move it into the real location after the write has finished.  This way, the process watching
            # the file we are writing does not accidentally read it when it is only partially written.
            tmp_file_path = os.path.join(
                self.__config.agent_data_path, "last_status.tmp"
            )
            final_file_path = os.path.join(self.__config.agent_data_path, "last_status")

            if os.path.isfile(final_file_path):
                os.remove(final_file_path)
            tmp_file = open(tmp_file_path, "w")

            agent_status = self.__generate_status()

            if not status_format or status_format == "text":
                report_status(tmp_file, self.__generate_status(), time.time())
            elif status_format == "json":
                status_data = agent_status.to_dict()
                status_data["overall_stats"] = self.__overall_stats.to_dict()
                tmp_file.write(scalyr_util.json_encode(status_data))

            tmp_file.close()
            tmp_file = None

            os.rename(tmp_file_path, final_file_path)
        except (OSError, IOError):
            log.exception(
                "Exception caught will try to report status", error_code="failedStatus"
            )
            if tmp_file is not None:
                tmp_file.close()

        return final_file_path


class WorkerThread(object):
    """A thread used to run the log copier and the monitor manager.
    """

    def __init__(self, configuration, copying_manager, monitors):
        self.__scalyr_client = None
        self.config = configuration
        self.copying_manager = copying_manager
        self.monitors_manager = monitors

    def start(self, scalyr_client, log_initial_positions=None):
        if self.__scalyr_client is not None:
            self.__scalyr_client.close()
        self.__scalyr_client = scalyr_client

        self.copying_manager.start_manager(scalyr_client, log_initial_positions)
        # We purposely wait for the copying manager to begin copying so that if the monitors create any new
        # files, they will be guaranteed to be copying up to the server starting at byte index zero.
        # Note, if copying never begins then the copying manager will sys exit, so this next call will never just
        # block indefinitely will the process hangs around.
        self.copying_manager.wait_for_copying_to_begin()
        self.monitors_manager.start_manager()

    def stop(self):
        log.debug("Shutting down monitors")
        self.monitors_manager.stop_manager()

        log.debug("Shutting copy monitors")
        self.copying_manager.stop_manager()

        log.debug("Shutting client")
        if self.__scalyr_client is not None:
            self.__scalyr_client.close()


if __name__ == "__main__":
    my_controller = PlatformController.new_platform()
    parser = OptionParser(
        usage="Usage: scalyr-agent-2 [options] (start|stop|status|restart|condrestart|version)",
        version="scalyr-agent v" + SCALYR_VERSION,
    )
    parser.add_option(
        "-c",
        "--config-file",
        dest="config_filename",
        help="Read configuration from FILE",
        metavar="FILE",
    )
    parser.add_option(
        "-q",
        "--quiet",
        action="store_true",
        dest="quiet",
        default=False,
        help="Only print error messages when running the start, stop, and condrestart commands",
    )
    parser.add_option(
        "-v",
        "--verbose",
        action="store_true",
        dest="verbose",
        default=False,
        help="For status command, prints detailed information about running agent.",
    )
    parser.add_option(
        "--format",
        dest="status_format",
        default="text",
        help="Format to use (text / json) for the agent status command.",
    )

    parser.add_option(
        "",
        "--no-fork",
        action="store_true",
        dest="no_fork",
        default=False,
        help="For the run command, does not fork the program to the background.",
    )
    parser.add_option(
        "",
        "--no-check-remote-server",
        action="store_true",
        dest="no_check_remote",
        help="For the start command, does not perform the first check to see if the agent can "
        "communicate with the Scalyr servers.  The agent will just keep trying to contact it in "
        "the backgroudn until it is successful.  This is useful if the network is not immediately "
        "available when the agent starts.",
    )
    my_controller.add_options(parser)

    (options, args) = parser.parse_args()
    my_controller.consume_options(options)

    if len(args) < 1:
        print(
            'You must specify a command, such as "start", "stop", or "status".',
            file=sys.stderr,
        )
        parser.print_help(sys.stderr)
        sys.exit(1)
    elif len(args) > 1:
        print(
            'Too many commands specified.  Only specify one of "start", "stop", "status".',
            file=sys.stderr,
        )
        parser.print_help(sys.stderr)
        sys.exit(1)
    elif args[0] not in (
        "start",
        "stop",
        "status",
        "restart",
        "condrestart",
        "version",
    ):
        print('Unknown command given: "%s"' % args[0], file=sys.stderr)
        parser.print_help(sys.stderr)
        sys.exit(1)

    if options.config_filename is not None and not os.path.isabs(
        options.config_filename
    ):
        options.config_filename = os.path.abspath(options.config_filename)

    main_rc = 1
    try:
        main_rc = ScalyrAgent(my_controller).main(
            options.config_filename, args[0], options
        )
    except Exception as mainExcept:
        print(six.text_type(mainExcept), file=sys.stderr)
        sys.exit(1)

    # We do this outside of the try block above because sys.exit raises an exception itself.
    sys.exit(main_rc)<|MERGE_RESOLUTION|>--- conflicted
+++ resolved
@@ -1342,17 +1342,6 @@
         @param config: The configuration
         @type config: Configuration
         """
-<<<<<<< HEAD
-=======
-        if not os.path.isdir(config.agent_log_path):
-            if self.__controller.install_type != DEV_INSTALL:
-                raise Exception(
-                    "The agent log directory '%s' does not exist."
-                    % config.agent_log_path
-                )
-            # The agent is running from source, make sure that log path exists.
-            os.makedirs(config.agent_log_path, exist_ok=True)
->>>>>>> d61ab124
 
         if self.__controller.install_type == DEV_INSTALL:
             # The agent is running from source, make sure that its directories exist.
@@ -1360,27 +1349,19 @@
             os.makedirs(config.agent_data_path, exist_ok=True)
 
         if not os.path.isdir(config.agent_log_path):
-            if self.__controller.install_type != DEV_INSTALL:
-                raise Exception(
-                    "The agent log directory '%s' does not exist."
-                    % config.agent_log_path
-                )
+            raise Exception(
+                "The agent log directory '%s' does not exist." % config.agent_log_path
+            )
+
         if not os.access(config.agent_log_path, os.W_OK):
             raise Exception(
                 "User cannot write to agent log directory '%s'." % config.agent_log_path
             )
 
         if not os.path.isdir(config.agent_data_path):
-            if self.__controller.install_type != DEV_INSTALL:
-                raise Exception(
-                    "The agent data directory '%s' does not exist."
-                    % config.agent_data_path
-                )
-<<<<<<< HEAD
-=======
-            # The agent is running from source, make sure that data path exists.
-            os.makedirs(config.agent_data_path, exist_ok=True)
->>>>>>> d61ab124
+            raise Exception(
+                "The agent data directory '%s' does not exist." % config.agent_data_path
+            )
 
         if not os.access(config.agent_data_path, os.W_OK):
             raise Exception(
