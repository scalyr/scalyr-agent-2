#!/usr/bin/env python
# Copyright 2014 Scalyr Inc.
#
# Licensed under the Apache License, Version 2.0 (the "License");
# you may not use this file except in compliance with the License.
# You may obtain a copy of the License at
#
#   http://www.apache.org/licenses/LICENSE-2.0
#
# Unless required by applicable law or agreed to in writing, software
# distributed under the License is distributed on an "AS IS" BASIS,
# WITHOUT WARRANTIES OR CONDITIONS OF ANY KIND, either express or implied.
# See the License for the specific language governing permissions and
# limitations under the License.
# ------------------------------------------------------------------------
#
# flake8: noqa: E266
###
# chkconfig: 2345 98 02
# description: Manages the Scalyr Agent 2, which provides log copying
#     and basic system metric collection.
###
### BEGIN INIT INFO
# Provides: scalyr-agent-2
# Required-Start: $network
# Required-Stop: $network
# Default-Start: 2 3 4 5
# Default-Stop: 0 1 6
# Description: Manages the Scalyr Agent 2, which provides log copying
#     and back system metric collection.
### END INIT INFO
#
# author: Steven Czerwinski <czerwin@scalyr.com>
from __future__ import unicode_literals
from __future__ import print_function
from __future__ import absolute_import

__author__ = "czerwin@scalyr.com"

import traceback
import errno
import gc
import os
import sys
import time
import re
import ssl
from io import open

<<<<<<< HEAD
if False:
    from typing import Optional
    from typing import Dict
=======
# Work around with a striptime race we see every now and then with docker monitor run() method.
# That race would occur very rarely, since it depends on the order threads are started and when
# strptime is first called.
# See:
# 1. https://github.com/scalyr/scalyr-agent-2/pull/700#issuecomment-761676613
# 2. https://bugs.python.org/issue7980
import _strptime  # NOQA
>>>>>>> c28c6396

try:
    from __scalyr__ import SCALYR_VERSION
    from __scalyr__ import scalyr_init
    from __scalyr__ import INSTALL_TYPE
    from __scalyr__ import DEV_INSTALL
    from __scalyr__ import MSI_INSTALL
except ImportError:
    from scalyr_agent.__scalyr__ import SCALYR_VERSION
    from scalyr_agent.__scalyr__ import scalyr_init
    from scalyr_agent.__scalyr__ import INSTALL_TYPE
    from scalyr_agent.__scalyr__ import DEV_INSTALL
    from scalyr_agent.__scalyr__ import MSI_INSTALL

# We must invoke this since we are an executable script.
scalyr_init()

import six

try:
    import glob
except ImportError:
    import glob2 as glob  # type: ignore

import scalyr_agent.scalyr_logging as scalyr_logging
import scalyr_agent.util as scalyr_util
import scalyr_agent.remote_shell as remote_shell

# We have to be careful to set this logger class very early in processing, even before other
# imports to ensure that any loggers created are AgentLoggers.
from scalyr_agent.monitors_manager import MonitorsManager
from scalyr_agent.scalyr_monitor import UnsupportedSystem

# Set up the main logger.  We set it up initially to log to standard out,
# but once we run fork off the daemon, we will use a rotating log file.
log = scalyr_logging.getLogger("scalyr_agent")

scalyr_logging.set_log_destination(use_stdout=True)


from optparse import OptionParser

from scalyr_agent.profiler import ScalyrProfiler
from scalyr_agent.scalyr_client import ScalyrClientSession
from scalyr_agent.scalyr_client import create_client, verify_server_certificate
from scalyr_agent.copying_manager import CopyingManager
from scalyr_agent.configuration import Configuration
from scalyr_agent.util import RunState, ScriptEscalator
from scalyr_agent.agent_status import AgentStatus
from scalyr_agent.agent_status import ConfigStatus
from scalyr_agent.agent_status import OverallStats
from scalyr_agent.agent_status import GCStatus
from scalyr_agent.agent_status import report_status
from scalyr_agent.platform_controller import (
    PlatformController,
    AgentAlreadyRunning,
    CannotExecuteAsUser,
)
from scalyr_agent.platform_controller import AgentNotRunning
from scalyr_agent.build_info import get_build_revision
from scalyr_agent import compat


STATUS_FILE = "last_status"
STATUS_FORMAT_FILE = "status_format"

VALID_STATUS_FORMATS = ["text", "json"]

AGENT_LOG_FILENAME = "agent.log"

AGENT_NOT_RUNNING_MESSAGE = "The agent does not appear to be running."

# Message which is logged when locale used for the scalyr agent process is not UTF-8
NON_UTF8_LOCALE_WARNING_LINUX_MESSAGE = """
Detected a non UTF-8 locale (%s) being used. You are strongly encouraged to set the locale /
coding for the agent process to UTF-8. Otherwise things won't work when trying to monitor files
with non-ascii content or non-ascii characters in the log file names. On Linux you can do that by
setting LANG and LC_ALL environment variable: e.g. export LC_ALL=en_US.UTF-8.
""".strip().replace(
    "\n", " "
)

NON_UTF8_LOCALE_WARNING_WINDOWS_MESSAGE = """
Detected a non UTF-8 locale (%s) being used. You are strongly encouraged to set the locale /
coding for the agent process to UTF-8. Otherwise things won't work when trying to monitor files
with non-ascii content or non-ascii characters in the log file names. On Windows you can do that by
setting setting PYTHONUTF8=1 environment variable.
""".strip().replace(
    "\n", " "
)

# Work around for a potential race which may happen when threads try to resolve a unicode hostname
# or similar
# See:
# - https://bugs.python.org/issue29288
# - https://github.com/aws/aws-cli/pull/4383/files#diff-45cb40c448cb3c90162a08a8d5c86559afb843a7678339500c3fb15933b5dcceR55
try:
    "".encode("idna")
except Exception as e:
    print("Failed to force idna encoding: %s" % (str(e)))


def _update_disabled_until(config_value, current_time):
    if config_value is not None:
        return config_value + current_time
    else:
        return current_time


def _check_disabled(current_time, other_time, message):
    result = current_time < other_time
    if result:
        log.log(
            scalyr_logging.DEBUG_LEVEL_0,
            "%s disabled for %d more seconds" % (message, other_time - current_time),
        )
    return result


class ScalyrAgent(object):
    """Encapsulates the entire Scalyr Agent 2 application.
    """

    def __init__(self, platform_controller):
        """Initialize the object.

        @param platform_controller:  The controller for this platform.
        @type platform_controller: PlatformController
        """
        # NOTE:  This abstraction is not thread safe, but it does not need to be.  Even the calls to
        # create the status file are always issued on the main thread since that's how signals are handled.

        # The current config being used to run the agent.  This may not be the latest
        # version of the config, if that latest version had parsing errors.
        self.__config = None
        # The platform-specific controller that does things like fork daemon processes, sleeps, etc.
        self.__controller = platform_controller
        # A helper for running this script as another user if need be.
        self.__escalator = None

        # The DefaultPaths object for defining the default paths for various things like the log directory based on
        # the platform.
        self.__default_paths = platform_controller.default_paths

        self.__config_file_path = None

        # An extra directory for config snippets
        self.__extra_config_dir = None

        # If the current contents of the configuration file has errors in it, then this will be set to the config
        # object produced by reading it.
        self.__current_bad_config = None
        # The last time the configuration file was checked to see if it had changed.
        self.__last_config_check_time = None
        self.__start_time = None
        # The path where the agent log file is being written.
        self.__log_file_path = None
        # The current copying manager.
        self.__copying_manager = None
        # The current monitors manager.
        self.__monitors_manager = None

        # Tracks whether or not the agent should still be running.  When a terminate signal is received,
        # the run state is set to false.  Threads are expected to notice this and finish as quickly as
        # possible.
        self.__run_state = None

        # Store references to the last value of the OverallStats instance
        self.__overall_stats = OverallStats()

        # Whether or not the unsafe debugging mode is running (meaning the RemoteShell is accepting connections
        # on the local host port and the memory profiler is turned on).  Note, this mode is very unsafe since
        # arbitrary python commands can be executed by any user on the system as the user running the agent.
        self.__unsafe_debugging_running = False
        # A reference to the remote shell debug server.
        self.__debug_server = None
        # Used below for a small cache for a slight optimization.
        self.__last_verify_config = None

        self.__no_fork = False
        self.__last_total_bytes_skipped = 0
        self.__last_total_bytes_copied = 0
        self.__last_total_bytes_pending = 0
        self.__last_total_rate_limited_time = 0

    @staticmethod
    def agent_run_method(controller, config_file_path, perform_config_check=False):
        """Begins executing the agent service on the current thread.

        This will not return until the service is requested to terminate.

        This method can be used as an entry point by PlatformControllers that cannot invoke the ``agent_run_method``
        argument passed in the ``start_agent_service`` method.  It immediately because execution of the service.

        @param controller: The controller to use to run the service.
        @param config_file_path: The path to the configuration file to use.
        @param perform_config_check:  If true, will check common configuration errors such as forgetting to
            provide an api token and raise an exception if they fail.

        @type controller: PlatformController
        @type config_file_path: six.text_type
        @type perform_config_check: bool

        @return: The return code when the agent exits.
        @rtype: int
        """

        class Options(object):
            pass

        my_options = Options()
        my_options.quiet = True
        my_options.verbose = False
        my_options.health_check = False
        my_options.status_format = "text"
        my_options.no_fork = True
        my_options.no_change_user = True
        my_options.no_check_remote = False
        my_options.extra_config_dir = None

        if perform_config_check:
            command = "inner_run_with_checks"
        else:
            command = "inner_run"
        try:
            return ScalyrAgent(controller).main(config_file_path, command, my_options)
        except Exception:
            log.exception("Agent failed while running.  Will be shutting down.")
            raise

    def main(self, config_file_path, command, command_options):
        """Run the Scalyr Agent.

        @param config_file_path: The path to the configuration file.
        @param command: The command passed in at the commandline for the agent to execute, such as 'start', 'stop', etc.
        @param command_options: The options from the commandline.  These will include 'quiet', 'verbose', etc.

        @type config_file_path: six.text_type
        @type command: six.text_type

        @return:  The exit status code to exit with, such as 0 for success.
        @rtype: int
        """
        quiet = command_options.quiet
        verbose = command_options.verbose
        health_check = command_options.health_check
        status_format = command_options.status_format
        extra_config_dir = command_options.extra_config_dir
        self.__no_fork = command_options.no_fork
        no_check_remote = False

        self.__extra_config_dir = Configuration.get_extra_config_dir(extra_config_dir)

        # We process for the 'version' command early since we do not need the configuration file for it.
        if command == "version":
            print("The Scalyr Agent 2 version is %s" % SCALYR_VERSION)
            return 0

        # Read the configuration file.  Fail if we can't read it, unless the command is stop or status.
        if config_file_path is None:
            config_file_path = self.__default_paths.config_file_path

        self.__config_file_path = config_file_path

        try:
            log_warnings = command not in ["status", "stop"]
            self.__config = self.__read_and_verify_config(
                config_file_path, log_warnings=log_warnings
            )

            # NOTE: isatty won't be available on Redirector object on Windows when doing permission
            # escalation so we need to handle this scenario as well
            isatty_func = getattr(getattr(sys, "stdout", None), "isatty", None)
            if not isatty_func or (isatty_func and not isatty_func()):
                # If stdout.atty is not available or if it is and returns False, we fall back to
                # "check_remote_if_no_tty" config option
                # check if not a tty and override the no check remote variable
                no_check_remote = not self.__config.check_remote_if_no_tty
        except Exception as e:
            # We ignore a bad configuration file for 'stop' and 'status' because sometimes you do just accidentally
            # screw up the config and you want to let the rest of the system work enough to do the stop or get the
            # status.
            if command != "stop" and command != "status":
                import traceback

                raise Exception(
                    "Error reading configuration file: %s\n"
                    "Terminating agent, please fix the configuration file and restart agent.\n%s"
                    % (six.text_type(e), traceback.format_exc())
                )
            else:
                self.__config = None
                print(
                    "Could not parse configuration file at '%s'" % config_file_path,
                    file=sys.stderr,
                )

        self.__controller.consume_config(self.__config, config_file_path)

        self.__escalator = ScriptEscalator(
            self.__controller,
            config_file_path,
            os.getcwd(),
            command_options.no_change_user,
        )

        if command_options.no_check_remote is not None:
            no_check_remote = True

        # noinspection PyBroadException
        try:
            # Execute the command.
            if command == "start":
                return self.__start(quiet, no_check_remote)
            elif command == "inner_run_with_checks":
                self.__perform_config_checks(no_check_remote)
                return self.__run(self.__controller)
            elif command == "inner_run":
                return self.__run(self.__controller)
            elif command == "stop":
                return self.__stop(quiet)
            elif command == "status" and not (verbose or health_check):
                return self.__status()
            elif command == "status" and (verbose or health_check):
                if self.__config is not None:
                    agent_data_path = self.__config.agent_data_path
                else:
                    agent_data_path = self.__default_paths.agent_data_path
                    print(
                        "Assuming agent data path is '%s'" % agent_data_path,
                        file=sys.stderr,
                    )
                return self.__detailed_status(
                    agent_data_path,
                    status_format=status_format,
                    health_check=health_check,
                )
            elif command == "restart":
                return self.__restart(quiet, no_check_remote)
            elif command == "condrestart":
                return self.__condrestart(quiet, no_check_remote)
            else:
                print('Unknown command given: "%s".' % command, file=sys.stderr)
                return 1
        except SystemExit:
            return 0
        except Exception as e:
            # We special case the inner_run_with checks since we know that exception is human-readable.
            if command == "inner_run_with_checks":
                raise e
            else:
                import traceback

                raise Exception(
                    "Caught exception when attempt to execute command %s.  Exception was %s. "
                    "Traceback:\n%s"
                    % (command, six.text_type(e), traceback.format_exc())
                )

    def __read_and_verify_config(self, config_file_path, log_warnings=True):
        """Reads the configuration and verifies it can be successfully parsed including the monitors existing and
        having valid configurations.

        @param config_file_path: The path to read the configuration from.
        @type config_file_path: six.text_type

        @param log_warnings: True if config.parse() should log any warnings which may come up during
                             parsing.
        @type log_warnings: bool

        @return: The configuration object.
        @rtype: scalyr_agent.Configuration
        """
        config = self.__make_config(config_file_path, log_warnings=log_warnings)
        self.__verify_config(config)
        return config

    def __make_config(self, config_file_path, log_warnings=True):
        """Make Configuration object. Does not read nor verify.

        You must call ``__verify_config`` to read and fully verify the configuration.

        @param config_file_path: The path to read the configuration from.
        @type config_file_path: six.text_type

        @param log_warnings: True if config.parse() should log any warnings which may come up during
                             parsing.
        @type log_warnings: bool

        @return: The configuration object.
        @rtype: scalyr_agent.Configuration
        """
        return Configuration(
            config_file_path,
            self.__default_paths,
            log,
            extra_config_dir=self.__extra_config_dir,
            log_warnings=log_warnings,
        )

    def __verify_config(
        self,
        config,
        disable_create_monitors_manager=False,
        disable_create_copying_manager=False,
        disable_cache_config=False,
    ):
        """Verifies the passed-in configuration object is valid, and that the referenced monitors exist and have
        valid configuration.

        @param config: The configuration object.
        @type config: scalyr_agent.Configuration

        @return: A boolean value indicating whether or not the configuration was fully verified
        """
        try:
            config.parse()

            if disable_create_monitors_manager:
                log.info("verify_config - creation of monitors manager disabled")
                return False

            monitors_manager = MonitorsManager(config, self.__controller)

            if disable_create_copying_manager:
                log.info("verify_config - creation of copying manager disabled")
                return False

            copying_manager = CopyingManager(config, monitors_manager.monitors)
            # To do the full verification, we have to create the managers.  However, this call does not need them,
            # but it is very likely the caller of this method will invoke ``__create_worker_thread`` next, so let's
            # save them for that call.  This helps us avoid having to read and instantiate the monitors multiple times.
            if disable_cache_config:
                log.info("verify_config - not caching verify_config results")
                self.__last_verify_config = None
                # return true here because config is verified, just not cached
                # this means the rest of the loop will continue but the config
                # will be verified again when the worker thread is created
                return True

            self.__last_verify_config = {
                "config": config,
                "monitors_manager": monitors_manager,
                "copying_manager": copying_manager,
            }
        except UnsupportedSystem as e:
            # We want to emit a better error message for this exception, so capture it here.
            raise Exception(
                "Configuration file uses a monitor that is not supported on this system Monitor '%s' "
                "cannot be used due to: %s.  If you require support for this monitor for your system, "
                "please e-mail contact@scalyr.com" % (e.monitor_name, six.text_type(e))
            )
        return True

    def __create_worker_thread(self, config):
        """Creates the worker thread that will run the copying and monitor managers for the specified configuration.

        @param config: The configuration object.
        @type config: scalyr_agent.Configuration

        @return: The worker thread object to use.  You must start it.
        @rtype: WorkerThread
        """
        # Use the cached results from __last_verify_config if available.  If not, force it to create them.
        if (
            self.__last_verify_config is None
            or self.__last_verify_config["config"] is not config
        ):
            self.__verify_config(config)

        # Apply any global config options
        if self.__last_verify_config and self.__last_verify_config.get("config", None):
            self.__last_verify_config["config"].apply_config()

        return WorkerThread(
            self.__last_verify_config["config"],
            self.__last_verify_config["copying_manager"],
            self.__last_verify_config["monitors_manager"],
        )

    def __perform_config_checks(self, no_check_remote):
        """Perform checks for common configuration errors.  Raises an exception with a human-readable message
        if any of the checks fail.

        In particular, this checks if (1) the user has actually entered an api_key, (2) the agent process can
        write to the logs directory, (3) we can send a request to the the configured scalyr server
        and (4) the api key is correct.
        """
        # Make sure the user has set an API key... a common step that can be forgotten.
        # If they haven't set it, it will have REPLACE_THIS as the value since that's what is in the template.
        if self.__config.api_key == "REPLACE_THIS" or self.__config.api_key == "":
            raise Exception(
                "Error, you have not set a valid api key in the configuration file.\n"
                'Edit the file %s and replace the value for "api_key" with a valid logs '
                "write key for your account.\n"
                "You can see your write logs keys at https://www.scalyr.com/keys"
                % self.__config.file_path
            )

        self.__verify_can_write_to_logs_and_data(self.__config)

        # Begin writing to the log once we confirm we are able to, so we can log any connection errors
        scalyr_logging.set_log_destination(
            use_disk=True,
            no_fork=self.__no_fork,
            stdout_severity=self.__config.stdout_severity,
            max_bytes=self.__config.log_rotation_max_bytes,
            backup_count=self.__config.log_rotation_backup_count,
            logs_directory=self.__config.agent_log_path,
            agent_log_file_path=AGENT_LOG_FILENAME,
        )

        # Send a test message to the server to make sure everything works.  If not, print a decent error message.
        if not no_check_remote or self.__config.use_new_ingestion:
            client = create_client(self.__config, quiet=True)
            try:
                ping_result = client.ping()
                if ping_result != "success":
                    if "badClientClockSkew" in ping_result:
                        # TODO:  The server does not yet send this error message, but it will in the future.
                        log.error(
                            "Sending request to the server failed due to bad clock skew.  The system "
                            "clock on this host is too far off from actual time. The agent will keep "
                            "trying to connect in the background."
                        )
                        print(
                            "Sending request to the server failed due to bad clock skew.  The system "
                            "clock on this host is too far off from actual time. The agent will keep "
                            "trying to connect in the background.",
                            file=sys.stderr,
                        )
                    elif "invalidApiKey" in ping_result:
                        # TODO:  The server does not yet send this error message, but it will in the future.
                        raise Exception(
                            "Sending request to the server failed due to an invalid API key.  This probably "
                            "means the 'api_key' field in configuration file  '%s' is not correct.  "
                            "Please visit https://www.scalyr.com/keys and copy a Write Logs key into the "
                            "'api_key' field in the configuration file"
                            % self.__config.file_path
                        )
                    else:
                        log.error(
                            "Failed to send request to the server.  The server address could be "
                            "wrong, there could be a network connectivity issue, or the provided "
                            "token could be incorrect. The agent will keep trying to connect in the "
                            "background. You can disable this check with --no-check-remote-server."
                        )
                        print(
                            "Failed to send request to the server.  The server address could be "
                            "wrong, there could be a network connectivity issue, or the provided "
                            "token could be incorrect. The agent will keep trying to connect in the "
                            "background. You can disable this check with --no-check-remote-server.",
                            file=sys.stderr,
                        )
            finally:
                client.close()

    def __start(self, quiet, no_check_remote):
        """Executes the start command.

        This will perform some initial checks to see if the agent can be started, such as making sure it can
        read and write to the logs and data directory, and that it can send a successful message to the
        Scalyr servers (therefore verifying the authentication token is correct.)

        After it determines that the agent is likely to be able to run, it will start the real agent.  If self.__no_fork
        is False, then a new process will be started in the background and this method will return.  Otherwise,
        this method will not return.

        @param quiet: True if output should be kept to a minimal and only record errors that occur.
        @param no_check_remote:  True if this method should not try to contact the remote Scalyr servers to
            verify connectivity.  If it does try to contact the remote servers and it cannot connect, then
            the script exits with a failure.
        @type quiet: bool
        @type no_check_remote: bool

        @return:  The exit status code for the process.
        @rtype: int
        """
        # First, see if we have to change the user that is executing this script to match the owner of the config.
        if self.__escalator.is_user_change_required():
            return self.__escalator.change_user_and_rerun_script(
                "start the scalyr agent"
            )

        # Make sure we do not try to start it up again.
        self.__fail_if_already_running()

        # noinspection PyBroadException
        try:
            self.__perform_config_checks(no_check_remote)
        except Exception as e:
            print(file=sys.stderr)
            traceback.print_exc(file=sys.stderr)
            print(
                "Terminating agent, please fix the error and restart the agent.",
                file=sys.stderr,
            )
            log.error("%s" % six.text_type(e))
            log.error("Terminating agent, please fix the error and restart the agent.")
            return 1

        if sys.version_info[:2] < (2, 6):
            print(
                "Warning, the Scalyr Agent will not support running on Python 2.4, 2.5 after Oct 2019",
                file=sys.stderr,
            )
            log.error(
                "Warning, the Scalyr Agent will not support running on Python 2.4, 2.5 after Oct 2019"
            )

        if not self.__no_fork:
            # Do one last check to just cut down on the window of race conditions.
            self.__fail_if_already_running()

            if not quiet:
                if no_check_remote:
                    print("Configuration verified, starting agent in background.")
                else:
                    print(
                        "Configuration and server connection verified, starting agent in background."
                    )
            self.__controller.start_agent_service(self.__run, quiet, fork=True)
        else:
            self.__controller.start_agent_service(self.__run, quiet, fork=False)

        return 0

    def __handle_terminate(self):
        """Invoked when the process is requested to shutdown, such as by a signal"""
        if self.__run_state.is_running():
            log.info("Received signal to shutdown, attempt to shutdown cleanly.")
            self.__run_state.stop()

    def __detailed_status(
        self,
        data_directory,
        status_format="text",
        health_check=False,
        zero_status_file=True,
    ):
        """Execute the status -v or -H command.

        This will request the current agent to dump its detailed status to a file in the data directory, which
        this process will then read.

        @param data_directory: The path to the data directory.
        @type data_directory: str

        :param zero_status_file: True to zero the status file content so we can detect when agent writes
                             a new status file This is primary meant to be used in testing where we can
                             set it to False which means we can avoid a lot of nasty mocking if
                             open() and related functiond.

        @return:  An exit status code for the status command indicating success or failure.
        @rtype: int
        """
        # Health check ignores format but uses `json` under the hood
        if health_check:
            status_format = "json"

        if status_format not in VALID_STATUS_FORMATS:
            print(
                "Invalid status format: %s. Valid formats are: %s"
                % (status_format, ", ".join(VALID_STATUS_FORMATS))
            )
            return 1

        # First, see if we have to change the user that is executing this script to match the owner of the config.
        if self.__escalator.is_user_change_required():
            try:
                return self.__escalator.change_user_and_rerun_script(
                    "retrieved detailed status", handle_error=False
                )
            except CannotExecuteAsUser:
                # For now, we just ignore the error and try to get the status anyway.  This might work on Linux
                # platforms depending on permissions.  This is legacy behavior.
                pass

        try:
            self.__controller.is_agent_running(fail_if_not_running=True)
        except AgentNotRunning as e:
            print(AGENT_NOT_RUNNING_MESSAGE)
            print("%s" % six.text_type(e))
            return 1

        # The status works by sending telling the running agent to dump the status into a well known file and
        # then we read it from there, echoing it to stdout.
        if not os.path.isdir(data_directory):
            print(
                'Cannot get status due to bad config.  The data path "%s" is not a directory'
                % data_directory,
                file=sys.stderr,
            )
            return 1

        status_file = os.path.join(data_directory, STATUS_FILE)
        status_format_file = os.path.join(data_directory, STATUS_FORMAT_FILE)

        # This users needs to zero out the current status file (if it exists), so they need write access to it.
        # When we do create the status file, we give everyone read/write access, so it should not be an issue.
        if os.path.isfile(status_file) and not os.access(status_file, os.W_OK):
            print(
                "Cannot get status due to insufficient permissions.  The current user does not "
                'have write access to "%s" as required.' % status_file,
                file=sys.stderr,
            )
            return 1

        # Zero out the current file so that we can detect once the agent process has updated it.
        if os.path.isfile(status_file) and zero_status_file:
            f = open(status_file, "w")
            f.truncate(0)
            f.close()

        # Write the file with the format we need to use
        with open(status_format_file, "w") as fp:
            status_format = six.text_type(status_format)
            fp.write(status_format)

        # Signal to the running process.  This should cause that process to write to the status file
        result = self.__controller.request_agent_status()
        if result is not None:
            if result == errno.ESRCH:
                print(AGENT_NOT_RUNNING_MESSAGE, file=sys.stderr)
                return 1
            elif result == errno.EPERM:
                # TODO:  We probably should just get the name of the user running the agent and output it
                # here, instead of hard coding it to root.
                print(
                    "To view agent status, you must be running as the same user as the agent. "
                    "Try running this command as root or Administrator.",
                    file=sys.stderr,
                )
                return 2

        # We wait for five seconds at most to get the status.
        deadline = time.time() + 5

        # Now loop until we see it show up.
        while True:
            try:
                if os.path.isfile(status_file) and os.path.getsize(status_file) > 0:
                    break
            except OSError as e:
                if e.errno == 2:
                    # File doesn't exist - it could mean isfile() returned true, but getsize()
                    # raised an exception since the file was deleted after isfile() call, but
                    # before getsize()
                    pass
                else:
                    raise e

            if time.time() > deadline:
                if self.__config is not None:
                    agent_log = os.path.join(
                        self.__config.agent_log_path, AGENT_LOG_FILENAME
                    )
                else:
                    agent_log = os.path.join(
                        self.__default_paths.agent_log_path, AGENT_LOG_FILENAME
                    )
                print(
                    "Failed to get status within 5 seconds.  Giving up.  The agent process is "
                    "possibly stuck.  See %s for more details." % agent_log,
                    file=sys.stderr,
                )
                return 1

            time.sleep(0.03)

        if not os.access(status_file, os.R_OK):
            print(
                "Cannot get status due to insufficient permissions.  The current user does not "
                'have read access to "%s" as required.' % status_file,
                file=sys.stderr,
            )
            return 1

        return_code = 0

        with open(status_file, "r") as fp:
            content = fp.read()

        # Health check invocation, try to parse status from the report and print and handle it here
        health_result = self.__find_health_result_in_status_data(content)

        if health_result:
            if health_result.lower() == "good":
                return_code = 0
            else:
                return_code = 2

        # Regular non-health check invocation, just print the stats, but still use the correct exit
        # code based on the health check value.
        if not health_check:
            print(content)
            return return_code

        # Health check invocation, try to parse status from the report and print and handle it here
        if health_result:
            print("Health check: %s" % health_result)
        elif not health_result:
            return_code = 3
            print("Cannot get health check result.")

        return return_code

    @staticmethod
    def __find_health_result_in_status_data(data):
        """
        Parse health result from the agent status content (either in JSON or text format).

        param data: last_status agent file content (either in JSON or text format).
        """
        # Keep in mind that user could have requested health check (json format), but concurrent
        # scalyr-agent status invocation requested text format so we handle both here to avoid
        # introducing global agent status read write lock.
        try:
            status = scalyr_util.json_decode(data.strip())

            copying_manager_status = status.get("copying_manager_status", {}) or {}
            health_check_result = copying_manager_status.get(
                "health_check_result", None
            )

            if health_check_result:
                return health_check_result
        except ValueError as e:
            # Likely not JSON, assume it's text format
            match = re.search(r"^Health check\:\s+(.*?)$", data, flags=re.MULTILINE)

            if match:
                return match.groups()[0]

        return None

    def __stop(self, quiet):
        """Stop the current agent.

        @param quiet: Whether or not only errors should be written to stdout.
        @type quiet: bool

        @return: the exit status code
        @rtype: int
        """
        # First, see if we have to change the user that is executing this script to match the owner of the config.
        if self.__escalator.is_user_change_required():
            return self.__escalator.change_user_and_rerun_script(
                "stop the scalyr agent"
            )

        try:
            self.__controller.is_agent_running(fail_if_not_running=True)
            status = self.__controller.stop_agent_service(quiet)
            return status
        except AgentNotRunning as e:
            print(
                "Failed to stop the agent because it does not appear to be running.",
                file=sys.stderr,
            )
            print("%s" % six.text_type(e), file=sys.stderr)
            return 0  # For the sake of restart, we need to return non-error code here.

    def __status(self):
        """Execute the 'status' command to indicate if the agent is running or not.

        @return: The exit status code.  It will return zero only if it is running.
        @rtype: int
        """
        if self.__controller.is_agent_running():
            print('The agent is running. For details, use "scalyr-agent-2 status -v".')
            return 0
        else:
            print(AGENT_NOT_RUNNING_MESSAGE)
            return 4

    def __condrestart(self, quiet, no_check_remote):
        """Execute the 'condrestart' command which will only restart the agent if it is already running.
        self.__no_form determines if this method should not fork a separate process to run the agent, but run it
        directly instead.  If it is False, then a daemon process will be forked and will run the agent.

        @param quiet: True if output should be kept to a minimal and only record errors that occur.
        @param no_check_remote:  True if this method should not try to contact the remote Scalyr servers to
            verify connectivity.  If it does try to contact the remote servers and it cannot connect, then
            the script exits with a failure.

        @type quiet: bool
        @type no_check_remote: bool

        @return: the exit status code
        @rtype: int
        """
        # First, see if we have to change the user that is executing this script to match the owner of the config.
        if self.__escalator.is_user_change_required():
            return self.__escalator.change_user_and_rerun_script(
                "restart the scalyr agent"
            )

        if self.__controller.is_agent_running():
            if not quiet:
                print("Agent is running, restarting now.")
            if self.__stop(quiet) != 0:
                print(
                    "Failed to stop the running agent.  Cannot restart until it is killed.",
                    file=sys.stderr,
                )
                return 1

            return self.__start(quiet, no_check_remote)
        elif not quiet:
            print("Agent is not running, not restarting.")
            return 0
        else:
            return 0

    def __restart(self, quiet, no_check_remote):
        """Execute the 'restart' which will start the agent, stopping the existing agent if it is running.
        self.__no_fork determines if this method should not fork a separate process to run the agent, but run it
        directly instead.  If it is False, then a daemon process will be forked and will run the agent.

        @param quiet: True if output should be kept to a minimal and only record errors that occur.
        @param no_check_remote:  True if this method should not try to contact the remote Scalyr servers to
            verify connectivity.  If it does try to contact the remote servers and it cannot connect, then
            the script exits with a failure.

        @type quiet: bool
        @type no_check_remote: bool

        @return: the exit status code, zero if it was successfully restarted, non-zero if it was not running or
            could not be started.
        @rtype: int
        """
        # First, see if we have to change the user that is executing this script to match the owner of the config.
        if self.__escalator.is_user_change_required():
            return self.__escalator.change_user_and_rerun_script(
                "restart the scalyr agent"
            )

        if self.__controller.is_agent_running():
            if not quiet:
                print("Agent is running, stopping it now.")
            if self.__stop(quiet) != 0:
                print(
                    "Failed to stop the running agent.  Cannot restart until it is killed",
                    file=sys.stderr,
                )
                return 1

        return self.__start(quiet, no_check_remote)

    def __print_force_https_message(self, scalyr_server, raw_scalyr_server):
        """Convenience function for printing a message stating whether the scalyr_server was forced to use https"""
        if scalyr_server != raw_scalyr_server:
            log.info(
                "Forcing https protocol for server url: %s -> %s.  You can prevent this by setting the `allow_http` global config option, but be mindful that there are security implications with doing this, including tramsitting your Scalyr api key over an insecure connection."
                % (raw_scalyr_server, scalyr_server)
            )

    def __get_log_files_initial_positions(self, only_new_files=False):
        # type: (bool) -> Optional[Dict]
        """
        According to the current configuration, determine all agent log files (including main agent.log and
        multi-process worker sessions logs), create those files (if they do not exist) and get their current positions.

        The preliminarily creation of the log files, in case of their absence, is needed because agent log messages may
        be written to the agent log file before this log file is processed by the copying manager. In this case,
        the copying manager will start sending log file from its current position, skipping everything before that and
        causing data loss.

        :param only_new_files: This option should be used when configuration is reloaded and more worker sessions were
        added. We ignore existing files and only process log files for new worker sessions.
        :return:
        """

        # all paths for all agent log files.
        log_file_paths_to_check = [self.__log_file_path]

        # we also all log files for all worker session if they are in multiprocess configuration.
        if self.__config.use_multiprocess_workers:
            for worker_session_id in self.__config.get_session_ids_from_all_workers():
                log_file_path = self.__config.get_worker_session_agent_log_path(
                    worker_session_id
                )
                log_file_paths_to_check.append(log_file_path)

        log_file_paths = []
        for log_file_path in log_file_paths_to_check:
            include_file = True
            if os.path.exists(log_file_path):
                if only_new_files:
                    # Only new files are handled, skip this file.
                    include_file = False
            else:
                # the file does not exist, create it now so we can get its current position.
                with open(log_file_path, "w"):
                    pass

            if include_file:
                log_file_paths.append(log_file_path)

        logs_initial_positions = {}

        # get initial positions for the files. The copying manager will start copying files from those positions.
        for log_path in log_file_paths:
            log_position = self.__get_file_initial_position(log_path)
            if log_position is not None:
                logs_initial_positions[log_path] = log_position

        if logs_initial_positions:
            return logs_initial_positions
        else:
            return None

    def __run(self, controller):
        """Runs the Scalyr Agent 2.

        This method will not return until a TERM signal is received or a fatal error occurs.

        @param controller The controller that started this agent service.
        @type controller: PlatformController

        @return: the exit status code
        @rtype: int
        """

        self.__start_time = time.time()
        controller.register_for_termination(self.__handle_terminate)

        # Register handler for when we get an interrupt signal.  That indicates we should dump the status to
        # a file because a user has run the 'detailed_status' command.
        self.__controller.register_for_status_requests(self.__report_status_to_file)

        # The stats we track for the lifetime of the agent.  This variable tracks the accumulated stats since the
        # last stat reset (the stats get reset every time we read a new configuration).
        base_overall_stats = OverallStats()

        # We only emit the overall stats once ever ten minutes.  Track when we last reported it.
        last_overall_stats_report_time = self.__start_time
        # We only emit the bandwidth stats once every minute.  Track when we last reported it.
        last_bw_stats_report_time = self.__start_time
        # We only emit the copying_manager stats once every 5 minutes.  Track when we last reported it.
        last_copy_manager_stats_report_time = self.__start_time

        # The thread that runs the monitors and and the log copier.
        worker_thread = None

        try:
            # noinspection PyBroadException
            try:
                self.__run_state = RunState()
                self.__log_file_path = os.path.join(
                    self.__config.agent_log_path, AGENT_LOG_FILENAME
                )
                scalyr_logging.set_log_destination(
                    use_disk=True,
                    no_fork=self.__no_fork,
                    stdout_severity=self.__config.stdout_severity,
                    max_bytes=self.__config.log_rotation_max_bytes,
                    backup_count=self.__config.log_rotation_backup_count,
                    logs_directory=self.__config.agent_log_path,
                    agent_log_file_path=AGENT_LOG_FILENAME,
                )

                self.__update_debug_log_level(self.__config.debug_level)

                start_up_msg = scalyr_util.get_agent_start_up_message()
                log.info(start_up_msg)
                log.log(scalyr_logging.DEBUG_LEVEL_1, start_up_msg)

                # Log warn message if non UTF-8 locale is used - this would cause issues when trying
                # to monitor files with unicode characters inside the file names or inside the
                # content
                _, encoding, _ = scalyr_util.get_language_code_coding_and_locale()
                if encoding.lower() not in ["utf-8", "utf8"]:
                    if sys.platform.startswith("win"):
                        log.warn(NON_UTF8_LOCALE_WARNING_WINDOWS_MESSAGE % (encoding))
                    else:
                        log.warn(NON_UTF8_LOCALE_WARNING_LINUX_MESSAGE % (encoding))

                self.__controller.emit_init_log(log, self.__config.debug_init)

                self.__start_or_stop_unsafe_debugging()

                scalyr_server = self.__config.scalyr_server
                raw_scalyr_server = self.__config.raw_scalyr_server
                self.__print_force_https_message(scalyr_server, raw_scalyr_server)

                # NOTE: We call this twice - once before and once after creating the client and
                # applying global config options. This way we ensure config options are also printed
                # even if the agent fails to connect.
                config_pre_global_apply = self.__config
                self.__config.print_useful_settings()

                # verify server certificates.
                verify_server_certificate(self.__config)

                def start_worker_thread(config, logs_initial_positions=None):
                    wt = self.__create_worker_thread(config)
                    # attach callbacks before starting monitors
                    wt.monitors_manager.set_user_agent_augment_callback(
                        wt.copying_manager.augment_user_agent_for_workers_sessions
                    )
                    wt.start(logs_initial_positions)
                    return wt, wt.copying_manager, wt.monitors_manager

                # We record where the log files(including multiprocess worker sessions logs) currently are
                # so that we can (in the worse case) start copying them from those position.
                logs_initial_positions = self.__get_log_files_initial_positions()

                (
                    worker_thread,
                    self.__copying_manager,
                    self.__monitors_manager,
                ) = start_worker_thread(
                    self.__config, logs_initial_positions=logs_initial_positions
                )

                # NOTE: It's important we call this after worker thread has been created since
                # some of the global configuration options are only applied after creating a worker
                # thread
                self.__config.print_useful_settings(config_pre_global_apply)

                current_time = time.time()

                disable_all_config_updates_until = _update_disabled_until(
                    self.__config.disable_all_config_updates, current_time
                )
                disable_verify_config_until = _update_disabled_until(
                    self.__config.disable_verify_config, current_time
                )
                disable_config_equivalence_check_until = _update_disabled_until(
                    self.__config.disable_config_equivalence_check, current_time
                )
                disable_verify_can_write_to_logs_until = _update_disabled_until(
                    self.__config.disable_verify_can_write_to_logs, current_time
                )
                disable_config_reload_until = _update_disabled_until(
                    self.__config.disable_config_reload, current_time
                )
                disable_verify_config_create_monitors_manager_until = _update_disabled_until(
                    self.__config.disable_verify_config_create_monitors_manager,
                    current_time,
                )
                disable_verify_config_create_copying_manager_until = _update_disabled_until(
                    self.__config.disable_verify_config_create_copying_manager,
                    current_time,
                )

                config_change_check_interval = (
                    self.__config.config_change_check_interval
                )

                gc_interval = self.__config.garbage_collect_interval
                last_gc_time = current_time

                prev_server = scalyr_server

                profiler = ScalyrProfiler(self.__config)

                while not self.__run_state.sleep_but_awaken_if_stopped(
                    config_change_check_interval
                ):
                    current_time = time.time()
                    self.__last_config_check_time = current_time

                    profiler.update(self.__config, current_time)

                    if self.__config.disable_overall_stats:
                        log.log(scalyr_logging.DEBUG_LEVEL_0, "overall stats disabled")
                    else:
                        # Log the overall stats once every 10 mins (by default)
                        log_stats_delta = self.__config.overall_stats_log_interval
                        if (
                            current_time
                            > last_overall_stats_report_time + log_stats_delta
                        ):
                            self.__overall_stats = self.__calculate_overall_stats(
                                base_overall_stats,
                            )
                            self.__log_overall_stats(self.__overall_stats)
                            last_overall_stats_report_time = current_time

                    if self.__config.disable_bandwidth_stats:
                        log.log(
                            scalyr_logging.DEBUG_LEVEL_0, "bandwidth stats disabled"
                        )
                    else:
                        # Log the bandwidth-related stats once every minute:
                        log_stats_delta = self.__config.bandwidth_stats_log_interval
                        if current_time > last_bw_stats_report_time + log_stats_delta:
                            self.__overall_stats = self.__calculate_overall_stats(
                                base_overall_stats
                            )

                            self.__log_bandwidth_stats(
                                self.__calculate_overall_stats(self.__overall_stats)
                            )
                            last_bw_stats_report_time = current_time

                    if self.__config.disable_copy_manager_stats:
                        log.log(
                            scalyr_logging.DEBUG_LEVEL_0, "copy manager stats disabled"
                        )
                    else:
                        # Log the copy manager stats once every 5 mins (by default)
                        log_stats_delta = (
                            self.__config.copying_manager_stats_log_interval
                        )
                        if (
                            current_time
                            > last_copy_manager_stats_report_time + log_stats_delta
                        ):
                            self.__overall_stats = self.__calculate_overall_stats(
                                base_overall_stats, copy_manager_warnings=True,
                            )
                            self.__log_copy_manager_stats(self.__overall_stats)
                            last_copy_manager_stats_report_time = current_time

                    log.log(
                        scalyr_logging.DEBUG_LEVEL_1,
                        "Checking for any changes to config file",
                    )
                    new_config = None
                    try:
                        if _check_disabled(
                            current_time,
                            disable_all_config_updates_until,
                            "all config updates",
                        ):
                            continue

                        new_config = self.__make_config(self.__config_file_path)
                        # TODO:  By parsing the configuration file, we are doing a lot of work just to have it thrown
                        # out in a few seconds when we discover it is equivalent to the previous one.  Maybe we should
                        # rework the equivalence so that it can work on the raw files, but this is difficult since
                        # we need to parse the main configuration file to at least get the fragment directory.  For
                        # now, we will just wait this work.  We only do it once every 30 secs anyway.

                        if _check_disabled(
                            current_time, disable_verify_config_until, "verify config"
                        ):
                            continue

                        disable_create_monitors_manager = _check_disabled(
                            current_time,
                            disable_verify_config_create_monitors_manager_until,
                            "verify config create monitors manager",
                        )
                        disable_create_copying_manager = _check_disabled(
                            current_time,
                            disable_verify_config_create_copying_manager_until,
                            "verify config create copying manager",
                        )
                        disable_cache_config = (
                            self.__config.disable_verify_config_cache_config
                        )
                        verified = self.__verify_config(
                            new_config,
                            disable_create_monitors_manager=disable_create_monitors_manager,
                            disable_create_copying_manager=disable_create_copying_manager,
                            disable_cache_config=disable_cache_config,
                        )

                        # Skip the rest of the loop if the config wasn't fully verified because
                        # later code relies on the config being fully validated
                        if not verified:
                            continue

                        if self.__config.disable_update_debug_log_level:
                            log.log(
                                scalyr_logging.DEBUG_LEVEL_0,
                                "update debug_log_level disabled",
                            )
                        else:
                            # Update the debug_level based on the new config.. we always update it.
                            self.__update_debug_log_level(new_config.debug_level)

                        # see if we need to perform a garbage collection
                        if gc_interval > 0 and current_time > (
                            last_gc_time + gc_interval
                        ):
                            gc.collect()
                            last_gc_time = current_time

                        if self.__config.enable_gc_stats:
                            # If GC stats are enabled, enable tracking uncollectable objects
                            if gc.get_debug() == 0:
                                log.log(
                                    scalyr_logging.DEBUG_LEVEL_5,
                                    "Enabling GC debug mode",
                                )
                                gc.set_debug(gc.DEBUG_UNCOLLECTABLE)
                        else:
                            if gc.get_debug() != 0:
                                log.log(
                                    scalyr_logging.DEBUG_LEVEL_5,
                                    "Disabling GC debug mode",
                                )
                                gc.set_debug(0)

                        if _check_disabled(
                            current_time,
                            disable_config_equivalence_check_until,
                            "config equivalence check",
                        ):
                            continue

                        if self.__current_bad_config is None and new_config.equivalent(
                            self.__config, exclude_debug_level=True
                        ):
                            log.log(
                                scalyr_logging.DEBUG_LEVEL_1,
                                "Config was not different than previous",
                            )
                            continue

                        if _check_disabled(
                            current_time,
                            disable_verify_can_write_to_logs_until,
                            "verify check for writing to logs and data",
                        ):
                            continue

                        self.__verify_can_write_to_logs_and_data(new_config)

                    except Exception as e:
                        if self.__current_bad_config is None:
                            log.error(
                                "Bad configuration file seen.  Ignoring, using last known good configuration file.  "
                                'Exception was "%s"',
                                six.text_type(e),
                                error_code="badConfigFile",
                            )
                        self.__current_bad_config = new_config
                        log.log(
                            scalyr_logging.DEBUG_LEVEL_1,
                            "Config could not be read or parsed",
                        )
                        continue

                    if _check_disabled(
                        current_time, disable_config_reload_until, "config reload"
                    ):
                        continue

                    log.log(
                        scalyr_logging.DEBUG_LEVEL_1,
                        "Config was different than previous.  Reloading.",
                    )
                    # We are about to reset the current workers and ScalyrClientSession, so we will lose their
                    # contribution to the stats, so recalculate the base.
                    base_overall_stats = self.__calculate_overall_stats(
                        base_overall_stats
                    )
                    log.info("New configuration file seen.")
                    log.info("Stopping copying and metrics threads.")
                    worker_thread.stop()

                    worker_thread = None

                    new_config.print_useful_settings(self.__config)

                    self.__config = new_config
                    self.__controller.consume_config(new_config, new_config.file_path)

                    self.__start_or_stop_unsafe_debugging()

                    # get the server and the raw server to see if we forced https
                    scalyr_server = self.__config.scalyr_server
                    raw_scalyr_server = self.__config.raw_scalyr_server

                    # only print a message if this is the first time we have seen this scalyr_server
                    # and the server field is different from the raw server field
                    if scalyr_server != prev_server:
                        self.__print_force_https_message(
                            scalyr_server, raw_scalyr_server
                        )

                    prev_server = scalyr_server

                    log.info("Starting new copying and metrics threads")

                    # get log files initial positions for new worker session log files if they were added in
                    # a new configuration.
                    logs_initial_positions = self.__get_log_files_initial_positions(
                        only_new_files=True
                    )

                    (
                        worker_thread,
                        self.__copying_manager,
                        self.__monitors_manager,
                    ) = start_worker_thread(
                        new_config, logs_initial_positions=logs_initial_positions
                    )

                    self.__current_bad_config = None
                    config_change_check_interval = (
                        self.__config.config_change_check_interval
                    )
                    gc_interval = self.__config.garbage_collect_interval

                    disable_all_config_updates_until = _update_disabled_until(
                        self.__config.disable_all_config_updates, current_time
                    )
                    disable_verify_config_until = _update_disabled_until(
                        self.__config.disable_verify_config, current_time
                    )
                    disable_config_equivalence_check_until = _update_disabled_until(
                        self.__config.disable_config_equivalence_check, current_time
                    )
                    disable_verify_can_write_to_logs_until = _update_disabled_until(
                        self.__config.disable_verify_can_write_to_logs, current_time
                    )
                    disable_config_reload_until = _update_disabled_until(
                        self.__config.disable_config_reload, current_time
                    )
                    disable_verify_config_create_monitors_manager_until = _update_disabled_until(
                        self.__config.disable_verify_config_create_monitors_manager,
                        current_time,
                    )
                    disable_verify_config_create_copying_manager_until = _update_disabled_until(
                        self.__config.disable_verify_config_create_copying_manager,
                        current_time,
                    )

                # Log the stats one more time before we terminate.
                self.__log_overall_stats(
                    self.__calculate_overall_stats(base_overall_stats)
                )

            except Exception:
                log.exception(
                    "Main run method for agent failed due to exception",
                    error_code="failedAgentMain",
                )
        finally:
            if worker_thread is not None:
                worker_thread.stop()

            # NOTE: We manually call close_handlers() here instead of registering it to call it as
            # part of run state stop routine.
            # The reason for that is that run state stop callbacks are called before we get here
            # which means that some messages which are produced after that and before fully shutting
            # down are lost and not logged.
            scalyr_logging.close_handlers()

    def __fail_if_already_running(self):
        """If the agent is already running, prints an appropriate error message and exits the process.
        """
        try:
            self.__controller.is_agent_running(fail_if_running=True)
        except AgentAlreadyRunning as e:
            print(
                "Failed to start agent because it is already running.", file=sys.stderr
            )
            print("%s" % six.text_type(e), file=sys.stderr)
            sys.exit(4)

    def __update_debug_log_level(self, debug_level):
        """Updates the debug log level of the agent.
        @param debug_level: The debug level, ranging from 0 (no debug) to 5.

        @type debug_level: int
        """
        levels = [
            scalyr_logging.DEBUG_LEVEL_0,
            scalyr_logging.DEBUG_LEVEL_1,
            scalyr_logging.DEBUG_LEVEL_2,
            scalyr_logging.DEBUG_LEVEL_3,
            scalyr_logging.DEBUG_LEVEL_4,
            scalyr_logging.DEBUG_LEVEL_5,
        ]

        scalyr_logging.set_log_level(levels[debug_level])

    def __create_new_client(self):
        result = None
        if self.__config.use_new_ingestion:
            from scalyr_agent.scalyr_client import NewScalyrClientSession

            result = NewScalyrClientSession(self.__config)
        return result

    def __get_file_initial_position(self, path):
        """Returns the file size for the specified file.

        @param path: The path of the file
        @type path: str

        @return: The file size
        @rtype: int
        """
        try:
            return os.path.getsize(path)
        except OSError as e:
            if e.errno == errno.EPERM:
                log.warn("Insufficient permissions to read agent logs initial position")
                return None
            elif e.errno == errno.ENOENT:
                # If file doesn't exist, just return 0 as its initial position
                return 0
            else:
                log.exception("Error trying to read agent logs initial position")
                return None

    def __verify_can_write_to_logs_and_data(self, config):
        """Checks to make sure the user account running the agent has permission to read and write files
        to the log and data directories as specified in the config.

        If any verification fails, an exception is raised.

        @param config: The configuration
        @type config: Configuration
        """

        if self.__controller.install_type == DEV_INSTALL:
            # The agent is running from source, make sure that its directories exist.
            if not os.path.exists(config.agent_log_path):
                os.makedirs(config.agent_log_path)
            if not os.path.exists(config.agent_data_path):
                os.makedirs(config.agent_data_path)

        if not os.path.isdir(config.agent_log_path):
            raise Exception(
                "The agent log directory '%s' does not exist." % config.agent_log_path
            )

        if not os.access(config.agent_log_path, os.W_OK):
            raise Exception(
                "User cannot write to agent log directory '%s'." % config.agent_log_path
            )

        if not os.path.isdir(config.agent_data_path):
            raise Exception(
                "The agent data directory '%s' does not exist." % config.agent_data_path
            )

        if not os.access(config.agent_data_path, os.W_OK):
            raise Exception(
                "User cannot write to agent data directory '%s'."
                % config.agent_data_path
            )

    def __start_or_stop_unsafe_debugging(self):
        """Starts or stops the debugging tool.

        This runs a thread that listens to a server port and connects any incoming connection to a shell
        that can be used to execute Python commands to investigate issues on the live server.

        Since opening up a socket is dangerous, we control this with a configuration option and only use it
        when really needed.
        """
        should_be_running = self.__config.use_unsafe_debugging

        if should_be_running and not self.__unsafe_debugging_running:
            self.__unsafe_debugging_running = True
            self.__debug_server = remote_shell.DebugServer()
            self.__debug_server.start()
        elif not should_be_running and self.__unsafe_debugging_running:
            if self.__debug_server is not None:
                self.__debug_server.stop()
                self.__debug_server = None
            self.__unsafe_debugging_running = False

    def __generate_status(self, warn_on_rate_limit=False):
        """Generates the server status object and returns it.

        The returned status object is used to create the detailed status page.

        @return: The status object filled in with the values from the current agent.
        @rtype: AgentStatus
        """
        # Basic agent stats first.
        result = AgentStatus()
        result.launch_time = self.__start_time
        result.user = self.__controller.get_current_user()
        result.revision = get_build_revision()
        result.version = SCALYR_VERSION
        result.server_host = self.__config.server_attributes["serverHost"]
        result.compression_type = self.__config.compression_type
        result.compression_level = self.__config.compression_level
        result.scalyr_server = self.__config.scalyr_server
        result.log_path = self.__log_file_path
        result.python_version = sys.version.replace("\n", "")

        # Describe the status of the configuration file.
        config_result = ConfigStatus()
        result.config_status = config_result

        config_result.last_check_time = self.__last_config_check_time
        if self.__current_bad_config is not None:
            config_result.path = self.__current_bad_config.file_path
            config_result.additional_paths = list(
                self.__current_bad_config.additional_file_paths
            )
            config_result.last_read_time = self.__current_bad_config.read_time
            config_result.status = "Error, using last good configuration"
            config_result.last_error = self.__current_bad_config.last_error
            config_result.last_good_read = self.__config.read_time
            config_result.last_check_time = self.__last_config_check_time
        else:
            config_result.path = self.__config.file_path
            config_result.additional_paths = list(self.__config.additional_file_paths)
            config_result.last_read_time = self.__config.read_time
            config_result.status = "Good"
            config_result.last_error = None
            config_result.last_good_read = self.__config.read_time

        # Include the copying and monitors status.
        if self.__copying_manager is not None:
            result.copying_manager_status = self.__copying_manager.generate_status(
                warn_on_rate_limit=warn_on_rate_limit
            )
        if self.__monitors_manager is not None:
            result.monitor_manager_status = self.__monitors_manager.generate_status()

        # Include GC stats (if enabled)
        if self.__config.enable_gc_stats:
            gc_stats = GCStatus()
            gc_stats.garbage = len(gc.garbage)
            result.gc_stats = gc_stats

        return result

    def __log_overall_stats(self, overall_stats):
        """Logs the agent_status message that we periodically write to the agent log to give overall stats.

        This includes such metrics as the number of logs being copied, the total bytes copied, the number of
        running monitors, etc.

        @param overall_stats: The overall stats for the agent.
        @type overall_stats: OverallStats
        """
        stats = overall_stats
        log.info(
            'agent_status launch_time="%s" version="%s" watched_paths=%ld copying_paths=%ld total_bytes_copied=%ld '
            "total_bytes_skipped=%ld total_bytes_subsampled=%ld total_redactions=%ld total_bytes_failed=%ld "
            "total_copy_request_errors=%ld total_monitor_reported_lines=%ld running_monitors=%ld dead_monitors=%ld "
            "user_cpu_=%f system_cpu=%f ram_usage=%ld skipped_new_bytes=%ld skipped_preexisting_bytes=%ld "
            "total_bytes_pending=%ld"
            % (
                scalyr_util.format_time(stats.launch_time),
                stats.version,
                stats.num_watched_paths,
                stats.num_copying_paths,
                stats.total_bytes_copied,
                stats.total_bytes_skipped,
                stats.total_bytes_subsampled,
                stats.total_redactions,
                stats.total_bytes_failed,
                stats.total_copy_requests_errors,
                stats.total_monitor_reported_lines,
                stats.num_running_monitors,
                stats.num_dead_monitor,
                stats.user_cpu,
                stats.system_cpu,
                stats.rss_size,
                stats.skipped_new_bytes,
                stats.skipped_preexisting_bytes,
                stats.total_bytes_pending,
            )
        )

    def __log_bandwidth_stats(self, overall_stats):
        """Logs the agent_requests message that we periodically write to the agent log to give overall request
        stats.

        This includes such metrics the total bytes sent and received, failed requests, etc.

        @param overall_stats: The overall stats for the agent.
        @type overall_stats: OverallStats
        """
        stats = overall_stats
        # Ok, this is cheating, but we are going to hide some debug information in this line when it is turned on.
        if self.__config.debug_init:
            extra = " is_agent=%d" % self.__controller.is_agent()
        else:
            extra = ""

        log.info(
            "agent_requests requests_sent=%ld requests_failed=%ld bytes_sent=%ld compressed_bytes_sent=%ld bytes_received=%ld "
            "request_latency_secs=%lf connections_created=%ld%s"
            % (
                stats.total_requests_sent,
                stats.total_requests_failed,
                stats.total_request_bytes_sent,
                stats.total_compressed_request_bytes_sent,
                stats.total_response_bytes_received,
                stats.total_request_latency_secs,
                stats.total_connections_created,
                extra,
            )
        )

    def __log_copy_manager_stats(self, overall_stats):
        """Logs the copy_manager_status message that we periodically write to the agent log to give copying manager
        stats.

        This includes such metrics as the amount of times through the main loop and time spent in various sections.

        @param overall_stats: The overall stats for the agent.
        @type overall_stats: OverallStats
        """
        stats = overall_stats

        log.info(
            "copy_manager_status num_worker_sessions=%ld total_scan_iterations=%ld total_read_time=%lf total_compression_time=%lf total_waiting_time=%lf total_blocking_response_time=%lf "
            "total_request_time=%lf total_pipelined_requests=%ld avg_bytes_produced_rate=%lf avg_bytes_copied_rate=%lf"
            % (
                stats.num_worker_sessions,
                stats.total_scan_iterations,
                stats.total_read_time,
                stats.total_compression_time,
                stats.total_waiting_time,
                stats.total_blocking_response_time,
                stats.total_request_time,
                stats.total_pipelined_requests,
                stats.avg_bytes_produced_rate,
                stats.avg_bytes_copied_rate,
            )
        )

    def __calculate_overall_stats(
        self, base_overall_stats, copy_manager_warnings=False
    ):
        """Return a newly calculated overall stats for the agent.

        This will calculate the latest stats based on the running agent.  Since most stats only can be
        calculated since the last time the configuration file changed and was read, we need to separately
        track the accumulated stats that occurred before the last config change.

        @param base_overall_stats: The accummulated stats from before the last config change.
        @type base_overall_stats: OverallStats

        @return:  The combined stats
        @rtype: OverallStats
        """
        current_status = self.__generate_status(
            warn_on_rate_limit=copy_manager_warnings
        )

        delta_stats = OverallStats()

        watched_paths = 0
        copying_paths = 0

        # Accumulate all the stats from the running processors in all workers that are copying log files.
        if current_status.copying_manager_status is not None:
            delta_stats.total_copy_requests_errors = (
                current_status.copying_manager_status.total_errors
            )
            delta_stats.total_rate_limited_time = (
                current_status.copying_manager_status.total_rate_limited_time
            )
            delta_stats.total_read_time = (
                current_status.copying_manager_status.total_read_time
            )
            delta_stats.total_waiting_time = (
                current_status.copying_manager_status.total_waiting_time
            )
            delta_stats.total_blocking_response_time = (
                current_status.copying_manager_status.total_blocking_response_time
            )
            delta_stats.total_request_time = (
                current_status.copying_manager_status.total_request_time
            )
            delta_stats.total_pipelined_requests = (
                current_status.copying_manager_status.total_pipelined_requests
            )
            delta_stats.rate_limited_time_since_last_status = (
                current_status.copying_manager_status.rate_limited_time_since_last_status
            )

            delta_stats.total_scan_iterations = (
                current_status.copying_manager_status.total_scan_iterations
            )

            watched_paths = len(current_status.copying_manager_status.log_matchers)
            for matcher in current_status.copying_manager_status.log_matchers:
                copying_paths += len(matcher.log_processors_status)
                for processor_status in matcher.log_processors_status:
                    delta_stats.total_bytes_copied += (
                        processor_status.total_bytes_copied
                    )
                    delta_stats.total_bytes_pending += (
                        processor_status.total_bytes_pending
                    )
                    delta_stats.total_bytes_skipped += (
                        processor_status.total_bytes_skipped
                    )
                    delta_stats.skipped_new_bytes += processor_status.skipped_new_bytes
                    delta_stats.skipped_preexisting_bytes += (
                        processor_status.skipped_preexisting_bytes
                    )
                    delta_stats.total_bytes_subsampled += (
                        processor_status.total_bytes_dropped_by_sampling
                    )
                    delta_stats.total_bytes_failed += (
                        processor_status.total_bytes_failed
                    )
                    delta_stats.total_redactions += processor_status.total_redactions

        running_monitors = 0
        dead_monitors = 0

        if current_status.monitor_manager_status is not None:
            running_monitors = (
                current_status.monitor_manager_status.total_alive_monitors
            )
            dead_monitors = (
                len(current_status.monitor_manager_status.monitors_status)
                - running_monitors
            )
            for monitor_status in current_status.monitor_manager_status.monitors_status:
                delta_stats.total_monitor_reported_lines += (
                    monitor_status.reported_lines
                )
                delta_stats.total_monitor_errors += monitor_status.errors

        # get client session states from all workers of the copying manager and sum up all their stats.
        session_states = (
            self.__copying_manager.get_worker_session_scalyr_client_statuses()
        )
        for session_state in session_states:

            delta_stats.total_requests_sent += session_state.total_requests_sent
            delta_stats.total_requests_failed += session_state.total_requests_failed
            delta_stats.total_request_bytes_sent += (
                session_state.total_request_bytes_sent
            )
            delta_stats.total_compressed_request_bytes_sent += (
                session_state.total_compressed_request_bytes_sent
            )
            delta_stats.total_response_bytes_received += (
                session_state.total_response_bytes_received
            )
            delta_stats.total_request_latency_secs += (
                session_state.total_request_latency_secs
            )
            delta_stats.total_connections_created += (
                session_state.total_connections_created
            )
            delta_stats.total_compression_time += session_state.total_compression_time

        # Add in the latest stats to the stats before the last restart.
        result = delta_stats + base_overall_stats

        # Overwrite some of the stats that are not affected by the add operation.
        result.launch_time = current_status.launch_time
        result.version = current_status.version
        result.num_watched_paths = watched_paths
        result.num_copying_paths = copying_paths
        result.num_running_monitors = running_monitors
        result.num_dead_monitors = dead_monitors
        if current_status.copying_manager_status is not None:
            result.num_worker_sessions = (
                current_status.copying_manager_status.num_worker_sessions
            )

        (
            result.user_cpu,
            result.system_cpu,
            result.rss_size,
        ) = self.__controller.get_usage_info()

        if copy_manager_warnings:
            result.avg_bytes_copied_rate = (
                result.total_bytes_copied - self.__last_total_bytes_copied
            ) / self.__config.copying_manager_stats_log_interval

            total_bytes_produced = (
                result.total_bytes_skipped
                + result.total_bytes_copied
                + result.total_bytes_pending
            )
            last_total_bytes_produced = (
                self.__last_total_bytes_skipped
                + self.__last_total_bytes_copied
                + self.__last_total_bytes_pending
            )
            result.avg_bytes_produced_rate = (
                total_bytes_produced - last_total_bytes_produced
            ) / self.__config.copying_manager_stats_log_interval
            if result.total_bytes_skipped > self.__last_total_bytes_skipped:
                if self.__config.parsed_max_send_rate_enforcement:
                    log.warning(
                        "Warning, skipping copying log lines.  Only copied %.1f MB/s log bytes when %.1f MB/s "
                        "were generated over the last %.1f minutes. This may be due to "
                        "max_send_rate_enforcement. Log upload has been delayed %.1f seconds in the last "
                        "%.1f minutes  This may be desired (due to excessive "
                        "bytes from a problematic log file).  Please contact support@scalyr.com for additional "
                        "help."
                        % (
                            result.avg_bytes_copied_rate / 1000000,
                            result.avg_bytes_produced_rate / 1000000,
                            self.__config.copying_manager_stats_log_interval / 60.0,
                            result.rate_limited_time_since_last_status,
                            self.__config.copying_manager_stats_log_interval / 60.0,
                        )
                    )
                else:
                    log.warning(
                        "Warning, skipping copying log lines.  Only copied %.1f MB/s log bytes when %.1f MB/s "
                        "were generated over the last %.1f minutes.  This may be desired (due to excessive "
                        "bytes from a problematic log file).  Please contact support@scalyr.com for additional "
                        "help."
                        % (
                            result.avg_bytes_copied_rate / 1000000,
                            result.avg_bytes_produced_rate / 1000000,
                            self.__config.copying_manager_stats_log_interval / 60.0,
                        )
                    )
            self.__last_total_bytes_skipped = result.total_bytes_skipped
            self.__last_total_bytes_copied = result.total_bytes_copied
            self.__last_total_bytes_pending = result.total_bytes_pending

        return result

    def __report_status_to_file(self):
        # type: () -> str
        """
        Handles the signal sent to request this process write its current detailed status out.

        :return: File path status data has been written to.
        :rtype: ``str``
        """
        # First determine the format user request. If no file with the requested format, we assume
        # text format is used (this way it's backward compatible and works correctly on upgraded)
        status_format = "text"

        status_format_file = os.path.join(
            self.__config.agent_data_path, STATUS_FORMAT_FILE
        )

        if os.path.isfile(status_format_file):
            try:
                with open(status_format_file, "r") as fp:
                    status_format = fp.read().strip()
            except OSError:
                # Non fatal race
                status_format = "text"

        if not status_format or status_format not in VALID_STATUS_FORMATS:
            status_format = "text"

        tmp_file = None
        try:
            # We do a little dance to write the status.  We write it to a temporary file first, and then
            # move it into the real location after the write has finished.  This way, the process watching
            # the file we are writing does not accidentally read it when it is only partially written.
            tmp_file_path = os.path.join(
                self.__config.agent_data_path, "last_status.tmp"
            )
            final_file_path = os.path.join(self.__config.agent_data_path, "last_status")

            if os.path.isfile(final_file_path):
                os.remove(final_file_path)
            tmp_file = open(tmp_file_path, "w")

            agent_status = self.__generate_status()

            if not status_format or status_format == "text":
                report_status(tmp_file, agent_status, time.time())
            elif status_format == "json":
                status_data = agent_status.to_dict()
                status_data["overall_stats"] = self.__overall_stats.to_dict()
                tmp_file.write(scalyr_util.json_encode(status_data))

            tmp_file.close()
            tmp_file = None

            os.rename(tmp_file_path, final_file_path)
        except (OSError, IOError) as e:
            # Temporary workaround to make race conditions less likely.
            # If agent status or health check is requested multiple times or concurrently around the
            # same time, it's likely the race will occur and rename will fail because the file  was
            # already renamed by the other process.
            # This workaround is not 100%, only 100% solution is to use a global read write lock
            # and only allow single invocation of status command at the same time.
            if tmp_file is not None:
                tmp_file.close()

            if os.path.isfile(final_file_path):
                return final_file_path

            log.exception(
                "Exception caught will try to report status", error_code="failedStatus"
            )

        log.log(
            scalyr_logging.DEBUG_LEVEL_4,
            'Wrote agent status data in "%s" format to %s'
            % (status_format, final_file_path),
        )

        return final_file_path


class WorkerThread(object):
    """A thread used to run the log copier and the monitor manager.
    """

    def __init__(self, configuration, copying_manager, monitors):
        self.config = configuration
        self.copying_manager = copying_manager
        self.monitors_manager = monitors

    def start(self, log_initial_positions=None):

        self.copying_manager.start_manager(log_initial_positions)
        # We purposely wait for the copying manager to begin copying so that if the monitors create any new
        # files, they will be guaranteed to be copying up to the server starting at byte index zero.
        # Note, if copying never begins then the copying manager will sys exit, so this next call will never just
        # block indefinitely will the process hangs around.
        self.copying_manager.wait_for_copying_to_begin()
        self.monitors_manager.start_manager()

    def stop(self):
        log.debug("Shutting down monitors")
        self.monitors_manager.stop_manager()

        log.debug("Shutting copy monitors")
        self.copying_manager.stop_manager()


if __name__ == "__main__":
    my_controller = PlatformController.new_platform()
    parser = OptionParser(
        usage="Usage: scalyr-agent-2 [options] (start|stop|status|restart|condrestart|version)",
        version="scalyr-agent v" + SCALYR_VERSION,
    )
    parser.add_option(
        "-c",
        "--config-file",
        dest="config_filename",
        help="Read configuration from FILE",
        metavar="FILE",
    )
    parser.add_option(
        "--extra-config-dir",
        default=None,
        help="An extra directory to check for configuration files",
        metavar="PATH",
    )
    parser.add_option(
        "-q",
        "--quiet",
        action="store_true",
        dest="quiet",
        default=False,
        help="Only print error messages when running the start, stop, and condrestart commands",
    )
    parser.add_option(
        "-v",
        "--verbose",
        action="store_true",
        dest="verbose",
        default=False,
        help="For status command, prints detailed information about running agent.",
    )
    parser.add_option(
        "-H",
        "--health_check",
        action="store_true",
        dest="health_check",
        default=False,
        help="For status command, prints health check status. Return code will be 0 for a passing check, and 2 for failing",
    )
    parser.add_option(
        "--format",
        dest="status_format",
        default="text",
        help="Format to use (text / json) for the agent status command.",
    )

    parser.add_option(
        "",
        "--no-fork",
        action="store_true",
        dest="no_fork",
        default=False,
        help="For the run command, does not fork the program to the background.",
    )
    parser.add_option(
        "",
        "--no-check-remote-server",
        action="store_true",
        dest="no_check_remote",
        help="For the start command, does not perform the first check to see if the agent can "
        "communicate with the Scalyr servers.  The agent will just keep trying to contact it in "
        "the background until it is successful.  This is useful if the network is not immediately "
        "available when the agent starts.",
    )
    my_controller.add_options(parser)

    (options, args) = parser.parse_args()
    my_controller.consume_options(options)

    if len(args) < 1:
        print(
            'You must specify a command, such as "start", "stop", or "status".',
            file=sys.stderr,
        )
        parser.print_help(sys.stderr)
        sys.exit(1)
    elif len(args) > 1:
        print(
            'Too many commands specified.  Only specify one of "start", "stop", "status".',
            file=sys.stderr,
        )
        parser.print_help(sys.stderr)
        sys.exit(1)
    elif args[0] not in (
        "start",
        "stop",
        "status",
        "restart",
        "condrestart",
        "version",
    ):
        print('Unknown command given: "%s"' % args[0], file=sys.stderr)
        parser.print_help(sys.stderr)
        sys.exit(1)

    if options.config_filename is not None and not os.path.isabs(
        options.config_filename
    ):
        options.config_filename = os.path.abspath(options.config_filename)

    main_rc = 1
    try:
        main_rc = ScalyrAgent(my_controller).main(
            options.config_filename, args[0], options
        )
    except Exception as mainExcept:
        print(six.text_type(mainExcept), file=sys.stderr)
        sys.exit(1)

    # We do this outside of the try block above because sys.exit raises an exception itself.
    sys.exit(main_rc)<|MERGE_RESOLUTION|>--- conflicted
+++ resolved
@@ -47,11 +47,10 @@
 import ssl
 from io import open
 
-<<<<<<< HEAD
 if False:
     from typing import Optional
     from typing import Dict
-=======
+
 # Work around with a striptime race we see every now and then with docker monitor run() method.
 # That race would occur very rarely, since it depends on the order threads are started and when
 # strptime is first called.
@@ -59,7 +58,6 @@
 # 1. https://github.com/scalyr/scalyr-agent-2/pull/700#issuecomment-761676613
 # 2. https://bugs.python.org/issue7980
 import _strptime  # NOQA
->>>>>>> c28c6396
 
 try:
     from __scalyr__ import SCALYR_VERSION
