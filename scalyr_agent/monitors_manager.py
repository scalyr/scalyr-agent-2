# Copyright 2014 Scalyr Inc.
#
# Licensed under the Apache License, Version 2.0 (the "License");
# you may not use this file except in compliance with the License.
# You may obtain a copy of the License at
#
#   http://www.apache.org/licenses/LICENSE-2.0
#
# Unless required by applicable law or agreed to in writing, software
# distributed under the License is distributed on an "AS IS" BASIS,
# WITHOUT WARRANTIES OR CONDITIONS OF ANY KIND, either express or implied.
# See the License for the specific language governing permissions and
# limitations under the License.
# ------------------------------------------------------------------------
#
# author: Steven Czerwinski <czerwin@scalyr.com>
from __future__ import unicode_literals
from __future__ import absolute_import

if False:  # NOSONAR
    from typing import List

__author__ = "czerwin@scalyr.com"

import os
import time
import threading

from scalyr_agent.agent_status import MonitorManagerStatus
from scalyr_agent.agent_status import MonitorStatus
from scalyr_agent.scalyr_monitor import load_monitor_class, ScalyrMonitor
from scalyr_agent.util import StoppableThread
from scalyr_agent.configuration import Configuration
from scalyr_agent.platform_controller import PlatformController

from scalyr_agent.__scalyr__ import get_package_root

import scalyr_agent.scalyr_logging as scalyr_logging

import six

log = scalyr_logging.getLogger(__name__)

<<<<<<< HEAD
# Holds reference to the currently active MonitorsManager instance (singleton)
MONITORS_MANAGER_INSTANCE = None
=======
# Holds reference to the currently active MonitorsManager instance (singleton). Reference to this
# instance should be obtained using "get_monitors_manager()" function.
MONITORS_MANAGER_INSTANCE = None

# Lock which is used when manipulating the value of MONITORS_MANAGER_INSTANCE variable.
>>>>>>> 43230011
MONITORS_MANAGER_INSTANCE_LOCK = threading.Lock()


class MonitorsManager(StoppableThread):
    """Maintains the list of currently running ScalyrMonitor instances and allows control to start and stop them.

    Also periodically polls all monitors for user-agent fragments that are then immediately reflected in all requests
    sent to Scalyr.
    """

    def __init__(self, configuration, platform_controller):
        """Initializes the manager.
        @param configuration: The agent configuration that controls what monitors should be run.
        @param platform_controller:  The controller for this server.

        @type configuration: scalyr_agent.Configuration
        @type platform_controller: scalyr_agent.platform_controller.PlatformController
        """
        StoppableThread.__init__(self, name="monitor manager thread")
        if configuration.disable_monitors_creation:
            log.log(
                scalyr_logging.DEBUG_LEVEL_0,
                "Creation of Scalyr Monitors disabled.  No monitors created.",
            )
            self.__monitors = []
        else:
            self.__monitors = MonitorsManager.__create_monitors(
                configuration, platform_controller
            )

        self.__disable_monitor_threads = configuration.disable_monitor_threads

        self.__running_monitors = []
        self.__user_agent_callback = None
        self._user_agent_refresh_interval = configuration.user_agent_refresh_interval

        # Lock which is used when manipulating self.__monitors and self.__running_monitors variables
        self.__lock = threading.Lock()

    def find_monitor(self, module_name):
        """Finds a monitor with a specific name
        @param module_name: the module name of the monitor to find
        @return: a monitor object if a monitor matches `module_name`, or None
        """
        for monitor in self.__monitors:
            if monitor.module_name == module_name:
                return monitor

        return None

    def find_monitors(self, module_name):
        """
        Finds all monitor with a specific name.

        @param module_name: the module name of the monitors to find
        @return: A list of Monitor objects if found, otherwise an empty list.
        """
        result = []

        for monitor in self.__monitors:
            if monitor.module_name == module_name:
                result.append(monitor)

        return result

    def generate_status(self):
        """Creates and returns a status object that reports the monitor status.

        @return:  The status for all the monitors.
        @rtype: MonitorManagerStatus
        """
        result = MonitorManagerStatus()

        for monitor in self.__monitors:
            if monitor.isAlive():
                result.total_alive_monitors += 1

            status = MonitorStatus()
            status.monitor_name = monitor.monitor_name
            status.reported_lines = monitor.reported_lines()
            status.errors = monitor.errors()
            status.is_alive = monitor.isAlive()

            result.monitors_status.append(status)

        return result

    def start_manager(self):
        """Starts all of the required monitors running.

        Each monitor will run in its own thread.  This method will return after all of the monitor threads
        have been started.
        """

        # TODO:  Move this try statement out of here.  Let higher layers catch it.
        # noinspection PyBroadException
        try:
            # NOTE: We could use a more granular lock (e.g. only when manipulating protected
            # internal variables), but that's not really needed since this method should only be
            # called once before any other monitors which can manipulate this state are started.
            self.__lock.acquire()

            for monitor in self.__monitors:
                # Make sure we don't start any monitors which have already been started (e.g.
                # dynamically via add_monitor() method)
                if monitor in self.__running_monitors:
                    log.debug(
                        "Monitor %s is already running, skipping starting it..."
                        % (monitor.uid)
                    )
                    continue

                self.__start_monitor(monitor=monitor)

            # Start the monitor manager thread. Do not wait for all monitor threads to start as some may misbehave
            if not self.__disable_monitor_threads:
                log.log(
                    scalyr_logging.DEBUG_LEVEL_0,
                    "Starting Scalyr Monitors manager thread",
                )
                self.start()
            else:
                log.log(
                    scalyr_logging.DEBUG_LEVEL_0,
                    "Scalyr Monitors disabled.  Skipping monitor manager thread",
                )
        except Exception:
            log.exception("Failed to start the monitors due to an exception")
        finally:
            self.__lock.release()

    def stop_manager(self, wait_on_join=True, join_timeout=5):
        """Stops all of the monitors.

        This will only return after all the threads for the monitors have been stopped and joined on.

        @param wait_on_join: If True, will block on a join of of the thread running the manager.
        @param join_timeout: The maximum number of seconds to block for the join.
        """
        # TODO:  Move these try statements out of here.  Let higher layers catch it.

        start_time = time.time()

        for monitor in self.__running_monitors:
            # noinspection PyBroadException
            try:
                log.info("Stopping monitor %s", monitor.monitor_name)
                monitor.stop(wait_on_join=False)
            except Exception:
                log.exception(
                    "Failed to stop the metric log without join due to an exception"
                )

        if wait_on_join:
            for monitor in self.__running_monitors:
                max_wait = start_time + join_timeout - time.time()
                if max_wait <= 0:
                    break
                # noinspection PyBroadException
                try:
                    monitor.stop(join_timeout=max_wait)
                except Exception:
                    log.exception("Failed to stop the metric log due to an exception")

        for monitor in self.__running_monitors:
            # noinspection PyBroadException
            try:
                monitor.close_metric_log()
            except Exception:
                log.exception("Failed to close the metric log due to an exception")

        self.stop(wait_on_join=wait_on_join, join_timeout=join_timeout)

    def set_user_agent_augment_callback(self, callback):
        """Registers a callback that, when invoked, will augment the User-Agent.

        The callback should be passed a single list of string fragments which will be appended in order.

        This method is not thread safe so it must be invoked before self.start_manager()
        """
        self.__user_agent_callback = callback

    def run(self):
        """Poll monitors for User-Agent fragment. Only modify user-agent on any changes."""

        prev_user_agent_frags = None

        # noinspection PyBroadException
        while self._run_state.is_running():
            # noinspection PyBroadException
            try:
                # noinspection PyBroadException
                try:
                    # Invoke user-agent callback only if the fragments have changed
                    user_agent_frags = set()
                    for monitor in self.__running_monitors:
                        frag = monitor.get_user_agent_fragment()
                        if frag:
                            user_agent_frags.add(frag)
                    if user_agent_frags != prev_user_agent_frags:
                        self.__user_agent_callback(sorted(user_agent_frags))
                    prev_user_agent_frags = user_agent_frags
                except Exception:
                    log.exception(
                        "Monitor manager failed to query monitor %s"
                        % monitor.monitor_name
                    )
                self._run_state.sleep_but_awaken_if_stopped(
                    self._user_agent_refresh_interval
                )
            except Exception:
                log.exception(
                    "Monitor manager failed due to exception", limit_once_per_x_secs=300
                )

    @property
    def monitors(self):
        """Returns the list of all monitors that should be run by this manager.

        @return: The monitors.  You should not modify this list.
        @rtype: list<ScalyrMonitor>
        """
        return self.__monitors

    @property
    def running_monitors(self):
        """
        Returns the list of all the running monitors.
        """
        return self.__running_monitors

    @staticmethod
    def __create_monitors(configuration, platform_controller):
        """Creates instances of the monitors that should be run based on the contents of the configuration file
        and the platform controller.

        @param configuration: The agent configuration that controls what monitors should be run.
        @param platform_controller:  The controller for this server.  It may have default monitors that should be run.

        @type configuration: scalyr_agent.Configuration
        @type platform_controller: scalyr_agent.platform_controller.PlatformController
        """
        all_monitors = MonitorsManager._get_all_monitor_configs(
            configuration, platform_controller
        )

        # We need to go back and fill in the monitor id if it is not set.  We do this by keeping a count of
        # how many monitors we have with the same module name (just considering the last element of the module
        # path).  We use the shortened form of the module name because that is used when emitting lines for
        # this monitor in the logs -- see scalyr_logging.py.
        monitors_by_module_name = {}
        # Tracks which modules already had an id present in the module config.
        had_id = {}

        for entry in all_monitors:
            module_name = entry["module"].split(".")[-1]
            if module_name not in monitors_by_module_name:
                index = 1
            else:
                index = monitors_by_module_name[module_name] + 1
            if "id" not in entry:
                entry["id"] = index
            else:
                had_id[module_name] = True

            monitors_by_module_name[module_name] = index

        # Just as a simplification, if there is only one monitor with a given name, we remove the monitor_id
        # to clean up it's name in the logs.
        for entry in all_monitors:
            module_name = entry["module"].split(".")[-1]
            if monitors_by_module_name[module_name] == 1 and module_name not in had_id:
                entry["id"] = ""

        result = []

        for entry in all_monitors:
            # we pass the configuration separately even though additional paths and sample interval come
            # from there, because other places (e.g. run_standalone_monitor) may call build_monitor with
            # values for those that don't come from a configuration file
            result.append(
                MonitorsManager.build_monitor(
                    entry,
                    configuration.additional_monitor_module_paths,
                    configuration.global_monitor_sample_interval,
                    configuration,
                )
            )
        return result

    def __start_monitor(self, monitor):
        """
        Method which starts the monitor and updates internal tracking state.
        """
        # Debug Leaks
        if self.__disable_monitor_threads:
            log.log(
                scalyr_logging.DEBUG_LEVEL_0,
                "Scalyr Monitors disabled.  Skipping %s" % monitor.monitor_name,
            )
            return

        # Check to see if we can open the metric log.  Maybe we should not silently fail here but instead fail.
        if monitor.open_metric_log():
            monitor.config_from_monitors(self)
            log.info("Starting monitor %s", monitor.monitor_name)

            # NOTE: Workaround for a not so great behavior with out code where we create
            # thread instances before forking. This causes issues because "_is_stopped"
            # instance attribute gets set to "True" and never gets reset to "False". This
            # means isAlive() will correctly return that the threat is not alive is it was
            # created before forking.
            # See the following for details:
            #
            # - https://github.com/python/cpython/blob/3.7/Lib/threading.py#L800
            # - https://github.com/python/cpython/blob/3.7/Lib/threading.py#L806
            # - https://github.com/python/cpython/blob/3.7/Lib/threading.py#L817
            #
            # Long term and correct solution is making sure we don't create any threads
            # before we fork
            if six.PY3:
                monitor._is_stopped = False

            monitor.start()

            self.__running_monitors.append(monitor)
<<<<<<< HEAD
            self.__monitors.append(monitor)
=======
>>>>>>> 43230011
        else:
            log.warn(
                "Could not start monitor %s because its log could not be opened",
                monitor.monitor_name,
            )

        return monitor

    def add_monitor(self, monitor_config, global_config, log_config=None):
        """
        Dynamically add start a new monitor during run time.

        :param monitor_config: Dictionary with the monitor config.
        :param global_config: Scalyr global configuration object.
        :param log_config: Optional dictionary with the monitor "log_config" attribute values. This
                           allows overriding values such as log config path, etc.
        """
        log.debug("Adding new monitor with config: %s" % (str(monitor_config)))

        monitor = MonitorsManager.build_monitor(
            monitor_config=monitor_config,
            additional_python_paths=global_config.additional_monitor_module_paths,
            default_sample_interval_secs=global_config.global_monitor_sample_interval,
            global_config=global_config,
        )

        if log_config:
            monitor.log_config.update(log_config)

        with self.__lock:
<<<<<<< HEAD
=======
            self.__monitors.append(monitor)
>>>>>>> 43230011
            monitor = self.__start_monitor(monitor=monitor)

        return monitor

    def remove_monitor(self, monitor_uid):
        """
        Dynamically remove and stop an existing running monitor.
        """
        log.info("Removing monitor with uid %s", monitor_uid)

        # Stop the monitor thread and close the metric log file
        found, running_index, monitors_index = False, -1, -1
        for monitor in self.__running_monitors:
            if monitor_uid == monitor.uid:
                found = True
                monitor.stop(wait_on_join=False)
                monitor.close_metric_log()

                running_index = self.__running_monitors.index(monitor)
                monitors_index = self.__monitors.index(monitor)
                break

        if found:
            # If found, remove it from the internal tracking lists
            with self.__lock:
                del self.__running_monitors[running_index]
                del self.__monitors[monitors_index]

            log.info(
                "Stopped and removed monitor %s (%s)", monitor.monitor_name, monitor_uid
            )
        else:
            log.info("Failed to find running monitor with id %s", monitor_uid)

    @staticmethod
    def load_monitor(monitor_module, additional_python_paths):
        """Loads the module for the specified monitor.

        @param monitor_module: The module for the monitor.
        @param additional_python_paths: A list of paths (separate by os.pathsep) to add to the PYTHONPATH when
            instantiating the module in case it needs to packages in other directories.

        @type monitor_module: six.text_type
        @type additional_python_paths: six.text_type

        @return:  The class for the ScalyrMonitor in the module.
        @rtype: class
        """
        # Augment the PYTHONPATH if requested to locate the module.
        paths_to_pass = []

        # Also add in scalyr_agent/../monitors/local and scalyr_agent/../monitors/contrib to the Python path to search
        # for monitors.  (They are always in the parent directory of the scalyr_agent package.
        path_to_package_parent = os.path.dirname(get_package_root())
        paths_to_pass.append(os.path.join(path_to_package_parent, "monitors", "local"))
        paths_to_pass.append(
            os.path.join(path_to_package_parent, "monitors", "contrib")
        )

        # Add in the additional paths.
        if additional_python_paths is not None and len(additional_python_paths) > 0:
            for x in additional_python_paths.split(os.pathsep):
                paths_to_pass.append(x)

        return load_monitor_class(monitor_module, os.pathsep.join(paths_to_pass))[0]

    @staticmethod
    def build_monitor(
        monitor_config,
        additional_python_paths,
        default_sample_interval_secs,
        global_config,
    ):
        """Builds an instance of a ScalyrMonitor for the specified monitor configuration.

        @param monitor_config: The monitor configuration object for the monitor that should be created.  It will
            have keys such as 'module' that specifies the module containing the monitor, as well as others.
        @param additional_python_paths: A list of paths (separate by os.pathsep) to add to the PYTHONPATH when
            instantiating the module in case it needs to packages in other directories.
        @param global_config: The global configuration object

        @type monitor_config: dict
        @type additional_python_paths: six.text_type

        @return:  The appropriate ScalyrMonitor instance as controlled by the configuration.
        @rtype: scalyr_monitor.ScalyrMonitor
        """
        # Set up the logs to do the right thing.
        module_name = monitor_config["module"]
        monitor_id = monitor_config["id"]

        # We have to update this variable before we create monitor instances so that it is used.
        ScalyrMonitor.DEFAULT_SAMPLE_INTERVAL_SECS = default_sample_interval_secs

        # Load monitor.
        monitor_class = MonitorsManager.load_monitor(
            module_name, additional_python_paths
        )

        # Instantiate and initialize it.
        return monitor_class(
            monitor_config,
            scalyr_logging.getLogger("%s(%s)" % (module_name, monitor_id)),
            global_config=global_config,
        )

    @staticmethod
    def _get_all_monitor_configs(configuration, platform_controller):
        # type: (Configuration, PlatformController) -> List[dict]
        """
        Return monitor config dictionaries for all the monitors, including the built it ones.
        """
        # Get all the monitors we will be running.  This is determined by the config file and the platform's default
        # monitors.  This is a just of json objects containing the configuration.  We get json objects because we
        # may need to modify them.
        all_monitors = []

        for monitor in configuration.monitor_configs:
            all_monitors.append(monitor.copy())

        for monitor in platform_controller.get_default_monitors(configuration):
            all_monitors.append(
                configuration.parse_monitor_config(
                    monitor,
                    'monitor with module name "%s" requested by platform'
                    % monitor["module"],
                ).copy()
            )

        return all_monitors


def set_monitors_manager(monitors_manager):
    """
    Update module level variable which points to the currently active MonitorsManager instance.
    """
    global MONITORS_MANAGER_INSTANCE, MONITORS_MANAGER_INSTANCE_LOCK

    with MONITORS_MANAGER_INSTANCE_LOCK:
        MONITORS_MANAGER_INSTANCE = monitors_manager


def get_monitors_manager():
    """
    Return currently active MonitorsManager instance.

    This method is to be used and called in places where we don't want cyclic references (e.g.
    inside the Monitor class since MonitorsManager already holds a reference to Monitor class).
    """
    global MONITORS_MANAGER_INSTANCE, MONITORS_MANAGER_INSTANCE_LOCK

    with MONITORS_MANAGER_INSTANCE_LOCK:
        return MONITORS_MANAGER_INSTANCE<|MERGE_RESOLUTION|>--- conflicted
+++ resolved
@@ -41,16 +41,11 @@
 
 log = scalyr_logging.getLogger(__name__)
 
-<<<<<<< HEAD
-# Holds reference to the currently active MonitorsManager instance (singleton)
-MONITORS_MANAGER_INSTANCE = None
-=======
 # Holds reference to the currently active MonitorsManager instance (singleton). Reference to this
 # instance should be obtained using "get_monitors_manager()" function.
 MONITORS_MANAGER_INSTANCE = None
 
 # Lock which is used when manipulating the value of MONITORS_MANAGER_INSTANCE variable.
->>>>>>> 43230011
 MONITORS_MANAGER_INSTANCE_LOCK = threading.Lock()
 
 
@@ -377,10 +372,6 @@
             monitor.start()
 
             self.__running_monitors.append(monitor)
-<<<<<<< HEAD
-            self.__monitors.append(monitor)
-=======
->>>>>>> 43230011
         else:
             log.warn(
                 "Could not start monitor %s because its log could not be opened",
@@ -411,10 +402,7 @@
             monitor.log_config.update(log_config)
 
         with self.__lock:
-<<<<<<< HEAD
-=======
             self.__monitors.append(monitor)
->>>>>>> 43230011
             monitor = self.__start_monitor(monitor=monitor)
 
         return monitor
