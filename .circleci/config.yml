# Python CircleCI 2.1 configuration file
#
# Check https://circleci.com/docs/2.2/language-python/ for more details

master_and_release_only: &master_and_release_only
  filters:
    branches:
      only:
        - master
        - release
        - improve_coverage
        # Those short lived branches are automatically created by our StackStorm build automation
        # so we can ensure all the jobs (including the ones which only run on master) pass before
        # merging a PR.
        - /automated_tests\/.*/

# NOTE: We intentionally don't want benchmarks to run on automated_tests/ branches.
benchmarks_master_and_release_only: &benchmarks_master_and_release_only
  filters:
    branches:
      only:
        - master
        - release

master_only: &master_only
  filters:
    branches:
      only:
        - master
        - improve_coverage
        # Those short lived branches are automatically created by our StackStorm build automation
        # so we can ensure all the jobs (including the ones which only run on master) pass before
        # merging a PR.
        - /automated_tests\/.*/

non_master_and_release: &non_master_and_release
  filters:
    branches:
      ignore:
        - master
        - release
        # Those short lived branches are automatically created by our StackStorm build automation
        # so we can ensure all the jobs (including the ones which only run on master) pass before
        # merging a PR.
        - /automated_tests\/.*/

# the "release_build" branch is used in the release process and should be triggered only through CircleCI API
# so, we skip triggering from regular git push.
skip_release_build_branch_push: &skip_release_build_branch_push
  unless:
    and:
      - equal: [ false, << pipeline.parameters.is_release_build >>]
      - equal: [ release_build,  << pipeline.git.branch >>]

version: 2.1

orbs:
  slack: circleci/slack@3.4.2
  win: circleci/windows@2.4.0

# Global workflow level parameters
parameters:
  default_tox_version:
    type: string
    default: "3.20.1"
  default_pip_version:
    type: string
    default: "20.0.2"
  cache_version_docker_images:
    description: "Cache version suffix used for all the Docker image caches."
    type: string
    default: "v13"
  cache_version_py_dependencies:
    description: "Cache version suffix used for all the Python dependency caches."
    type: string
    default: "v4"
  is_release_build:
    description: "Only true when the pipeline is triggered for the release."
    type: boolean
    default: false
  agent_version:
    description: "The version of the packages which are built by specific jobs. It remains the same as in VERSION file if this parameter is empty."
    type: string
    default: ""
  agent_repo_branch:
    description: "Configuration repo version."
    type: string
    default: ""
  repo_base_url:
    description: "Build artifacts path in S3 repo."
    type: string
    default: ""

commands:
  unittest_tox:
    description: "A base command for all tox based unit test jobs"
    parameters:
      python_version:
        description: "Python version to use (e.g. 3.5, 3.6, 3.7, 3.8, etc.)."
        type: string
      tox_version:
        description: "tox package version to use."
        type: string
        default: "3.20.1"
      apt_dependencies:
        description: "Any optional apt dependencies which should be installed."
        type: string
        default: ""
      tox_target:
        description: "Tox target to run."
        type: string
      upload_coverage:
        description: "True to combine and upload coverage data to codecov.io."
        type: boolean
        default: false
    steps:
      - checkout
      - restore_cache:
          key: deps2-tox-{{ .Branch }}-<< parameters.python_version >>-venv-{{ checksum "dev-requirements.txt" }}
      - when:
          condition: << parameters.apt_dependencies >>
          steps:
            - run:
                name: Install APT Dependencies
                command: |
                  apt-get update -y
                  apt-get install -y << parameters.apt_dependencies >>
      - run:
          name: Install Dependencies
          command: |
            pip install "tox==<< parameters.tox_version >>"
      - run:
          name: Run Unit Tests under Python << parameters.python_version >>
          command: |
            tox -e<< parameters.tox_target >>
      - save_cache:
          key: deps2-tox-{{ .Branch }}-<< parameters.python_version >>-venv-{{ checksum "dev-requirements.txt" }}
          paths:
            - "~/.cache/pip"
      - store_test_results:
          path: test-results
      - store_artifacts:
          path: test-results
      - when:
          condition: << parameters.upload_coverage >>
          steps:
            - run:
                name: Submit Coverage Data to codecov.io and Combine it and Upload it to S3
                command: |
                  ls -la .coverage* || true

                  pip install "coverage==4.5.4" "codecov==2.1.3" "apache-libcloud==2.8.3"
                  cp .circleci/.coveragerc_ci .coveragerc

                  # Print the report
                  coverage report -i

                  # Submit it to codecov.io
                  coverage xml --rcfile=.coveragerc -i -o coverage.xml
                  ./scripts/submit-codecov-data.sh

                  # Combine it and upload it to S3
                  coverage combine || true
                  export PYTHONPATH=.
                  ./scripts/circleci/upload-coverage-data-to-s3.py ".coverage"

  codespeed_agent_process_benchmark:
    description: "A base command which runs CodeSpeed agent process level benchmarks"
    parameters:
      codespeed_executable:
        description: "CodeSpeed executable name."
        type: string
      codespeed_environment:
        description: "CodeSpeed environment name."
        type: string
        default: "Circle CI Docker Executor Medium Size"
      agent_config:
        description: "Path to the agent config file to use."
        type: string
      run_time:
        description: "How long to run the capture for (in seconds)."
        type: integer
        default: 120
      capture_interval:
        description: "How often to capture agent process level metrics during the process run time (in seconds)."
        type: integer
        default: 5
      agent_pre_run_command:
        description: "Optional bash command / script to run before starting the agent and the metrics capture script."
        type: string
        default: ""
      agent_post_run_command:
        description: "Optional bash command / script to run after starting the agent and the metrics capture script."
        type: string
        default: ""
      agent_server_host:
        description: "Value for the server_attributes.serverHost agent configuration option."
        type: string
        default: "ci-codespeed-benchmarks"
      capture_agent_status_metrics:
        description: "True to capture additional metrics exposed via agent status command."
        type: boolean
        default: false
      capture_line_counts:
        description: "True to submit log line counts for each log level to CodeSpeed."
        type: boolean
        default: false
      dry_run:
        description: "True to enable dry run which runs the benchmarks without submitting data to CodeSpeed."
        type: boolean
        default: false
      cache_key_name:
        description: "Circle CI cache key name"
        type: string
        default: "Circle CI cache key name"
    steps:
      - checkout
      - restore_cache:
          key: deps1-{{ .Branch }}-<< parameters.cache_key_name >>-venv-{{ checksum "benchmarks/scripts/requirements.txt" }}
      - run:
          name: Install Dependencies
          command: |
            pip install --user -r benchmarks/scripts/requirements.txt

            # Workaround for issue with cffi library on the system using
            # different version than the one which is bundled with the agent
            pip install --user "cffi==1.12.3"
      - run:
          name: Run Agent And Capture Resource Utilization
          # NOTE: The following variables are specified in the Circle CI WebUI
          # and are handles as secrets: CODESPEED_AUTH
          environment:
            CODESPEED_URL: "https://scalyr-agent-codespeed.herokuapp.com/"
            CODESPEED_PROJECT: "scalyr-agent-2-procbenchmarks"
            CODESPEED_EXECUTABLE: "<< parameters.codespeed_executable >>"
            CODESPEED_ENVIRONMENT: "<< parameters.codespeed_environment >>"
            CODESPEED_BRANCH: "${CIRCLE_BRANCH}"
            # NOTE: "idle" agent process (which monitors no logs but just runs the linux process
            # monitor for the agent process) should stabilize in a couple of minutes so it makes
            # no sense to run that benchmark longer.
            RUN_TIME: << parameters.run_time >>
            CAPTURE_INTERVAL: << parameters.capture_interval >>
            AGENT_CONFIG_FILE: "<< parameters.agent_config >>"
            SCALYR_SERVER_ATTRIBUTES: "{\"serverHost\": \"<< parameters.agent_server_host>>\"}"
            CAPTURE_AGENT_STATUS_METRICS: "<< parameters.capture_agent_status_metrics >>"
            DRY_RUN: "<< parameters.dry_run >>"
          command: |
            # Create directories which are needed by the agent process
            mkdir -p ~/scalyr-agent-dev/{log,config,data}

            # NOTE: We explicitly specify a commit date to avoid CodeSpeed from
            # late setting the actual date once it fetches all the commits for a
            # branch / revision
            export TZ=UTC
            export COMMIT_DATE=$(git show --quiet --date='format-local:%Y-%m-%d %H:%M:%S' --format="%cd" ${CIRCLE_SHA1})
            export PYTHONPATH=.

            # Run any pre agent run script (if defined)
            if [ ! -z "<< parameters.agent_pre_run_command >>" ]; then
                echo "Running agent pre run command..."
                << parameters.agent_pre_run_command >>
            fi

            # Run the agent process and capture the metrics
            ./benchmarks/scripts/start-agent-and-capture-metrics.sh "${CIRCLE_SHA1}" &> /tmp/capture_script.log &
            CAPTURE_SCRIPT_PID=$!

            # Run any post agent run script (if defined)
            # NOTE: We intentionally sleep for a bit to give agent time to fully
            # start up
            if [ ! -z "<< parameters.agent_post_run_command >>" ]; then
                echo "Running agent post run command..."
                sleep 2
                << parameters.agent_post_run_command >>
            fi

            # Wait for capture script to finish
            set +e
            sh -c 'tail -n +0 -F /tmp/capture_script.log | { sed "/Run completed, stopping the agent process./ q" && kill $$ ;}'
            wait ${CAPTURE_SCRIPT_PID} || true
            set -e

            # Send line count values for various log levels (if enabled)
            if [ "<< parameters.capture_line_counts >>" = "true" ]; then
                ./benchmarks/scripts/send-log-level-counts-to-codespeed.sh "${CIRCLE_SHA1}"
            fi
      - save_cache:
          key: deps1-{{ .Branch }}-<< parameters.cache_key_name >>-venv-{{ checksum "benchmarks/scripts/requirements.txt" }}
          paths:
            - "~/.cache/pip"
      # NOTE: We store the logs to ease with troubleshooting / debugging
      - store_artifacts:
          path: ~/scalyr-agent-dev/log
      - slack/status:
          fail_only: true
          only_for_branches: master

  codespeed_micro_benchmarks:
    description: "A base command which runs CodeSpeed code-level micro benchmarks"
    parameters:
      tox_version:
        description: "tox package version to use."
        type: string
        default: "3.20.1"
      codespeed_executable:
        description: "CodeSpeed executable name."
        type: string
      codespeed_environment:
        description: "CodeSpeed environment name."
        type: string
        default: "Circle CI Docker Executor Medium Size"
      cache_key_name:
        description: "Circle CI cache key name"
        type: string
        default: "none"
    steps:
      - checkout
      - run:
          name: "Checkout Log Fixture Files Submodule"
          command: |
            git submodule init
            git submodule update --remote
      - restore_cache:
          key: deps-<< pipeline.parameters.cache_version_py_dependencies >>-{{ .Branch }}-<< parameters.cache_key_name >>-venv-{{ checksum "dev-requirements.txt" }}-{{ checksum "benchmarks/scripts/requirements.txt" }}
      - run:
          name: Install Dependencies
          command: |
            pip install "tox==<< parameters.tox_version >>"

            # Workaround for issue with cffi library on the system using
            # different version than the one which is bundled with the agent
            pip install --user "cffi==1.12.3"
            # Add udatetime which is needed by send_microbenchmarks_data_to_codespeed.py
            pip install --user "udatetime==0.0.16"

            # Needed for snappy library
            sudo apt-get install -y libsnappy-dev
      - run:
          name: Run Micro Benchmarks
          # NOTE: The following variables are specified in the Circle CI WebUI
          # and are handles as secrets: CODESPEED_AUTH
          environment:
            CODESPEED_URL: "https://scalyr-agent-codespeed.herokuapp.com/"
            CODESPEED_PROJECT: "scalyr-agent-2-microbenchmarks"
            CODESPEED_EXECUTABLE: "<< parameters.codespeed_executable >>"
            CODESPEED_ENVIRONMENT: "<< parameters.codespeed_environment >>"
          command: |
            # Run benchmarks
            tox -emicro-benchmarks

            # Process and submit results to CodeSpeed
            if [[ "${CIRCLE_BRANCH}" == "master" ]]; then
              export PYTHONPATH=.
              python benchmarks/scripts/send_microbenchmarks_data_to_codespeed.py \
                  --data-path="benchmark_results/*.json" \
                  --debug
            fi
      - store_artifacts:
          path: ~/scalyr-agent-2/benchmark_results/
      - store_artifacts:
          path: ~/scalyr-agent-2/benchmark_histograms/
      - save_cache:
          key: deps-<< pipeline.parameters.cache_version_py_dependencies >>-{{ .Branch }}-<< parameters.cache_key_name >>-venv-{{ checksum "dev-requirements.txt" }}-{{ checksum "benchmarks/scripts/requirements.txt" }}
          paths:
            - "~/.cache/pip"
      - slack/status:
          fail_only: true
          only_for_branches: master

  smoke-standalone-tox:
    description: "A base command for all tox based smoke test jobs"
    parameters:
      python_version:
        description: "Python version to use (e.g. 3.5, 3.6, 3.7, 3.8, etc.)."
        type: string
      tox_version:
        description: "tox package version to use."
        type: string
        default: "3.20.1"
      pre_checkout_apt_dependencies:
        description: "Any optional apt dependencies which are installed before checkout step."
        type: string
        default: ""
      apt_dependencies:
        description: "Any optional apt dependencies which should be installed."
        type: string
        default: ""
      tox_target:
        description: "Tox target to run."
        type: string
    steps:
      - when:
          condition: << parameters.pre_checkout_apt_dependencies >>
          steps:
            - run:
                name: Install APT Dependencies (pre checkout)
                command: |
                  apt-get update -y
                  apt-get install -y << parameters.pre_checkout_apt_dependencies >>
      - checkout
      - restore_cache:
          key: deps-<< pipeline.parameters.cache_version_py_dependencies >>-tox-{{ .Branch }}-<< parameters.python_version >>-venv-{{ checksum "dev-requirements.txt" }}
      - when:
          condition: << parameters.apt_dependencies >>
          steps:
            - run:
                name: Install APT Dependencies
                command: |
                  apt-get update -y
                  apt-get install -y << parameters.apt_dependencies >>
      - run:
          name: Install Dependencies
          command: |
            pip install "tox==<< parameters.tox_version >>"
      - run:
          name: Run Unit Tests under Python << parameters.python_version >>
          command: |
            # Concatenate 'CIRCLE_BUILD_NUM' and 'AGENT_HOST_NAME' env. variables.
            # when job runs from CircleCi servers, the 'AGENT_HOST_NAME' is not set, so 'CIRCLE_BUILD_NUM' is used.
            # when job runs locally, the 'CIRCLE_BUILD_NUM' is not set, so 'AGENT_HOST_NAME' is used.
            export CIRCLE_BUILD_NUM=${CIRCLE_BUILD_NUM}${AGENT_HOST_NAME}
            export AGENT_HOST_NAME=agent-smoke-standalone-<< parameters.python_version >>-${CIRCLE_BUILD_NUM}

            tox -e<< parameters.tox_target >>
      - save_cache:
          key: deps-<< pipeline.parameters.cache_version_py_dependencies >>-tox-{{ .Branch }}-<< parameters.python_version >>-venv-{{ checksum "dev-requirements.txt" }}
          paths:
            - "~/.cache/pip"

      # NOTE: We store the logs to ease with troubleshooting / debugging
      - store_artifacts:
          path: ~/scalyr-agent-dev/log

      - slack/status:
          fail_only: true
          only_for_branches: master

  run-tox-target:
    description: "Base command which runs the specified tox target."
    parameters:
      agent_host_name:
        type:
          string
      target_name:
        type:
          string
      upload_coverage:
        description: "True to combine and upload coverage data to codecov.io."
        type: boolean
        default: false
    steps:
      - run:
          name: "Run tox target: << parameters.target_name >>"
          command: |
            # Concatenate 'CIRCLE_BUILD_NUM' and 'AGENT_HOST_NAME' env. variables.
            # when job runs from CircleCi servers, the 'AGENT_HOST_NAME' is not set, so 'CIRCLE_BUILD_NUM' is used.
            # when job runs locally, the 'CIRCLE_BUILD_NUM' is not set, so 'AGENT_HOST_NAME' is used.
            export CIRCLE_BUILD_NUM=${CIRCLE_BUILD_NUM}${AGENT_HOST_NAME}
            echo << parameters.agent_host_name >>
            export AGENT_HOST_NAME=<< parameters.agent_host_name >>-${CIRCLE_BUILD_NUM}
            echo "Using agent hostname: ${AGENT_HOST_NAME}"
            mkdir -p ~/artifacts

            tox -e << parameters.target_name >> -- --no-rebuild --artifacts-path ~/artifacts -n 2

      # NOTE: We store the logs to ease with troubleshooting / debugging
      - store_artifacts:
          path: ~/artifacts

      - when:
          condition: << parameters.upload_coverage >>
          steps:
            - run:
                name: Submit Coverage Data to codecov.io and Combine it and Upload it to S3
                command: |
                  # Also copy over .coverage file from tests (aka coverage for test files themselves)
                  mkdir ~/artifacts/tests-coverage/
                  cp .coverage ~/artifacts/tests-coverage/

                  # Each test function runs in an isolated Docker container and results in a new .coverage file which we need to combine
                  ls -la ~/artifacts/*/.coverage

                  pip install "coverage==4.5.4" "codecov==2.1.3" "apache-libcloud==2.8.3"
                  cp .circleci/.coveragerc_ci .coveragerc

                  # Generate combined .coverage file for all our test functions
                  ls -la .coverage*
                  coverage combine ~/artifacts/*/.coverage
                  ls -la .coverage*

                  # coverage data from inside docker contains uses different paths which we need to normalize for
                  # coverage combine and codecov reporting and merging to work.
                  sed -i "s#/agent_source/#/home/circleci/scalyr-agent-2/#g" .coverage

                  # Print the report
                  coverage report -i

                  # Submit it to codecov.io
                  coverage xml --rcfile=.coveragerc -i -o coverage.xml

                  ./scripts/submit-codecov-data.sh

                  # Combine it and upload it to S3
                  coverage combine || true
                  export PYTHONPATH=.
                  ./scripts/circleci/upload-coverage-data-to-s3.py ".coverage"

  init-cached-docker-image:
    description: "Base command which initialized Docker image cache."
    parameters:
      cache-key-prefix:
        type: string
      cache-path:
        type: string
      image-builder-path:
        type: string
      python_executable_path:
        type: string
        default: "/usr/bin/env python"
    steps:
      - run:
          name: "Get checksum file for builder '<< parameters.image-builder-path >>'."
          command: |
            python -m << parameters.image-builder-path >> --checksum > ~/image_checksum

      - restore_cache:
          name: "Restore docker image file for the builder '<< parameters.image-builder-path >>'."
          key: << parameters.cache-key-prefix >>-{{ .Branch }}-{{ checksum "~/image_checksum" }}-<< pipeline.parameters.cache_version_docker_images >>

      - run:
          name: "Build image by '<< parameters.image-builder-path >>' builder."
          command: |
             << parameters.python_executable_path >> -m << parameters.image-builder-path >> --build-with-cache << parameters.cache-path >>

      - save_cache:
          name: "Save docker image of the builder '<< parameters.image-builder-path >>' into cache."
          key: << parameters.cache-key-prefix >>-{{ .Branch }}-{{ checksum "~/image_checksum" }}-<< pipeline.parameters.cache_version_docker_images >>
          paths:
            - << parameters.cache-path >>

      - run:
          name: "Remove image checksum file."
          command: |
            rm -f ~/image_checksum

  install-cached-tox:
    description: "Base command which pre-populates cache for a specific tox target without running the tests."
    parameters:
      target_name:
        type: string
        default: ""
    steps:
      - restore_cache:
          name: "Restore Python Dependencies cache"
          key: deps-tox-{{ .Branch }}-3.6-venv-{{ checksum "dev-requirements.txt" }}-<< pipeline.parameters.cache_version_py_dependencies >>

      - run:
          name: Install Dependencies
          shell: bash
          command: |
            pip install "tox==<< pipeline.parameters.default_tox_version >>"

      - save_cache:
          name: "Save Python Dependencies cache"
          key: deps-tox-{{ .Branch }}-3.6-venv-{{ checksum "dev-requirements.txt" }}-<< pipeline.parameters.cache_version_py_dependencies >>
          paths:
            - "~/.cache/pip"

      - when:
          condition: << parameters.target_name >>
          steps:
            - run:
                name: "Init tox environment for target: '<< parameters.target_name >>'"
                command: |
                  tox -e<< parameters.target_name >> --notest

  package-test:
    description: "A base command for package smoke tests. It invokes tox / shell command with name '<parameters.command>'"
    parameters:
      distribution:
        description: "The name of the distribution where the agent will be installed."
        type: string
      python_version:
        description: "The version of the python interpreter to install in distribution."
        type: string
        default: ""
      tox_target:
        description: "Tox target name used to run the tests."
        type: string
      agent_host_name_prefix:
        description: "Host name for the agent instances that will be started during job."
        type: string
        default: ""
      upload_coverage:
        description: "True to combine and upload coverage data to codecov.io."
        type: boolean
        default: false
    steps:
      - checkout
      - setup_remote_docker:
          docker_layer_caching: false

      - install-cached-tox:
          target_name: << parameters.tox_target >>

      - init-cached-docker-image:
          cache-key-prefix: fpm-builder
          cache-path: ~/fpm-builder-cache
          image-builder-path: tests.image_builder.distributions.fpm_package_builder.cmd
          python_executable_path: ./.tox/<< parameters.tox_target >>/bin/python

      - init-cached-docker-image:
          cache-key-prefix: << parameters.distribution >>
          cache-path: ~/<< parameters.distribution >>
          image-builder-path: tests.image_builder.distributions.<< parameters.distribution >>.cmd
          python_executable_path: ./.tox/<< parameters.tox_target >>/bin/python

      - run-tox-target:
          agent_host_name: << parameters.agent_host_name_prefix >>-<< parameters.distribution >>-<< parameters.python_version >>
          target_name:  << parameters.tox_target >>
          upload_coverage: << parameters.upload_coverage >>

      - slack/status:
          fail_only: true
          only_for_branches: master

  monitors-tests:
    description: "A base command for monitors smoke tests."
    parameters:
      distribution:
        description: "The name of the distribution where the agent will be installed."
        type: string
      python_version:
        description: "The version of the python interpreter to install in distribution."
        type: string
        default: ""
      tox_target:
        description: "Tox target name used to run the tests."
        type: string
      agent_host_name_prefix:
        description: "Host name for the agent instances that will be started during job."
        type: string
        default: ""
      upload_coverage:
        description: "True to combine and upload coverage data to codecov.io."
        type: boolean
        default: false
    steps:
      - checkout
      - setup_remote_docker:
          docker_layer_caching: false

      - install-cached-tox:
          target_name: << parameters.tox_target >>

      - init-cached-docker-image:
          cache-key-prefix: monitors-builder
          cache-path: ~/monitors-builder-cache
          image-builder-path: tests.image_builder.monitors.base.cmd
          python_executable_path: ./.tox/<< parameters.tox_target >>/bin/python

      - run-tox-target:
          agent_host_name: << parameters.agent_host_name_prefix >>-<< parameters.distribution >>-<< parameters.python_version >>
          target_name:  << parameters.tox_target >>
          upload_coverage: << parameters.upload_coverage >>

      - slack/status:
          fail_only: true
          only_for_branches: master

  ami-tests:
    description: "Run scalyr agent packages sanity tests based on EC2/Libcloud."
    parameters:
      test_type:
        description: "Type of tests to run."
        type: enum
        enum:
          - "development"
          - "stable"
        # URL to the installer script to use with the tests. We default to stable version, but
        # you can change that value if you made changes to the installer script and you want
        # to easily test them against all the distrod we run AMI tests on
      installer_script_url:
        description: "URL to the installer script which to use for the install and upgrade tests."
        type: string
        default: "https://www.scalyr.com/scalyr-repo/stable/latest/install-scalyr-agent-2.sh"
    steps:
      - add_ssh_keys:
          fingerprints:
            - "7b:26:91:6b:a0:9d:31:50:4c:8d:31:a3:a6:b8:f2:7a"
      - checkout
      - attach_workspace:
          at: /tmp/workspace
      - restore_cache:
          name: "Restore Python Dependencies cache"
          key: deps-<<pipeline.parameters.cache_version_py_dependencies>>-{{ .Branch }}-ami-tests-{{ checksum "tests/ami/requirements.txt" }}
      - run:
          name: Install Python Dependencies
          command: |
            # NOTE: We need to upgrade pip otherwise installation from git fails
            python -m pip install --user --upgrade pip

            # Install dependencies
            python -m pip install --user "requests"
            python -m pip install --user -r tests/ami/requirements.txt
      - save_cache:
          name: "Save Python Dependencies cache"
          key: deps-<<pipeline.parameters.cache_version_py_dependencies>>-{{ .Branch }}-ami-tests-{{ checksum "tests/ami/requirements.txt" }}
          paths:
            - "~/.cache/pip"
      - run:
          # Step which cleans up any old nodes which might have been left running because a
          # previous build was canceled half way through or similar
          name: Clean Up Old Stray EC2 Instances
          environment:
            KEY_NAME: "circleci"
            PRIVATE_KEY_PATH: "~/.ssh/id_rsa_7b26916ba09d31504c8d31a3a6b8f27a"
            PYTHONPATH: "."
          command: |
            export ACCESS_KEY=${AWS_ACCESS_KEY}
            export SECRET_KEY=${AWS_SECRET_KEY}

            ./tests/ami/cleanup_old_test_instances.py
      - run:
          name: Run package tests on EC2 instances
          environment:
            KEY_NAME: "circleci"
            PRIVATE_KEY_PATH: "~/.ssh/id_rsa_7b26916ba09d31504c8d31a3a6b8f27a"
            PYTHONPATH: "."
          command: |
            export ACCESS_KEY=${AWS_ACCESS_KEY}
            export SECRET_KEY=${AWS_SECRET_KEY}
            export INSTALLER_SCRIPT_URL="<< parameters.installer_script_url >>"

            # If testing type is "development" we use installer script which is built in another job.
            if [ "<< parameters.test_type >>" = "development" ]; then
              export INSTALLER_SCRIPT_URL="/tmp/workspace/installScalyrAgentV2.sh"
            fi

            set +e

            max_attempts="2"
            sleep_delay="15"

            i=0
            until [ "$i" -ge ${max_attempts} ]; do
                echo "Running tests command"
                ./scripts/circleci/run-ami-tests-in-bg.sh << parameters.test_type >>
                exit_code=$?
                if [ "${exit_code}" -eq 0 ]; then
                    echo "Command exited with 0, breaking from the loop."
                    break
                else
                    echo "Command exited with non-zero status, retrying in ${sleep_delay} seconds..."
                fi
                i=$((i+1))
                sleep ${sleep_delay}
              done

              set -e

              if [ "${exit_code}" -ne 0 ]; then
                  echo "Command failed to exit with zero exit code after 2 attempts, failing (exit_code=${exit_code})"
                  exit 1
              fi

              exit 0
      - store_artifacts:
          path: outputs

      - slack/status:
          fail_only: true
          only_for_branches: master

jobs:
  unittest-38:
    working_directory: ~/scalyr-agent-2
    docker:
      - image: circleci/python:3.8
    steps:
      - unittest_tox:
          python_version: "3.8"
          tox_target: "py3.8-unit-tests"

  unittest-37:
    working_directory: ~/scalyr-agent-2
    docker:
      - image: circleci/python:3.7
    steps:
      - unittest_tox:
          python_version: "3.7"
          tox_target: "py3.7-unit-tests"

  unittest-36:
    working_directory: ~/scalyr-agent-2
    docker:
      - image: circleci/python:3.6
    steps:
      - unittest_tox:
          python_version: "3.6"
          tox_target: "py3.6-unit-tests"

  unittest-35:
    working_directory: ~/scalyr-agent-2
    docker:
      - image: circleci/python:3.5
    steps:
      - unittest_tox:
          python_version: "3.5"
          tox_target: "py3.5-unit-tests"

  unittest-35-osx:
    working_directory: ~/scalyr-agent-2
    macos:
      xcode: "11.2.1"
    environment:
      PYTHON: 3.5.6
      # Updating homebrew is slow
      HOMEBREW_NO_AUTO_UPDATE: 1
    steps:
      - checkout
      - run:
          name: install pyenv
          shell: bash
          command: |
            brew install pyenv
      - restore_cache:
          key: deps-<< pipeline.parameters.cache_version_py_dependencies >>-tox-{{ .Branch }}-3.5-osx-venv-{{ checksum "dev-requirements.txt" }}
      - run:
          name: Install Python
          command: |
            pyenv install $PYTHON -s
      - run:
          name: Install Dependencies
          command: |
            eval "$(pyenv init -)"
            pyenv local $PYTHON
            python -m pip install virtualenv
            python -m virtualenv venv
            ./venv/bin/pip install "tox==<< pipeline.parameters.default_tox_version >>"
      - run:
          name: Run Unit Tests under Python 3.5
          command: |
            pyenv local $PYTHON
            source ./venv/bin/activate
            tox -epy3.5-unit-tests
      - save_cache:
          key: deps-<< pipeline.parameters.cache_version_py_dependencies >>-tox-{{ .Branch }}-3.5-osx-venv-{{ checksum "dev-requirements.txt" }}
          paths:
            - ~/.cache/pip
            - ~/.pyenv
      - slack/status:
          fail_only: true
          only_for_branches: master

  unittest-38-windows:
    # TODO: That's a temporary in-line definition from slack orb. We can remove it once
    # https://github.com/CircleCI-Public/slack-orb/pull/152 is merged
    parameters:
      webhook:
        type: string
        default: ${SLACK_WEBHOOK}
        description: >
          Enter either your Webhook value or use the CircleCI UI to add your
          token under the 'SLACK_WEBHOOK' env var

      success_message:
        type: string
        default: ":tada: A $CIRCLE_JOB job has succeeded!"
        description: Enter custom message.

      failure_message:
        type: string
        default: ":red_circle: A $CIRCLE_JOB job has failed!"
        description: Enter custom message.

      success_only:
        type: boolean
        default: false
        description: >
          If `true`, notifications of failed jobs will not be sent.

      fail_only:
        type: boolean
        default: true
        description: >
          If `true`, notifications of successful jobs will not be sent.

      mentions:
        type: string
        default: ""
        description: >
          A comma separated list of user IDs. No spaces.

      only_for_branches:
        type: string
        default: "master"
        description: >
          If set, a comma-separated list of branches for which to send
          notifications. No spaces.

      include_project_field:
        type: boolean
        default: true
        description: >
          Whether or not to include the Project field in the message

      include_job_number_field:
        type: boolean
        default: true
        description: >
          Whether or not to include the Job Number field in the message

      include_visit_job_action:
        type: boolean
        default: true
        description: >
          Whether or not to include the Visit Job action in the message

      channel:
        type: string
        default: ""
        description: >
          ID of channel if set, overrides webhook's default channel setting
    working_directory: ~/scalyr-agent-2
    executor:
      name: win/default
      size: medium
      shell: bash
    environment:
      # NOTE: This should be the same version as we use for pre-built Windows binaries
      PYTHON: 3.8.7
    steps:
      - checkout
      - restore_cache:
          name: Restore Chocolatey Cache
          key: deps-v4-<< pipeline.parameters.cache_version_py_dependencies >>-choco-{{ .Branch }}-3.8-windows-{{ checksum "dev-requirements.txt" }}
      - run:
          name: Install Python
          command: |
            # Install Python using chocolatey and set custom cache location so we preserve package cache over builds
            mkdir -p ~/choco-cache
            choco config set cacheLocation ~/choco-cache
            choco install python --version "${PYTHON}" --yes --limit-output --no-progress

            # Add Python we installed to PATH and make sure it has precedence over system Python
            echo "export PATH=\"/c/Python38:/c/Python38/Scripts:/c/Users/circleci/AppData/Roaming/Python/Python38/Scripts:$PATH\"" >> $BASH_ENV
      - save_cache:
          name: Save Chocolatey Cache
          key: deps-v4-<< pipeline.parameters.cache_version_py_dependencies >>-choco-{{ .Branch }}-3.8-windows-{{ checksum "dev-requirements.txt" }}
          paths:
            - ~/choco-cache
            # Actual package files are stored in NuGet cache
            - C:\Users\circleci\AppData\Local\NuGet\Cache
      - restore_cache:
          name: Restore Python Dependencies Cache
          key: deps-v3-<< pipeline.parameters.cache_version_py_dependencies >>-tox-{{ .Branch }}-3.8-windows-{{ checksum "dev-requirements.txt" }}
      - run:
          name: Install Python Dependencies
          command: |
            python.exe --version
            python.exe -m pip install --user --upgrade "tox==<< pipeline.parameters.default_tox_version >>"
            python.exe -m pip install --user --upgrade "pip==<< pipeline.parameters.default_pip_version >>"
      - run:
          name: Run Unit Tests under Python 3.8
          command: |
            # NOTE: If we don't redirect the output, Windows this step doesn't correctly exit even
            # after the tox commands finishes. That's why we use the redirect workaround. Sadly
            # this means we don't see output immediately as it produced (using redirect + tee also
            # results in the job not exiting when tox command finishes).
            tox.exe -epy3.8-windows-unit-tests > output 2>&1
            EXIT_CODE=$?
            cat output

            if [ "${EXIT_CODE}" -ne 0 ]; then
              exit ${EXIT_CODE}
            fi

            # There is a weird issue on Circle CIwhen tests will fail with
            # ImportError: DLL load failed: The specified module could not be found.
            # so we need to reinstall the library for it to work :/
            # Likely something to do with pywin32 post install step not running
            # for some reason (Scripts\pywin32_postinstall.py -install)
            tox.exe -epy3.8-windows-unit-tests-windows-platform --notest > output 2>&1
            cat output

            .tox/py3.8-windows-unit-tests-windows-platform/scripts/pip.exe uninstall --yes pywin32
            .tox/py3.8-windows-unit-tests-windows-platform/scripts/pip.exe install "pywin32==300"

            tox.exe -epy3.8-windows-unit-tests-windows-platform > output 2>&1
            EXIT_CODE=$?
            cat output

            exit ${EXIT_CODE}
          no_output_timeout: 4m
      - save_cache:
          name: Save Python Dependencies Cache
          key: deps-v3-<< pipeline.parameters.cache_version_py_dependencies >>-tox-{{ .Branch }}-3.8-windows-{{ checksum "dev-requirements.txt" }}
          paths:
            - C:\Users\circleci\AppData\Local\pip\Cache
      - store_test_results:
          path: test-results
      - store_artifacts:
          path: test-results
      - run:
          name: Submit Coverage Data to codecov.io and Combine it and Upload it to S3
          command: |
            ls -la .coverage* || true

            python.exe -m pip install "coverage==4.5.4" "codecov==2.1.3" "apache-libcloud==2.8.3"
            cp .circleci/.coveragerc_ci .coveragerc

            # Print the report
            coverage.exe report -i

            # Submit it to codecov.io
            coverage.exe xml --rcfile=.coveragerc -i -o coverage.xml
            ./scripts/submit-codecov-data.sh

            # Combine it and upload it to S3
            coverage combine || true
            export PYTHONPATH=.
            ./scripts/circleci/upload-coverage-data-to-s3.py ".coverage"

      # TODO: That's a temporary in-line definition from slack orb. We can remove it once
      # https://github.com/CircleCI-Public/slack-orb/pull/152 is merged
      - run:
          name: Provide error if curl is not installed.
          command: |
            which curl > curl_exists; echo $? | grep -q '1' && echo curl not installed && rm curl_exists && exit 1
            rm curl_exists

      - run:
          name: Slack - Setting Failure Condition
          command: |
            echo 'export SLACK_BUILD_STATUS="fail"' >> $BASH_ENV
          when: on_fail

      - run:
          name: Slack - Setting Success Condition
          command: |
            echo 'export SLACK_BUILD_STATUS="success"' >> $BASH_ENV
          when: on_success

      - run:
          name: Provide error if non-bash shell
          command: |
            if [ ! -x /bin/bash ]; then
              echo Bash not installed.
              exit 1
            fi

      - run:
          name: Slack - Sending Status Alert
          shell: bash
          when: always
          command: |
            current_branch_in_filter=false

            IFS="," read -ra BRANCH_FILTERS \<<< "<< parameters.only_for_branches >>"

            for i in "${BRANCH_FILTERS[@]}"; do
              if [ "${i}" == "${CIRCLE_BRANCH}" ]; then
                current_branch_in_filter=true
              fi
            done

            if [ "x" == "x<< parameters.only_for_branches>>" ] || [ "$current_branch_in_filter" = true ]; then
              # Provide error if no webhook is set and error. Otherwise continue
              if [ -z "<< parameters.webhook >>" ]; then
                echo "NO SLACK WEBHOOK SET"
                echo "Please input your SLACK_WEBHOOK value either in the settings for this project, or as a parameter for this orb."
                exit 1
              else
                #Create Members string
                if [ -n "<< parameters.mentions >>" ]; then
                  IFS="," read -ra SLACK_MEMBERS \<<< "<< parameters.mentions >>"
                  for i in "${SLACK_MEMBERS[@]}"; do
                    if [ $(echo ${i} | head -c 1) == "S" ]; then
                      SLACK_MENTIONS="${SLACK_MENTIONS}<!subteam^${i}> "
                    elif echo ${i} | grep -E "^(here|channel|everyone)$" > /dev/null; then
                      SLACK_MENTIONS="${SLACK_MENTIONS}<!${i}> "
                    else
                      SLACK_MENTIONS="${SLACK_MENTIONS}<@${i}> "
                    fi
                  done
                fi
                #If successful
                if [ "$SLACK_BUILD_STATUS" = "success" ]; then
                  #Skip if fail_only
                  if [ << parameters.fail_only >> = true ]; then
                    echo "The job completed successfully"
                    echo '"fail_only" is set to "true". No Slack notification sent.'
                  else
                    curl -X POST -H 'Content-type: application/json' \
                      --data "{ \
                                <<# parameters.channel >>
                                \"channel\": \"<< parameters.channel >>\", \
                                <</ parameters.channel >>
                                \"attachments\": [ \
                                  { \
                                    \"fallback\": \"<< parameters.success_message >>\", \
                                    \"text\": \"<< parameters.success_message >> $SLACK_MENTIONS\", \
                                    \"fields\": [ \
                                      <<# parameters.include_project_field >>
                                      { \
                                        \"title\": \"Project\", \
                                        \"value\": \"$CIRCLE_PROJECT_REPONAME\", \
                                        \"short\": true \
                                      }, \
                                      <</ parameters.include_project_field >>
                                      <<# parameters.include_job_number_field >>
                                      { \
                                        \"title\": \"Job Number\", \
                                        \"value\": \"$CIRCLE_BUILD_NUM\", \
                                        \"short\": true \
                                      } \
                                      <</ parameters.include_job_number_field >>
                                    ], \
                                    \"actions\": [ \
                                      <<# parameters.include_visit_job_action >>
                                      { \
                                        \"type\": \"button\", \
                                        \"text\": \"Visit Job\", \
                                        \"url\": \"$CIRCLE_BUILD_URL\" \
                                      } \
                                      <</ parameters.include_visit_job_action >>
                                    ], \
                                    \"color\": \"#1CBF43\" \
                                  } \
                                ] \
                              } " << parameters.webhook >>
                    echo "Job completed successfully. Alert sent."
                  fi
                else
                  #If Failed

                  #Skip if success_only
                  if [ << parameters.success_only >> = true ]; then
                    echo "The job failed"
                    echo '"success_only" is set to "true". No Slack notification sent.'
                  else
                    curl -X POST -H 'Content-type: application/json' \
                      --data "{ \
                        <<# parameters.channel >>
                        \"channel\": \"<< parameters.channel >>\", \
                        <</ parameters.channel >>
                        \"attachments\": [ \
                          { \
                            \"fallback\": \"<< parameters.failure_message >>\", \
                            \"text\": \"<< parameters.failure_message >> $SLACK_MENTIONS\", \
                            \"fields\": [ \
                              <<# parameters.include_project_field >>
                              { \
                                \"title\": \"Project\", \
                                \"value\": \"$CIRCLE_PROJECT_REPONAME\", \
                                \"short\": true \
                              }, \
                              <</ parameters.include_project_field >>
                              <<# parameters.include_job_number_field >>
                              { \
                                \"title\": \"Job Number\", \
                                \"value\": \"$CIRCLE_BUILD_NUM\", \
                                \"short\": true \
                              } \
                              <</ parameters.include_job_number_field >>
                            ], \
                            \"actions\": [ \
                              <<# parameters.include_visit_job_action >>
                              { \
                                \"type\": \"button\", \
                                \"text\": \"Visit Job\", \
                                \"url\": \"$CIRCLE_BUILD_URL\" \
                              } \
                              <</ parameters.include_visit_job_action >>
                            ], \
                            \"color\": \"#ed5c5c\" \
                          } \
                        ] \
                      } " << parameters.webhook >>
                    echo "Job failed. Alert sent."
                  fi
                fi
              fi
            else
              echo "Current branch is not included in only_for_branches filter; no status alert will be sent"
            fi

  unittest-27:
    working_directory: ~/scalyr-agent-2
    docker:
      - image: circleci/python:2.7
    steps:
      - unittest_tox:
          python_version: "2.7"
          tox_target: "coverage"
          upload_coverage: true

  unittest-26:
    working_directory: ~/scalyr-agent-2
    docker:
      - image: dockershelf/python:2.6-dev
    steps:
      - unittest_tox:
          python_version: "2.6"
          tox_version: "2.9.1"
          tox_target: "py2.6-unit-tests"
          apt_dependencies: "procps"
          # NOTE: We simply skip tests which depend on those dependencies since
          # there appear to be broken upstream since May 20th, 2020
          #apt_dependencies: "build-essential"

  smoke-standalone-27-tls12:
    docker:
      - image: circleci/python:2.7-jessie
    steps:
      - checkout
      - setup_remote_docker:
          docker_layer_caching: false
      - run:
          command: |
            docker container create --name dummy -v shared_vol:/app alpine && \
            docker cp $(pwd)/.circleci/smoketest_standalone.sh dummy:/app/ && \
            docker run -it -v shared_vol:/app -e TEST_BRANCH=${CIRCLE_BRANCH} -e MAX_WAIT=150 -e PYTHON_VERSION=2.7.nossl -e SCALYR_API_KEY=${SCALYR_API_KEY} -e READ_API_KEY=${READ_API_KEY} -e SCALYR_SERVER=${SCALYR_SERVER} -e CIRCLE_BUILD_NUM=${CIRCLE_BUILD_NUM} scalyr/scalyr-agent-ci-unittest:4 /app/smoketest_standalone.sh && \
            docker rm dummy;

      - slack/status:
          fail_only: true
          only_for_branches: master

  smoke-standalone-26-tls12:
    docker:
      - image: circleci/python:2.7-jessie
    steps:
      - checkout
      - setup_remote_docker:
          docker_layer_caching: false
      - run:
          command: |
            docker container create --name dummy -v shared_vol:/app alpine && \
            docker cp $(pwd)/.circleci/smoketest_standalone.sh dummy:/app/ && \
            docker run -it -v shared_vol:/app -e TEST_BRANCH=${CIRCLE_BRANCH} -e MAX_WAIT=150 -e PYTHON_VERSION=2.6.nossl -e SCALYR_API_KEY=${SCALYR_API_KEY} -e READ_API_KEY=${READ_API_KEY} -e SCALYR_SERVER=${SCALYR_SERVER} -e CIRCLE_BUILD_NUM=${CIRCLE_BUILD_NUM} scalyr/scalyr-agent-ci-unittest:4 /app/smoketest_standalone.sh && \
            docker rm dummy;

      - slack/status:
          fail_only: true
          only_for_branches: master

  smoke-docker-json:
    working_directory: ~/scalyr-agent-2
    docker:
      - image: circleci/python:2.7-jessie
    steps:
      - setup_remote_docker:
          docker_layer_caching: false
      - checkout
      - restore_cache:
          key: deps2-{{ .Branch }}-docker-json-{{ checksum "dev-requirements.txt" }}
      - run:
          name: "Install Python Dependencies"
          command: |
            virtualenv venv
            source venv/bin/activate
            pip install -r dev-requirements.txt
            pip install "apache-libcloud==2.8.2"
      - save_cache:
          name: "Save Dependencies Cache"
          key: deps2-{{ .Branch }}-docker-json-{{ checksum "dev-requirements.txt" }}
          paths:
            - "venv"
            - "~/.cache/pip"
      - run:
          name: Run Tests (with coverage)
          command: |
            source ./.circleci/smoketest_docker.sh scalyr/scalyr-agent-ci-unittest:4 json 150
      - run:
          name: Submit Coverage Data to codecov.io and Combine it and Upload it to S3
          command: |
            ls -la .coverage* || true

            cp .circleci/.coveragerc_ci .coveragerc

            source venv/bin/activate

            # Ensure consistent paths for all the code coverage reports
            sed -i "s#/usr/share/scalyr-agent-2/py/#/home/circleci/scalyr-agent-2/#g" .coverage

            # Submit it to codecov.io
            ./venv/bin/coverage xml --rcfile=.coveragerc -i -o coverage.xml
            ./scripts/submit-codecov-data.sh

            # Combine it and upload it to S3
            ./venv/bin/coverage combine || true
            export PYTHONPATH=.
            ./scripts/circleci/upload-coverage-data-to-s3.py ".coverage"

      - slack/status:
          fail_only: true
          only_for_branches: master

  smoke-docker-api-raw-logs-disabled:
    working_directory: ~/scalyr-agent-2
    docker:
      - image: circleci/python:2.7-jessie
    steps:
      - setup_remote_docker:
          docker_layer_caching: false
      - checkout
      - restore_cache:
          key: deps2-{{ .Branch }}-docker-api-{{ checksum "dev-requirements.txt" }}
      - run:
          name: "Install Python Dependencies"
          command: |
            virtualenv venv
            source venv/bin/activate
            pip install -r dev-requirements.txt
            pip install "apache-libcloud==2.8.2"
      - save_cache:
          name: "Save Dependencies Cache"
          key: deps2-{{ .Branch }}-docker-api-{{ checksum "dev-requirements.txt" }}
          paths:
            - "venv"
            - "~/.cache/pip"
      - run:
          name: Run Tests (with coverage)
          command: |
            source ./.circleci/smoketest_docker.sh scalyr/scalyr-agent-ci-unittest:4 api 150
      - run:
          name: Submit Coverage Data to codecov.io and Combine it and Upload it to S3
          command: |
            ls -la .coverage* || true

            cp .circleci/.coveragerc_ci .coveragerc

            source venv/bin/activate

            # Ensure consistent paths for all the code coverage reports
            sed -i "s#/usr/share/scalyr-agent-2/py/#/home/circleci/scalyr-agent-2/#g" .coverage

            # Submit it to codecov.io
            ./venv/bin/coverage xml --rcfile=.coveragerc -i -o coverage.xml
            ./scripts/submit-codecov-data.sh

            # Combine it and upload it to S3
            ./venv/bin/coverage combine || true
            export PYTHONPATH=.
            ./scripts/circleci/upload-coverage-data-to-s3.py ".coverage"

      - slack/status:
          fail_only: true
          only_for_branches: master

  smoke-docker-syslog:
    working_directory: ~/scalyr-agent-2
    docker:
      - image: circleci/python:2.7-jessie
    steps:
      - setup_remote_docker:
          docker_layer_caching: false
      - checkout
      - restore_cache:
          key: deps2-{{ .Branch }}-docker-json-{{ checksum "dev-requirements.txt" }}
      - run:
          name: "Install Python Dependencies"
          command: |
            virtualenv venv
            source venv/bin/activate
            pip install -r dev-requirements.txt
            pip install "apache-libcloud==2.8.2"
      - save_cache:
          name: "Save Dependencies Cache"
          key: deps2-{{ .Branch }}-docker-json-{{ checksum "dev-requirements.txt" }}
          paths:
            - "venv"
            - "~/.cache/pip"
      - run:
          name: Run Tests (with coverage)
          command: |
            source ./.circleci/smoketest_docker.sh scalyr/scalyr-agent-ci-unittest:4 syslog 150
      - run:
          name: Submit Coverage Data to codecov.io and Combine it and Upload it to S3
          command: |
            ls -la .coverage* || true

            cp .circleci/.coveragerc_ci .coveragerc

            source venv/bin/activate

            # Ensure consistent paths for all the code coverage reports
            sed -i "s#/usr/share/scalyr-agent-2/py/#/home/circleci/scalyr-agent-2/#g" .coverage

            # Submit it to codecov.io
            ./venv/bin/coverage xml --rcfile=.coveragerc -i -o coverage.xml
            ./scripts/submit-codecov-data.sh

            # Combine it and upload it to S3
            ./venv/bin/coverage combine || true
            export PYTHONPATH=.
            ./scripts/circleci/upload-coverage-data-to-s3.py ".coverage"

      - slack/status:
          fail_only: true
          only_for_branches: master

  smoke-k8s:
    working_directory: ~/scalyr-agent-2
    machine:
      image: circleci/classic:201808-01
    environment:
      K8S_VERSION: v1.10.0
      KUBECONFIG: /home/circleci/.kube/config
      MINIKUBE_VERSION: v0.30.0
      MINIKUBE_WANTUPDATENOTIFICATION: false
      MINIKUBE_WANTREPORTERRORPROMPT: false
      MINIKUBE_HOME: /home/circleci
      CHANGE_MINIKUBE_NONE_USER: true
    steps:
      - checkout
      - restore_cache:
          key: deps2-{{ .Branch }}-smoke-k8s-{{ checksum "dev-requirements.txt" }}
      - run:
          name: "Install Python Dependencies"
          command: |
            virtualenv venv
            source venv/bin/activate
            pip install -r dev-requirements.txt
            pip install "apache-libcloud==2.8.2"
      - save_cache:
          name: "Save Dependencies Cache"
          key: deps2-{{ .Branch }}-smoke-k8s-{{ checksum "dev-requirements.txt" }}
          paths:
            - "venv"
            - "~/.cache/pip"
      - run:
          name: setup kubectl
          command: |
            curl -Lo kubectl https://storage.googleapis.com/kubernetes-release/release/${K8S_VERSION}/bin/linux/amd64/kubectl && chmod +x kubectl && sudo mv kubectl /usr/local/bin/
            mkdir -p ${HOME}/.kube
            touch ${HOME}/.kube/config
      - run:
          name: setup minikube
          command: |
            curl -Lo minikube https://github.com/kubernetes/minikube/releases/download/${MINIKUBE_VERSION}/minikube-linux-amd64 && chmod +x minikube && sudo mv minikube /usr/local/bin/
      - run:
          name: start minikube
          command: |
            sudo -E minikube start --vm-driver=none --cpus 2 --memory 2048 --kubernetes-version=${K8S_VERSION} &> $HOME/minikube.log 2>&1 < /dev/null
      - run:
          name: wait for minikube
          command: |
            JSONPATH='{range .items[*]}{@.metadata.name}:{range @.status.conditions[*]}{@.type}={@.status};{end}{end}';
            until kubectl get nodes -o jsonpath="$JSONPATH" 2>&1 | grep -q "Ready=True"; do
              sleep 1;
            done
      - run:
          name: fix RBAC
          command: |
            # make default account cluster-admin
            kubectl create clusterrolebinding add-on-cluster-admin --clusterrole cluster-admin --serviceaccount=kube-system:default
      - run:
          name: dump cluster-info
          command: |
            kubectl cluster-info
            kubectl get po --all-namespaces
      - run:
          name: Run Tests (with coverage)
          command: |
            source ./.circleci/smoketest_k8s.sh scalyr/scalyr-agent-ci-unittest:4 150 no_delete_existing_k8s_objs
      - run:
          name: Submit Coverage Data to codecov.io and Combine it and Upload it to S3
          command: |
            ls -la .coverage* || true

            cp .circleci/.coveragerc_ci .coveragerc

            source venv/bin/activate

            # Ensure consistent paths for all the code coverage reports
            sed -i "s#/usr/share/scalyr-agent-2/py/#/home/circleci/scalyr-agent-2/#g" .coverage

            # Submit it to codecov.io
            ./venv/bin/coverage xml --rcfile=.coveragerc -i -o coverage.xml
            ./scripts/submit-codecov-data.sh

            # Combine it and upload it to S3
            ./venv/bin/coverage combine || true
            export PYTHONPATH=.
            ./scripts/circleci/upload-coverage-data-to-s3.py ".coverage"

      - slack/status:
          fail_only: true
          only_for_branches: master

  smoke-k8s-helm:
    machine:
      image: circleci/classic:201808-01
    environment:
      K8S_VERSION: v1.10.0
      KUBECONFIG: /home/circleci/.kube/config
      MINIKUBE_VERSION: v0.30.0
      MINIKUBE_WANTUPDATENOTIFICATION: false
      MINIKUBE_WANTREPORTERRORPROMPT: false
      MINIKUBE_HOME: /home/circleci
      CHANGE_MINIKUBE_NONE_USER: true
    steps:
      - checkout
      - run:
          name: setup kubectl
          command: |
            curl -Lo kubectl https://storage.googleapis.com/kubernetes-release/release/${K8S_VERSION}/bin/linux/amd64/kubectl && chmod +x kubectl && sudo mv kubectl /usr/local/bin/
            mkdir -p ${HOME}/.kube
            touch ${HOME}/.kube/config
      - run:
          name: setup minikube
          command: |
            curl -Lo minikube https://github.com/kubernetes/minikube/releases/download/${MINIKUBE_VERSION}/minikube-linux-amd64 && chmod +x minikube && sudo mv minikube /usr/local/bin/
      - run:
          name: setup helm
          command: curl https://raw.githubusercontent.com/helm/helm/master/scripts/get | bash
      - run:
          name: start minikube
          command: |
            sudo -E minikube start --vm-driver=none --cpus 2 --memory 2048 --kubernetes-version=${K8S_VERSION} &> $HOME/minikube.log 2>&1 < /dev/null
      - run:
          name: wait for minikube
          command: |
            JSONPATH='{range .items[*]}{@.metadata.name}:{range @.status.conditions[*]}{@.type}={@.status};{end}{end}';
            until kubectl get nodes -o jsonpath="$JSONPATH" 2>&1 | grep -q "Ready=True"; do
              sleep 1;
            done
      - run:
          name: fix RBAC
          command: |
            # make default account cluster-admin
            kubectl create clusterrolebinding add-on-cluster-admin --clusterrole cluster-admin --serviceaccount=kube-system:default
      - run:
          name: dump cluster-info
          command: |
            kubectl cluster-info
            kubectl get po --all-namespaces
      - run:
          name: install helm in cluster
          command: |
            kubectl -n kube-system create sa tiller
            kubectl create clusterrolebinding tiller --clusterrole cluster-admin --serviceaccount=kube-system:tiller
            helm init --wait --service-account tiller
      - run:
          name: deploy sample nginx
          command: kubectl run circleci-example --image=nginx
      - run:
          name: dump pods & services
          command: |
            # wait for all pods to start
            sleep 30
            # dump pods
            kubectl get po  --all-namespaces | grep -vE '(kube-sys|docker)'
            echo
            # dump services
            kubectl get svc  --all-namespaces | grep -vE '(kube-sys|docker)'

      - slack/status:
          fail_only: true
          only_for_branches: master

  lint-checks:
    working_directory: ~/scalyr-agent-2
    docker:
      - image: circleci/python:3.6-jessie
    steps:
      - checkout
      - restore_cache:
          key: deps2-tox-{{ .Branch }}-lint-venv-{{ checksum "dev-requirements.txt" }}-{{ checksum "lint-requirements.txt" }}
      - run:
          name: Install Dependencies
          command: |
            # NOTE: We use precompiled binary since debian sid which contains shellcheck 0.7.0 which we depend on
            # currently (March 25, 2020) contains broken libc version
            sudo wget https://github.com/koalaman/shellcheck/releases/download/stable/shellcheck-stable.linux.x86_64.tar.xz
            sudo tar xvf shellcheck-stable.linux.x86_64.tar.xz
            sudo cp shellcheck-stable/shellcheck /usr/local/bin
            sudo rm -rf shellcheck-stable*
      - run:
          name: Install Python dependencies
          command: |
            sudo pip install "tox==<< pipeline.parameters.default_tox_version >>"
      - run:
          name: Run Python Lint Checks
          command: |
            export PYTHONPATH=.

            # Small safety check to make sure the build fails if codecov.yml file is invalid.
            # By default codecov doesn't fail on invalid config and simply falls back to
            # system wide default config in case repo local config is invalid. This usually results
            # in confused and undesired behavior.
            ./scripts/circleci/verify-codecov-config.sh

            # Runs script which verifies /addEvents API returns correct response headers. In ideal
            # world, this script would live somewhere else (perhaps as part of monitoring tooling,
            # but for now it will live here.
            ./scripts/verify-add-events-api-response-headers.py

            # Run tox ling target
            tox -e lint
      - run:
          name: Run Shell Scripts Lint Checks
          environment:
            IGNORE_BINARY_DOESNT_EXIST: "0"
          command: |
            ./scripts/shell-scripts-lint.sh
      - run:
          name: Generate Monitor Docs
          command: |
            tox -e generate-monitor-docs
            # Verify there are no changes after generating the docs. If there
            # are, this indicates developer didn't run this target locally and
            # that some files are not up to date
            git status
            git status -- *docs/monitors/*.md */docs/monitorsDmd | (grep -q "nothing to commit" || (echo "Auto-generate monitor doc files are not up to date. Make sure you run tox -e generate-monitor-docs and commit any changed files." && exit 1))
      - save_cache:
          key: deps2-tox-{{ .Branch }}-lint-venv-{{ checksum "dev-requirements.txt" }}-{{ checksum "lint-requirements.txt" }}
          paths:
            - "~/.cache/pip"
      - slack/status:
          fail_only: true
          only_for_branches: master

  sonarcloud-scan:
    working_directory: ~/scalyr-agent-2
    docker:
      - image: circleci/python:3.6-jessie
    environment:
      VERSION: "4.6.0.2311"
      SCANNER_DIRECTORY: "/tmp/cache/scanner"
      SONAR_USER_HOME: "/tmp/cache/scanner/.sonar"
      OS: "linux"
    steps:
      - checkout
      # NOTE: Those steps are based on sonarcloud orb. We can't use the orb
      # directly since it doesn't allow us to specify us a custom path to the
      # config
      - run:
          name: Create cache directory if it doesn't exist
          command: mkdir -p /tmp/cache/scanner
      - restore_cache:
          key: v2-sonarcloud-scanner-4.6.0.2311
      - run:
          name: Download Sonar Scanner
          command: |
            set -e

            if [[ ! -x "$SCANNER_DIRECTORY/sonar-scanner-$VERSION-$OS/bin/sonar-scanner" ]]; then
              curl -Ol https://binaries.sonarsource.com/Distribution/sonar-scanner-cli/sonar-scanner-cli-$VERSION-$OS.zip
              unzip -qq -o sonar-scanner-cli-$VERSION-$OS.zip -d $SCANNER_DIRECTORY
            fi

            chmod +x $SCANNER_DIRECTORY/sonar-scanner-$VERSION-$OS/bin/sonar-scanner
            chmod +x $SCANNER_DIRECTORY/sonar-scanner-$VERSION-$OS/jre/bin/java
      - save_cache:
          key: v2sonarcloud-scanner-4.6.0.2311
          paths:
            - /tmp/cache/scanner
      - run:
          # NOTE: Sadly there isn't a better way for us to achieve that. We generate coverage
          # data as part of multiple independent workflow jobs so we uploaded
          # coverage data generated by each job to S3 and then pull it down
          # here, combine it and pass it to sonar binary.
          # Since we use multiple independent workflows which run in parallel
          # it also means we can't easily utiize Circle CI artifacts since
          # current Circle CI API doesn't expose an easy way to retrieve
          # artifacts for all the workflows which are part of a particular
          # build.
          name: Download Coverage Data files
          command: |
            sudo pip install "coverage==4.5.4" "apache-libcloud==3.1.0"
            cp .circleci/.coveragerc_ci .coveragerc

            # Download Coverage Data
            export PYTHONPATH=.
            ./scripts/circleci/download-coverage-data-from-s3.py "."
            ls -la .coverage*

            mkdir coverage
            cp .coverage* coverage/

            # Ensure consistent paths for all the code coverage reports
            # NOTE: In seed we need 3 \ for one \
            sed -i "s#C:\\\\\\\Users\\\\\\\circleci\\\\\\\scalyr-agent-2#/home/circleci/scalyr-agent-2#g" .coverage*
            # Replace two \\ with one /
            sed -i "s#\\\\\\\#/#g" .coverage*

            # Combine it
            coverage combine

            cp .coverage coverage/.coverage-combined-final

            # Generate XML file which can be processed by sonarcloud
            coverage xml --rcfile=.coveragerc -i -o coverage.xml

            # Print it
            coverage report

      # Stored all the downloaded coverage files for ease of troubleshooting
      - store_artifacts:
          path: coverage

      - run:
          name: Run Sonar Scanner
          command:
            ${SCANNER_DIRECTORY}/sonar-scanner-${VERSION}-${OS}/bin/sonar-scanner -Dproject.settings=.sonarcloud.properties

  benchmarks-idle-agent-py-27:
    working_directory: ~/scalyr-agent-2
    docker:
      - image: circleci/python:2.7.17
    steps:
      - codespeed_agent_process_benchmark:
          codespeed_executable: "Python 2.7.17 - idle conf 1"
          codespeed_environment: "Circle CI Docker Executor Medium Size"
          agent_config: "benchmarks/configs/agent_no_monitored_logs.json"
          agent_server_host: "ci-codespeed-benchmarks-py27-idle-conf-1"
          capture_line_counts: true
          cache_key_name: "benchmarks-idle-27"

  benchmarks-idle-agent-py-35:
    working_directory: ~/scalyr-agent-2
    docker:
      - image: circleci/python:3.5.9
    steps:
      - codespeed_agent_process_benchmark:
          codespeed_executable: "Python 3.5.9 - idle conf 1"
          codespeed_environment: "Circle CI Docker Executor Medium Size"
          agent_config: "benchmarks/configs/agent_no_monitored_logs.json"
          agent_server_host: "ci-codespeed-benchmarks-py35-idle-conf-1"
          capture_line_counts: true
          cache_key_name: "benchmarks-idle-35"

  benchmarks-idle-agent-no-monitors-py-27:
    working_directory: ~/scalyr-agent-2
    docker:
      - image: circleci/python:2.7.17
    steps:
      - codespeed_agent_process_benchmark:
          codespeed_executable: "Python 2.7.17 - idle conf 2"
          codespeed_environment: "Circle CI Docker Executor Medium Size"
          agent_config: "benchmarks/configs/agent_no_monitored_logs_no_monitors.json"
          agent_server_host: "ci-codespeed-benchmarks-py27-idle-conf-2"
          capture_line_counts: true
          cache_key_name: "benchmarks-idle-agent-no-monitors-py-27"

  benchmarks-idle-agent-no-monitors-py-35:
    working_directory: ~/scalyr-agent-2
    docker:
      - image: circleci/python:3.5.9
    steps:
      - codespeed_agent_process_benchmark:
          codespeed_executable: "Python 3.5.9 - idle conf 2"
          codespeed_environment: "Circle CI Docker Executor Medium Size"
          agent_config: "benchmarks/configs/agent_no_monitored_logs_no_monitors.json"
          agent_server_host: "ci-codespeed-benchmarks-py35-idle-conf-2"
          capture_line_counts: true
          cache_key_name: "benchmarks-idle-agent-no-monitors-py-35"

  benchmarks-loaded-agent-single-50mb-log-file-with-parser-py-27:
    working_directory: ~/scalyr-agent-2
    docker:
      - image: circleci/python:2.7.17
    steps:
      - codespeed_agent_process_benchmark:
          codespeed_executable: "Python 2.7.17 - loaded conf 1"
          codespeed_environment: "Circle CI Docker Executor Medium Size"
          agent_config: "benchmarks/configs/agent_single_50mb_access_log_file.json"
          agent_pre_run_command: "wget --directory-prefix=/tmp https://github.com/scalyr/codespeed-agent-fixtures/raw/master/fixtures/logs/access_log_50_mb.log"
          agent_server_host: "ci-codespeed-benchmarks-py27-loaded-conf-1"
          run_time: 140
          capture_agent_status_metrics: true
          capture_line_counts: true
          cache_key_name: "benchmarks-loaded-agent-single-50mb-log-file-with-parser-py-27"

  benchmarks-loaded-agent-single-50mb-log-file-with-parser-py-35:
    working_directory: ~/scalyr-agent-2
    docker:
      - image: circleci/python:3.5.9
    steps:
      - codespeed_agent_process_benchmark:
          codespeed_executable: "Python 3.5.9 - loaded conf 1"
          codespeed_environment: "Circle CI Docker Executor Medium Size"
          agent_config: "benchmarks/configs/agent_single_50mb_access_log_file.json"
          agent_pre_run_command: "wget --directory-prefix=/tmp https://github.com/scalyr/codespeed-agent-fixtures/raw/master/fixtures/logs/access_log_50_mb.log"
          agent_server_host: "ci-codespeed-benchmarks-py35-loaded-conf-1"
          run_time: 140
          capture_line_counts: true
          cache_key_name: "benchmarks-loaded-agent-single-50mb-log-file-with-parser-py-35"

  # NOTE: For the benchmarks below to work correctly "/tmp/random.log" file
  # which is being written to during the benchmark must existing before the
  # agent process is started.
  benchmarks-loaded-agent-single-growing-log-file-20mb-py-27:
    working_directory: ~/scalyr-agent-2
    docker:
      - image: circleci/python:2.7.17
    steps:
      - codespeed_agent_process_benchmark:
          codespeed_executable: "Python 2.7.17 - loaded conf 2"
          codespeed_environment: "Circle CI Docker Executor Medium Size"
          agent_config: "benchmarks/configs/agent_single_growing_log_file_with_shell_and_url_monitor.json"
          run_time: 140
          agent_pre_run_command: "touch /tmp/random.log"
          agent_post_run_command: "benchmarks/scripts/write-random-lines.sh /tmp/random.log 2M 10 100 1"
          agent_server_host: "ci-codespeed-benchmarks-py27-loaded-conf-2"
          capture_line_counts: true
          cache_key_name: "benchmarks-loaded-agent-growing-log-file-py-27"

  benchmarks-loaded-agent-single-growing-log-file-20mb-py-35:
    working_directory: ~/scalyr-agent-2
    docker:
      - image: circleci/python:3.5.9
    steps:
      - codespeed_agent_process_benchmark:
          codespeed_executable: "Python 3.5.9 - loaded conf 2"
          codespeed_environment: "Circle CI Docker Executor Medium Size"
          agent_config: "benchmarks/configs/agent_single_growing_log_file_with_shell_and_url_monitor.json"
          run_time: 140
          agent_pre_run_command: "touch /tmp/random.log"
          agent_post_run_command: "benchmarks/scripts/write-random-lines.sh /tmp/random.log 2M 10 100 1"
          agent_server_host: "ci-codespeed-benchmarks-py35-loaded-conf-2"
          capture_line_counts: true
          cache_key_name: "benchmarks-loaded-agent-growing-log-file-py-35"

  benchmarks-loaded-agent_2-growing_logs-monitors-multiprocess-2-worker-20mb-py-35:
    working_directory: ~/scalyr-agent-2
    docker:
      - image: circleci/python:3.5.9
    steps:
      - codespeed_agent_process_benchmark:
          codespeed_executable: "Python 3.5.9 - loaded conf 4"
          codespeed_environment: "Circle CI Docker Executor Medium Size"
          agent_config: "benchmarks/configs/agent_2-growing_logs-monitors-multiprocess-2-worker.json"
          run_time: 140
          agent_pre_run_command: "touch /tmp/random.log & touch /tmp/random2.log"
          agent_post_run_command: "benchmarks/scripts/write-random-lines.sh /tmp/random.log 2M 10 100 1 & benchmarks/scripts/write-random-lines.sh /tmp/random2.log 2M 10 100 1 &"
          agent_server_host: "ci-codespeed-benchmarks-py35-loaded-conf-4"
          capture_line_counts: true
          cache_key_name: "agent_2-growing_logs-monitors-multiprocess-2-worker-py-35"

  benchmarks-loaded-agent-single-growing-log-file-180mb-py-27:
    working_directory: ~/scalyr-agent-2
    docker:
      - image: circleci/python:2.7.17
    steps:
      - codespeed_agent_process_benchmark:
          codespeed_executable: "Python 2.7.17 - loaded conf 3"
          codespeed_environment: "Circle CI Docker Executor Medium Size"
          agent_config: "benchmarks/configs/agent_single_growing_log_file.json"
          # NOTE: We set agent run time slightly longer than the insert script time run so we give a chance for memory and
          # other metrics to stabilize.
          run_time: 390
          agent_pre_run_command: "touch /tmp/random.log"
          # NOTE: We write a chunk every 1 seconds for a total of 6 minutes.
          # Each chunk is 0.5 MB in size which means we write a total of 360 * 1
          # / 0.5 MB of data
          agent_post_run_command: "benchmarks/scripts/write-random-lines.sh /tmp/random.log 500K 360 100 1 &> /tmp/write_lines_script.log &"
          agent_server_host: "ci-codespeed-benchmarks-py27-loaded-conf-3"
          capture_line_counts: true
          cache_key_name: "benchmarks-loaded-agent-growing-log-file-180-py-27"

  benchmarks-micro-py-35:
    working_directory: ~/scalyr-agent-2
    docker:
      - image: circleci/python:3.5.9
    # NOTE: We use larger resource class to speed up the tests. This job only runs on master merge
    # aka not often.
    resource_class: large
    steps:
      - codespeed_micro_benchmarks:
          codespeed_executable: "Python 3.5.9"
          codespeed_environment: "Circle CI Docker Executor Large Size"
          cache_key_name: "benchmarks-micro-py36"

  benchmarks-micro-py-27:
    working_directory: ~/scalyr-agent-2
    docker:
      - image: circleci/python:2.7.17
    # NOTE: We use larger resource class to speed up the tests. This job only runs on master merge
    # aka not often.
    resource_class: large
    steps:
      - codespeed_micro_benchmarks:
          codespeed_executable: "Python 2.7.17"
          codespeed_environment: "Circle CI Docker Executor Large Size"
          cache_key_name: "benchmarks-micro-py27"

  # Job which sends notification to Slack after benchmark run has completed
  # on master merge / push.
  send-benchmark-results-and-graphs-to-slack:
    working_directory: ~/scalyr-agent-2
    docker:
      - image: circleci/python:3.5.9
    steps:
      - checkout
      - run:
          name: Set Permissions
          command: |
            # Set permissions so we can directly restore into /usr/local/bin
            sudo chmod 777 /usr/local/bin
      - restore_cache:
          key: deps2-tox-{{ .Branch }}-3.5-capture-screenshot
      - run:
          name: Download and install Phantom JS
          command: |
            if [ ! -e "/usr/local/bin/phantomjs" ]; then
              echo "Downloading and installing PhantomJS"
              wget https://bitbucket.org/ariya/phantomjs/downloads/phantomjs-2.1.1-linux-x86_64.tar.bz2
              tar -xf phantomjs-2.1.1-linux-x86_64.tar.bz2
              sudo cp phantomjs-2.1.1-linux-x86_64/bin/phantomjs /usr/local/bin
            fi
      - save_cache:
          name: Save PhantomJS Cache
          key: deps2-tox-{{ .Branch }}-3.5-capture-screenshot
          paths:
            - /usr/local/bin/phantomjs
      - run:
          name: Capture CodeSpeed Graphs Screenshots and Post Notification to Slack
          environment:
            SLACK_CHANNEL: "#cloud-tech"
          command: |
            export OPENSSL_CONF=/etc/ssl/
            mkdir -p /tmp/codespeed-screenshots/

            # Capture the graph screenshots
            phantomjs scripts/phantomjs/capture_codespeed_graphs_screenshots.js

            # Send notication to Slack
            export PYTHONPATH=.
            ./scripts/send-benchmark-completion-notification-to-slack.py /tmp/codespeed-screenshots/

  smoke-standalone-35-rate-limit:
    working_directory: ~/scalyr-agent-2
    docker:
      - image: circleci/python:3.5
    steps:
      - smoke-standalone-tox:
          python_version: "3.5"
          tox_target: "py3.5-smoke-tests-rate-limit"

  smoke-standalone-38:
    working_directory: ~/scalyr-agent-2
    docker:
      - image: circleci/python:3.8
    steps:
      - smoke-standalone-tox:
          python_version: "3.8"
          tox_target: "py3.8-smoke-tests"

  smoke-standalone-37:
    working_directory: ~/scalyr-agent-2
    docker:
      - image: circleci/python:3.7
    steps:
      - smoke-standalone-tox:
          python_version: "3.7"
          tox_target: "py3.7-smoke-tests"

  smoke-standalone-36:
    working_directory: ~/scalyr-agent-2
    docker:
      - image: circleci/python:3.6
    steps:
      - smoke-standalone-tox:
          python_version: "3.6"
          tox_target: "py3.6-smoke-tests"

  smoke-standalone-35:
    working_directory: ~/scalyr-agent-2
    docker:
      - image: circleci/python:3.5
    steps:
      - smoke-standalone-tox:
          python_version: "3.5"
          tox_target: "py3.5-smoke-tests"

  smoke-standalone-27:
    working_directory: ~/scalyr-agent-2
    docker:
      - image: circleci/python:2.7
    steps:
      - smoke-standalone-tox:
          python_version: "2.7"
          tox_target: "py2.7-smoke-tests"

  smoke-standalone-26:
    working_directory: ~/scalyr-agent-2
    docker:
      - image:  dockershelf/python:2.6-dev
    steps:
      - smoke-standalone-tox:
          python_version: "2.6"
          tox_version: "2.9.1"
          tox_target: "py2.6-smoke-tests"
          # NOTE: This is needed otherwise it falls back to Circle CI git client
          pre_checkout_apt_dependencies: "git openssh-client"
          apt_dependencies: "procps"
          # NOTE: We simply skip tests which depend on those dependencies since
          # there appear to be broken upstream since May 20th, 2020
          #apt_dependencies: "build-essential"

  package-test-rpm:
    working_directory: ~/scalyr-agent-2
    docker:
      - image: circleci/python:3.6
    steps:
      - package-test:
          distribution: "amazonlinux2"
          agent_host_name_prefix: "package-test"
          tox_target: agent_distributions_tests_amazonlinux2

  package-test-deb:
    working_directory: ~/scalyr-agent-2
    docker:
      - image: circleci/python:3.6
    steps:
      - package-test:
          distribution: "ubuntu1804"
          agent_host_name_prefix: "package-test"
          tox_target: agent_distributions_tests_ubuntu1804

  # Circle CI jobs which build agent packages for each PR.
  package-build-deb:
    working_directory: ~/scalyr-agent-2
    docker:
      - image: circleci/python:3.6
    steps:
      - package-test:
          distribution: "ubuntu1804"
          agent_host_name_prefix: "-test"
          tox_target: agent_deb_package

  package-build-rpm:
    working_directory: ~/scalyr-agent-2
    docker:
      - image: circleci/python:3.6
    steps:
      - package-test:
          distribution: "centos8"
          agent_host_name_prefix: "-test"
          tox_target: agent_rpm_package

  smoke-monitors-tests:
    working_directory: ~/scalyr-agent-2
    docker:
      - image: circleci/python:3.6
    steps:
      - monitors-tests:
          distribution: "ubuntu1804"
          python_version: "python3"
          agent_host_name_prefix: "monitors-test"
          tox_target: agent_monitors_ubuntu
          upload_coverage: true

  smoke-rpm-package-py3:
    working_directory: ~/scalyr-agent-2
    docker:
      - image: circleci/python:3.6
    steps:
      - package-test:
          distribution: "amazonlinux2"
          python_version: "python3"
          agent_host_name_prefix: "smoke"
          tox_target: agent_package_smoke_test_amazonlinux_python3

  smoke-rpm-package-py2:
    working_directory: ~/scalyr-agent-2
    docker:
      - image: circleci/python:3.6
    steps:
      - package-test:
          distribution: "amazonlinux2"
          python_version: "python2"
          tox_target: agent_package_smoke_test_amazonlinux_python2

  smoke-deb-package-py3:
    working_directory: ~/scalyr-agent-2
    docker:
      - image: circleci/python:3.6
    steps:
      - package-test:
          distribution: "ubuntu1804"
          python_version: "python3"
          tox_target: agent_package_smoke_test_ubuntu_python3

  smoke-deb-package-py2:
    working_directory: ~/scalyr-agent-2
    docker:
      - image: circleci/python:3.6
    steps:
      - package-test:
          distribution: "ubuntu1804"
          python_version: "python2"
          tox_target: agent_package_smoke_test_ubuntu_python2

  send-circle-ci-usage-report:
    description: "Job which emails weekly Circle CI usage report"
    working_directory: ~/scalyr-agent-2
    docker:
      - image: circleci/python:3.6-jessie
    steps:
      - checkout
      - run:
          name: Email Usage Report
          command: |
            export PYTHONPATH=.
            python scripts/circleci_usage_data.py --project_slug=gh/scalyr/scalyr-agent-2 \
                --workflows=unit-tests,smoke-tests,package-tests,benchmarks --status=success \
                --branch=all --branch-limit=5 --limit=2 \
                --email=cloudtech-builds@scalyr.com

  build-windows-package:
    description: "Build windows MSI installer."
    executor:
      name: win/default
      size: "medium"
      # windows-server-2019-vs2019:previous
      version: "previous"
      shell: powershell.exe
    steps:
      - checkout
      - restore_cache:
          name: Restore Python installer Cache
          key: windows-python-installer-cache-{{ .Branch }}

      - restore_cache:
          name: Restore Wix cache
          key: windows-wix-cache-{{ .Branch }}

      - run:
          name: Extract Wix.
          command: |
            $ProgressPreference = "SilentlyContinue"
            mkdir wix311_binaries -Force
            if (!(Test-Path .\wix311_binaries\wix311-binaries.zip -PathType Leaf)) {
              wget https://github.com/wixtoolset/wix3/releases/download/wix3112rtm/wix311-binaries.zip -OutFile wix311_binaries\wix311-binaries.zip
            }
            Expand-Archive -LiteralPath wix311_binaries\wix311-binaries.zip -DestinationPath C:\wix311

      - run:
          name: Install python.
          command: |
            $ProgressPreference = "SilentlyContinue"
            mkdir python_installer -Force
            if (!(Test-Path .\python_installer\python-3.8.7-amd64.exe -PathType Leaf)) {
                wget -O .\python_installer\python-3.8.7-amd64.exe https://www.python.org/ftp/python/3.8.7/python-3.8.7-amd64.exe
            }
            python_installer\python-3.8.7-amd64.exe /quiet /passive

      - save_cache:
          name: Save Wix Cache
          key: windows-wix-cache-{{ .Branch }}
          paths:
            - "wix311_binaries"

      - save_cache:
          name: Save Python Installer Cache
          key: windows-python-installer-cache-{{ .Branch }}
          paths:
            - "python_installer"

      - restore_cache:
          name: Restore Python Dependencies Cache
          key: windows_python_installer-python-3.8.7-{{ .Branch }}-py-deps-cache

      - when:
          condition: << pipeline.parameters.agent_version >>
          steps:
            - run:
                name: Change package version to << pipeline.parameters.agent_version >>.
                shell: bash
                command: |
                  echo << pipeline.parameters.agent_version >> > VERSION
      - unless:
          condition: << pipeline.parameters.agent_version >>
          steps:
            - run:
                name: Bump Version
                shell: bash
                command: |
                  # Update agent version to avoid version conflict with current scalyr repository package.
                  # This way we can also correctly assert that the upgrade has worked - if we didn't do
                  # that, from and to version would be the same
                  # NOTE: We can't include git revision as part of the version since it's not a valid
                  # version on Windows.

                  echo "$(cat VERSION).1" > VERSION
                  cat VERSION
      - run:
          name: Build MSI package
          command: |
              $Env:WIX = ";C:\wix311;"
              C:\Users\circleci\AppData\Local\Programs\Python\Python38\python.exe -m pip install -r win32\windows-build-requirements.txt

              # TODO: This step doesn't correctly exit with non zero on failure
              C:\Users\circleci\AppData\Local\Programs\Python\Python38\python.exe build_package.py win32

              mkdir package
              mkdir artifacts

              cp .\ScalyrAgentInstaller-*.msi artifacts/
              mv .\ScalyrAgentInstaller-*.msi package\ScalyrAgentInstaller.msi

      - run:
          name: Copy Package With Version in Name
          shell: bash
          command: |
            # NOTE: We preserve two versions of the package as the build artifact. One with the
            # version in the name and one without.
            # This way AMI tests can use one with the static name and if we use it elsewhere (aka
            # if someone wgets a dev package or similar) they immediately know it's a dev version
            # from the name itself.
            export PACKAGE_VERSION="$(cat VERSION)"
            cp package/ScalyrAgentInstaller.msi package/ScalyrAgentInstaller-${PACKAGE_VERSION}.msi

      - save_cache:
          name: Save Python Dependencies Cache
          key: windows_python_installer-python-3.8.7-{{ .Branch }}-py-deps-cache
          paths:
            - C:\Users\circleci\AppData\Local\pip\Cache

      - persist_to_workspace:
          root: package
          paths: ScalyrAgentInstaller.msi

      - store_artifacts:
          path: artifacts

  build-linux-packages-and-installer-script:
    description: "Build deb and rpm packages."
    working_directory: ~/scalyr-agent-2
    docker:
        # NOTE: fpm and git gem depend on Ruby >= 2.3 so we need to use Debian
        # 10 which ships with Ruby 2.5. Jessie (Debian 8) ships with 2.1 which
        # doesn't work anymore with those gems.
        - image: circleci/python:3.6-buster
    environment:
      AGENT_REPO_BRANCH: "<< pipeline.parameters.agent_repo_branch >>"
      REPO_BASE_URL: "<< pipeline.parameters.repo_base_url >>"
    steps:
      - checkout
      - restore_cache:
          key: deps2-tox-{{ .Branch }}-3.6-venv-{{ checksum "dev-requirements.txt" }}

      - run:
          name: Install System Dependencies
          command: |
            sudo apt-key update
            sudo apt update
            sudo apt install -y ruby ruby-dev rubygems rpm build-essential --force-yes
            # Needed to validate rpm package
            sudo apt install -y rpm

            # TODO: looks like fpm upgraded its 'ffi' dependency version, which is now requres newer version of ruby.
            # as a temporaty solution explicitly specify ffi version.
            sudo gem install --no-document ffi:1.14.2 fpm:1.12.0


      - when:
          condition: << pipeline.parameters.agent_version >>
          steps:
            - run:
                name: Change package version to << pipeline.parameters.agent_version >>.
                shell: bash
                command: |
                  echo << pipeline.parameters.agent_version >> > VERSION
      - unless:
          condition: << pipeline.parameters.agent_version >>
          steps:
            - run:
                name: Bump Version
                shell: bash
                command: |
                  # Update agent version to avoid version conflict with current scalyr repository package.
                  # This way we can also correctly assert that the upgrade has worked - if we didn't do
                  # that, from and to version would be the same
                  echo "$(cat VERSION).dev1-$(git rev-parse --short HEAD)" > VERSION

      - run:
          name: Build and validate deb and rpm packages
          command: |
            set -e

            mkdir artifacts
            mkdir package

            pushd artifacts

            python ../build_package.py deb
            python ../build_package.py rpm

            # Validate that changelog files in the package artifacts are valid
            DEB_PACKAGE_PATH="$(pwd)/$(ls --color=none *.deb)"
            RPM_PACKAGE_PATH="$(pwd)/$(ls --color=none *.rpm)"

            ./../scripts/circleci/validate-deb-changelog.sh "${DEB_PACKAGE_PATH}"
            ./../scripts/circleci/validate-rpm-changelog.sh "${RPM_PACKAGE_PATH}"

            popd

            # NOTE: We preserve two versions of the package as the build artifact. One with the
            # version in the name and one without.
            # This way AMI tests can use one with the static name and if we use it elsewhere (aka
            # if someone wgets a dev package or similar) they immediately know it's a dev version
            # from the name itself.
            cp artifacts/scalyr-agent-2*.deb package/scalyr-agent-2.deb
            cp artifacts/scalyr-agent-2*.rpm package/scalyr-agent-2.rpm

      - run:
          name: Build deb and rpm packages for installer
          command: |

            gpg --update-trustdb

            # import remote sign machine public keys from files in the Scalyr agent repo.
            # gnupg < 2.1
            #GPG_SIGNING_KEYID=`gpg --with-fingerprint scripts/circleci/release/public_keys/main.asc | grep "Key fingerprint" | awk '{print $10$11$12$13}'`
            #GPG_ALT_SIGNING_KEYID=`gpg --with-fingerprint scripts/circleci/release/public_keys/alt.asc | grep "Key fingerprint" | awk '{print $10$11$12$13}'`

            # gnupg > 2.1
            GPG_SIGNING_KEYID=$(cat scripts/circleci/release/public_keys/main.asc | gpg --with-fingerprint --with-colons --import-options show-only --import | grep "fpr:" | head -1 | awk -F ":" '{print $10}')
            GPG_ALT_SIGNING_KEYID=$(cat scripts/circleci/release/public_keys/alt.asc | gpg --with-fingerprint --with-colons --import-options show-only --import | grep "fpr:" | head -1 | awk -F ":" '{print $10}')

            echo "Using GPG_SIGNING_KEYID=${GPG_SIGNING_KEYID}"
            echo "Using GPG_ALT_SIGNING_KEYID=${GPG_ALT_SIGNING_KEYID}"

            # import gpg public keys.
            gpg --import scripts/circleci/release/public_keys/main.asc
            gpg --import scripts/circleci/release/public_keys/alt.asc

            mkdir output
            pushd output

            if [ -z "$AGENT_REPO_BRANCH" ]; then
              AGENT_REPO_BRANCH="stable"
            fi

            if [ -z "$REPO_BASE_URL" ]; then
              REPO_BASE_URL="stable"
            fi

            bash ~/scalyr-agent-2/scripts/circleci/release/create-agent-installer.sh "$GPG_SIGNING_KEYID" "$GPG_ALT_SIGNING_KEYID" "$REPO_BASE_URL" "$AGENT_REPO_BRANCH"

            popd

            cp output/*.rpm output/*.deb output/installScalyrAgentV2.sh artifacts
            cp output/installScalyrAgentV2.sh package/installScalyrAgentV2.sh

      - persist_to_workspace:
          root: package
          paths:
            - scalyr-agent-2.deb
            - scalyr-agent-2.rpm
            - installScalyrAgentV2.sh

      - store_artifacts:
          path: artifacts

  ami-tests-stable:
    description: "Run scalyr agent packages install sanity tests for the stable packages from the Scalyr repository."
    working_directory: ~/scalyr-agent-2
    docker:
      - image: circleci/python:3.6-jessie
    # TODO: Remove resource_class and use default medium one if tests are still
    # failing with large
    resource_class: large
    steps:
      - ami-tests:
          test_type: "stable"

  ami-tests-development:
    description: "Run scalyr agent packages sanity tests for the new packages which are built on the current revision."
    working_directory: ~/scalyr-agent-2
    docker:
      - image: circleci/python:3.6-jessie
    # TODO: Remove resource_class and use default medium one if tests are still
    # failing with large
    resource_class: large
    steps:
      - ami-tests:
          test_type: "development"

workflows:
 version: 2
<<<<<<< HEAD
=======
 static-analysis:
   <<: *skip_release_build_branch_push
   jobs:
     - lint-checks:
         context: scalyr-agent
 unit-tests:
   <<: *skip_release_build_branch_push
   # NOTE: To avoid massive and inflated build matrix, we currently don't run tests under multiple
   # Python 3 versions
   jobs:
     - unittest-26:
         context: scalyr-agent
     - unittest-27:
         context: scalyr-agent
     - unittest-35:
         context: scalyr-agent
     - unittest-35-osx:
         context: scalyr-agent
     - unittest-38-windows:
         context: scalyr-agent
 smoke-tests:
   <<: *skip_release_build_branch_push
   jobs:
     - smoke-standalone-26:
         context: scalyr-agent
     - smoke-standalone-27:
         context: scalyr-agent
     - smoke-standalone-35:
         context: scalyr-agent
     - smoke-standalone-35-rate-limit:
         context: scalyr-agent
     - smoke-standalone-26-tls12:
         context: scalyr-agent
     - smoke-standalone-27-tls12:
         context: scalyr-agent
      # NOTE: smoke test jobs below still use old smoke tests framework
     - smoke-docker-json:
         context: scalyr-agent
     - smoke-docker-api-raw-logs-disabled:
         context: scalyr-agent
     - smoke-docker-syslog:
         context: scalyr-agent
     - smoke-k8s:
         context: scalyr-agent
     - smoke-monitors-tests:
         context: scalyr-agent
     - sonarcloud-scan:
         requires:
           # NOTE: This is not ideal, but Circle CI doesn't support cross
           # workflow dependencies (we can't wait on unittest-27 here) so we just wait on the
           # slowest jobs
           - smoke-docker-json
           - smoke-docker-api-raw-logs-disabled
           - smoke-docker-syslog
           - smoke-k8s
           - smoke-monitors-tests
>>>>>>> e866f2ec
 package-tests:
   <<: *skip_release_build_branch_push
   jobs:
     - build-linux-packages-and-installer-script
     - build-windows-package
     - ami-tests-development:
          context: scalyr-agent
          requires:
            - build-windows-package
            - build-linux-packages-and-installer-script
     - ami-tests-stable:
          context: scalyr-agent
          <<: *master_and_release_only<|MERGE_RESOLUTION|>--- conflicted
+++ resolved
@@ -2386,65 +2386,6 @@
 
 workflows:
  version: 2
-<<<<<<< HEAD
-=======
- static-analysis:
-   <<: *skip_release_build_branch_push
-   jobs:
-     - lint-checks:
-         context: scalyr-agent
- unit-tests:
-   <<: *skip_release_build_branch_push
-   # NOTE: To avoid massive and inflated build matrix, we currently don't run tests under multiple
-   # Python 3 versions
-   jobs:
-     - unittest-26:
-         context: scalyr-agent
-     - unittest-27:
-         context: scalyr-agent
-     - unittest-35:
-         context: scalyr-agent
-     - unittest-35-osx:
-         context: scalyr-agent
-     - unittest-38-windows:
-         context: scalyr-agent
- smoke-tests:
-   <<: *skip_release_build_branch_push
-   jobs:
-     - smoke-standalone-26:
-         context: scalyr-agent
-     - smoke-standalone-27:
-         context: scalyr-agent
-     - smoke-standalone-35:
-         context: scalyr-agent
-     - smoke-standalone-35-rate-limit:
-         context: scalyr-agent
-     - smoke-standalone-26-tls12:
-         context: scalyr-agent
-     - smoke-standalone-27-tls12:
-         context: scalyr-agent
-      # NOTE: smoke test jobs below still use old smoke tests framework
-     - smoke-docker-json:
-         context: scalyr-agent
-     - smoke-docker-api-raw-logs-disabled:
-         context: scalyr-agent
-     - smoke-docker-syslog:
-         context: scalyr-agent
-     - smoke-k8s:
-         context: scalyr-agent
-     - smoke-monitors-tests:
-         context: scalyr-agent
-     - sonarcloud-scan:
-         requires:
-           # NOTE: This is not ideal, but Circle CI doesn't support cross
-           # workflow dependencies (we can't wait on unittest-27 here) so we just wait on the
-           # slowest jobs
-           - smoke-docker-json
-           - smoke-docker-api-raw-logs-disabled
-           - smoke-docker-syslog
-           - smoke-k8s
-           - smoke-monitors-tests
->>>>>>> e866f2ec
  package-tests:
    <<: *skip_release_build_branch_push
    jobs:
