# Python CircleCI 2.1 configuration file
#
# Check https://circleci.com/docs/2.2/language-python/ for more details

master_and_release_only: &master_and_release_only
  filters:
    branches:
      only:
        - master
        - release

master_only: &master_only
  filters:
    branches:
      only:
        - master

non_master_and_release: &non_master_and_release
  filters:
    branches:
      ignore:
        - master
        - release

version: 2.1
parameters:
  default_tox_version:
    type: string
    default: "3.14.3"
  cache_version:
    type: string
    default: "v12"
  cache_version_py_dependencies:
    description: "Cache version suffix to use for all the Python dependency caches."
    type: string
    default: "v4"

commands:
  unittest_tox:
    description: "A base command for all tox based unit test jobs"
    parameters:
      python_version:
        description: "Python version to use (e.g. 3.5, 3.6, 3.7, 3.8, etc.)."
        type: string
      tox_version:
        description: "tox package version to use."
        type: string
        default: "3.14.3"
      apt_dependencies:
        description: "Any optional apt dependencies which should be installed."
        type: string
        default: ""
      tox_target:
        description: "Tox target to run."
        type: string
      upload_coverage:
        description: "True to combine and upload coverage data to codecov.io."
        type: boolean
        default: false
      run_microbenchmarks:
        description: "True to run microbenchmarks."
        type: boolean
        default: false
    steps:
      - checkout
      - restore_cache:
          key: deps2-tox-{{ .Branch }}-<< parameters.python_version >>-venv-{{ checksum "dev-requirements.txt" }}
      - when:
          condition: << parameters.apt_dependencies >>
          steps:
            - run:
                name: Install APT Dependencies
                command: |
                  apt-get update -y
                  apt-get install -y << parameters.apt_dependencies >>
      - run:
          name: Install Dependencies
          command: |
            pip install "tox==<< parameters.tox_version >>"
      - run:
          name: Run Unit Tests under Python << parameters.python_version >>
          environment:
            TERM: "xterm-256color"
          command: |
            tox -e<< parameters.tox_target >>
      - save_cache:
          key: deps2-tox-{{ .Branch }}-<< parameters.python_version >>-venv-{{ checksum "dev-requirements.txt" }}
          paths:
            - "~/.cache/pip"
      - when:
          condition: << parameters.upload_coverage >>
          steps:
            - run:
                name: Submit Coverage Data to codecov.io
                command: |
                  ls -la .coverage* || true

                  pip install "coverage==4.5.4" "codecov==2.0.15"
                  cp .circleci/.coveragerc_ci .coveragerc

                  # Print the report
                  coverage report -i

                  # Submit it to codecov.io
                  coverage xml --rcfile=.coveragerc -i -o coverage.xml
                  ./scripts/submit-codecov-data.sh
      - when:
          condition: << parameters.run_microbenchmarks >>
          steps:
            - run:
                name: Run Microbenchmarks
                environment:
                  TERM: "xterm-256color"
                command: |
                  mkdir -p microbenchmark_histograms/
                  tox -emicro-benchmarks
            - store_artifacts:
                path: ~/scalyr-agent-2/microbenchmark_histograms/

  codespeed_agent_process_benchmark:
    description: "A base command which runs CodeSpeed agent process level benchmarks"
    parameters:
      codespeed_executable:
        description: "CodeSpeed executable name."
        type: string
      codespeed_environment:
        description: "CodeSpeed environment name."
        type: string
        default: "Circle CI Docker Executor Medium Size"
      agent_config:
        description: "Path to the agent config file to use."
        type: string
      run_time:
        description: "How long to run the capture for (in seconds)."
        type: integer
        default: 120
      capture_interval:
        description: "How often to capture agent process level metrics during the process run time (in seconds)."
        type: integer
        default: 5
      agent_pre_run_command:
        description: "Optional bash command / script to run before starting the agent and the metrics capture script."
        type: string
        default: ""
      agent_post_run_command:
        description: "Optional bash command / script to run after starting the agent and the metrics capture script."
        type: string
        default: ""
      agent_server_host:
        description: "Value for the server_attributes.serverHost agent configuration option."
        type: string
        default: "ci-codespeed-benchmarks"
      capture_agent_status_metrics:
        description: "True to capture additional metrics exposed via agent status command."
        type: boolean
        default: false
      capture_line_counts:
        description: "True to submit log line counts for each log level to CodeSpeed."
        type: boolean
        default: false
      dry_run:
        description: "True to enable dry run which runs the benchmarks without submitting data to CodeSpeed."
        type: boolean
        default: false
      cache_key_name:
        description: "Circle CI cache key name"
        type: string
        default: "Circle CI cache key name"
    steps:
      - checkout
      - restore_cache:
          key: deps1-{{ .Branch }}-<< parameters.cache_key_name >>-venv-{{ checksum "benchmarks/scripts/requirements.txt" }}
      - run:
          name: Install Dependencies
          command: |
            pip install --user -r benchmarks/scripts/requirements.txt
            # Workaround for issue with cffi library on the system using
            # different version than the one which is bundled with the agent
            pip install --user "cffi==1.12.3"
            # TODO: Add another benchmark with ujson
            # pip install --user "ujson==1.35"
      - run:
          name: Run Agent And Capture Resource Utilization
          # NOTE: The following variables are specified in the Circle CI WebUI
          # and are handles as secrets: CODESPEED_AUTH
          environment:
            CODESPEED_URL: "https://scalyr-agent-codespeed.herokuapp.com/"
            CODESPEED_PROJECT: "scalyr-agent-2"
            CODESPEED_EXECUTABLE: "<< parameters.codespeed_executable >>"
            CODESPEED_ENVIRONMENT: "<< parameters.codespeed_environment >>"
            CODESPEED_BRANCH: "${CIRCLE_BRANCH}"
            # NOTE: "idle" agent process (which monitors no logs but just runs the linux process
            # monitor for the agent process) should stabilize in a couple of minutes so it makes
            # no sense to run that benchmark longer.
            RUN_TIME: << parameters.run_time >>
            CAPTURE_INTERVAL: << parameters.capture_interval >>
            AGENT_CONFIG_FILE: "<< parameters.agent_config >>"
            SCALYR_SERVER_ATTRIBUTES: "{\"serverHost\": \"<< parameters.agent_server_host>>\"}"
            CAPTURE_AGENT_STATUS_METRICS: "<< parameters.capture_agent_status_metrics >>"
            DRY_RUN: "<< parameters.dry_run >>"
          command: |
            # Create directories which are needed by the agent process
            mkdir -p ~/scalyr-agent-dev/{log,config,data}

            # NOTE: We explicitly specify a commit date to avoid CodeSpeed from
            # late setting the actual date once it fetches all the commits for a
            # branch / revision
            export TZ=UTC
            export COMMIT_DATE=$(git show --quiet --date='format-local:%Y-%m-%d %H:%M:%S' --format="%cd" ${CIRCLE_SHA1})

            # Run any pre agent run script (if defined)
            if [ ! -z "<< parameters.agent_pre_run_command >>" ]; then
                echo "Running agent pre run command..."
                << parameters.agent_pre_run_command >>
            fi

            # Run the agent process and capture the metrics
            ./benchmarks/scripts/start-agent-and-capture-metrics.sh "${CIRCLE_SHA1}" &> /tmp/capture_script.log &
            CAPTURE_SCRIPT_PID=$!

            # Run any post agent run script (if defined)
            # NOTE: We intentionally sleep for a bit to give agent time to fully
            # start up
            if [ ! -z "<< parameters.agent_post_run_command >>" ]; then
                echo "Running agent post run command..."
                sleep 2
                << parameters.agent_post_run_command >>
            fi

            # Wait for capture script to finish
            set +e
            sh -c 'tail -n +0 -F /tmp/capture_script.log | { sed "/Run completed, stopping the agent process./ q" && kill $$ ;}'
            wait ${CAPTURE_SCRIPT_PID} || true
            set -e

            # Send line count values for various log levels (if enabled)
            if [ "<< parameters.capture_line_counts >>" = "true" ]; then
                ./benchmarks/scripts/send-log-level-counts-to-codespeed.sh "${CIRCLE_SHA1}"
            fi
      - save_cache:
          key: deps1-{{ .Branch }}-<< parameters.cache_key_name >>-venv-{{ checksum "benchmarks/scripts/requirements.txt" }}
          paths:
            - "~/.cache/pip"
      # NOTE: We store the logs to ease with troubleshooting / debugging
      - store_artifacts:
          path: ~/scalyr-agent-dev/log

  smoke-standalone-tox:
    description: "A base command for all tox based smoke test jobs"
    parameters:
      python_version:
        description: "Python version to use (e.g. 3.5, 3.6, 3.7, 3.8, etc.)."
        type: string
      tox_version:
        description: "tox package version to use."
        type: string
        default: "3.14.3"
      apt_dependencies:
        description: "Any optional apt dependencies which should be installed."
        type: string
        default: ""
      tox_target:
        description: "Tox target to run."
        type: string
    steps:
      - checkout
      - restore_cache:
          key: deps-<< pipeline.parameters.cache_version_py_dependencies >>-tox-{{ .Branch }}-<< parameters.python_version >>-venv-{{ checksum "dev-requirements.txt" }}
      - when:
          condition: << parameters.apt_dependencies >>
          steps:
            - run:
                name: Install APT Dependencies
                command: |
                  apt-get update -y
                  apt-get install -y << parameters.apt_dependencies >>
      - run:
          name: Install Dependencies
          command: |
            pip install "tox==<< parameters.tox_version >>"
      - run:
          name: Run Unit Tests under Python << parameters.python_version >>
          command: |
            # Concatenate 'CIRCLE_BUILD_NUM' and 'AGENT_HOST_NAME' env. variables.
            # when job runs from CircleCi servers, the 'AGENT_HOST_NAME' is not set, so 'CIRCLE_BUILD_NUM' is used.
            # when job runs locally, the 'CIRCLE_BUILD_NUM' is not set, so 'AGENT_HOST_NAME' is used.
            export CIRCLE_BUILD_NUM=${CIRCLE_BUILD_NUM}${AGENT_HOST_NAME}
            export AGENT_HOST_NAME=agent-smoke-standalone-<< parameters.python_version >>-${CIRCLE_BUILD_NUM}

            tox -e<< parameters.tox_target >>
      - save_cache:
          key: deps-<< pipeline.parameters.cache_version_py_dependencies >>-tox-{{ .Branch }}-<< parameters.python_version >>-venv-{{ checksum "dev-requirements.txt" }}
          paths:
            - "~/.cache/pip"

      # NOTE: We store the logs to ease with troubleshooting / debugging
      - store_artifacts:
          path: ~/scalyr-agent-dev/log

  run-tox-target:
    parameters:
      agent_host_name:
        type:
          string
      target_name:
        type:
          string
      upload_coverage:
        description: "True to combine and upload coverage data to codecov.io."
        type: boolean
        default: false
    steps:
      - run:
          name: "Run tox target: << parameters.target_name >>"
          command: |
            # Concatenate 'CIRCLE_BUILD_NUM' and 'AGENT_HOST_NAME' env. variables.
            # when job runs from CircleCi servers, the 'AGENT_HOST_NAME' is not set, so 'CIRCLE_BUILD_NUM' is used.
            # when job runs locally, the 'CIRCLE_BUILD_NUM' is not set, so 'AGENT_HOST_NAME' is used.
            export CIRCLE_BUILD_NUM=${CIRCLE_BUILD_NUM}${AGENT_HOST_NAME}
            echo << parameters.agent_host_name >>
            export AGENT_HOST_NAME=<< parameters.agent_host_name >>-${CIRCLE_BUILD_NUM}
            echo "$AGENT_HOST_NAME"
            mkdir -p ~/artifacts

            tox -e << parameters.target_name >> -- --no-rebuild --artifacts-path ~/artifacts -n 2
      - when:
          condition: << parameters.upload_coverage >>
          steps:
            - run:
                name: Combine and Submit Coverage Data to codecov.io
                command: |
                  # Each test function runs in an isolated Docker container and results in a new .coverage file which we need to combine
                  ls -la ~/artifacts/*/.coverage
                  pip install "coverage==4.5.4" "codecov==2.0.15"
                  cp .circleci/.coveragerc_ci .coveragerc

                  cp .circleci/.coveragerc_ci .coveragerc

                  # Generate combined .coverage file for all our test functions
                  coverage combine ~/artifacts/*/.coverage

                  # coverage data from inside docker contains uses different paths which we need to normalize for
                  # coverage combine and codecov reporting and merging to work.
                  sed -i "s#/agent_source/#/home/circleci/scalyr-agent-2/#g" .coverage

                  # Print the report
                  coverage report -i

                  # Submit it to codecov.io
                  coverage xml --rcfile=.coveragerc -i -o coverage.xml

                  ./scripts/submit-codecov-data.sh

            # NOTE: We store the logs to ease with troubleshooting / debugging
            - store_artifacts:
                path: ~/artifacts

  init-cached-docker-image:
    parameters:
      cache-key-prefix:
        type: string
      cache-path:
        type: string
      image-builder-path:
        type: string
      python_executable_path:
        type: string
        default: "/usr/bin/env python"
    steps:
      - run:
          name: "Get checksum file for builder '<< parameters.image-builder-path >>'."
          command: |
            python -m << parameters.image-builder-path >> --checksum > ~/image_checksum

      - restore_cache:
          name: "Restore docker image file for the builder '<< parameters.image-builder-path >>'."
          key: << parameters.cache-key-prefix >>-{{ .Branch }}-{{ checksum "~/image_checksum" }}-<< pipeline.parameters.cache_version >>

      - run:
          name: "Build image by '<< parameters.image-builder-path >>' builder."
          command: |
             << parameters.python_executable_path >> -m << parameters.image-builder-path >> --build-with-cache << parameters.cache-path >>

      - save_cache:
          name: "Save docker image of the builder '<< parameters.image-builder-path >>' into cache."
          key: << parameters.cache-key-prefix >>-{{ .Branch }}-{{ checksum "~/image_checksum" }}-<< pipeline.parameters.cache_version >>
          paths:
            - << parameters.cache-path >>

      - run:
          name: "Remove image checksum file."
          command: |
            rm -f ~/image_checksum

  install-cached-tox:
    parameters:
      target_name:
        type: string
        default: ""
    steps:
      - restore_cache:
          name: "Restore Python Dependencies cache"
          key: deps-tox-{{ .Branch }}-3.6-venv-{{ checksum "dev-requirements.txt" }}-<< pipeline.parameters.cache_version >>

      - run:
          name: Install Dependencies
          command: |
            pip install "tox==<< pipeline.parameters.default_tox_version >>"

      - save_cache:
          name: "Save Python Dependencies cache"
          key: deps-tox-{{ .Branch }}-3.6-venv-{{ checksum "dev-requirements.txt" }}-<< pipeline.parameters.cache_version >>
          paths:
            - "~/.cache/pip"

      - when:
          condition: << parameters.target_name >>
          steps:
            - run:
                name: "Init tox environment for target: '<< parameters.target_name >>'"
                command: |
                  tox -e<< parameters.target_name >> --notest


  package-test:
    description: "A base command for package smoke tests. It invokes tox / shell command with name '<parameters.command>'"
    parameters:
      distribution:
        description: "The name of the distribution where the agent will be installed."
        type: string
      python_version:
        description: "The version of the python interpreter to install in distribution."
        type: string
        default: ""
      tox_target:
        description: "Tox target name used to run the tests."
        type: string
      agent_host_name_prefix:
        description: "Host name for the agent instances that will be started during job."
        type: string
        default: ""
      upload_coverage:
        description: "True to combine and upload coverage data to codecov.io."
        type: boolean
        default: false
    steps:
      - checkout
      - setup_remote_docker:
          docker_layer_caching: false

      - install-cached-tox:
          target_name: << parameters.tox_target >>

      - init-cached-docker-image:
          cache-key-prefix: fpm-builder
          cache-path: ~/fpm-builder-cache
          image-builder-path: tests.image_builder.distributions.fpm_package_builder.cmd
          python_executable_path: ./.tox/<< parameters.tox_target >>/bin/python

      - init-cached-docker-image:
          cache-key-prefix: << parameters.distribution >>
          cache-path: ~/<< parameters.distribution >>
          image-builder-path: tests.image_builder.distributions.<< parameters.distribution >>.cmd
          python_executable_path: ./.tox/<< parameters.tox_target >>/bin/python

      - run-tox-target:
          agent_host_name: << parameters.agent_host_name_prefix >>-<< parameters.distribution >>-<< parameters.python_version >>
          target_name:  << parameters.tox_target >>
          upload_coverage: << parameters.upload_coverage >>

  monitors-tests:
    description: "A base command for package smoke tests. It invokes tox / shell command with name '<parameters.command>'"
    parameters:
      distribution:
        description: "The name of the distribution where the agent will be installed."
        type: string
      python_version:
        description: "The version of the python interpreter to install in distribution."
        type: string
        default: ""
      tox_target:
        description: "Tox target name used to run the tests."
        type: string
      agent_host_name_prefix:
        description: "Host name for the agent instances that will be started during job."
        type: string
        default: ""
      upload_coverage:
        description: "True to combine and upload coverage data to codecov.io."
        type: boolean
        default: false
    steps:
      - checkout
      - setup_remote_docker:
          docker_layer_caching: false

      - install-cached-tox:
          target_name: << parameters.tox_target >>

      - init-cached-docker-image:
          cache-key-prefix: monitors-builder
          cache-path: ~/monitors-builder-cache
          image-builder-path: tests.image_builder.monitors.base.cmd
          python_executable_path: ./.tox/<< parameters.tox_target >>/bin/python


      - run-tox-target:
          agent_host_name: << parameters.agent_host_name_prefix >>-<< parameters.distribution >>-<< parameters.python_version >>
          target_name:  << parameters.tox_target >>
          upload_coverage: << parameters.upload_coverage >>

jobs:
  unittest-38:
    working_directory: ~/scalyr-agent-2
    docker:
      - image: circleci/python:3.8
    steps:
      - unittest_tox:
          python_version: "3.8"
          tox_target: "py3.8-unit-tests"

  unittest-37:
    working_directory: ~/scalyr-agent-2
    docker:
      - image: circleci/python:3.7
    steps:
      - unittest_tox:
          python_version: "3.7"
          tox_target: "py3.7-unit-tests"

  unittest-36:
    working_directory: ~/scalyr-agent-2
    docker:
      - image: circleci/python:3.6
    steps:
      - unittest_tox:
          python_version: "3.6"
          tox_target: "py3.6-unit-tests"

  unittest-35:
    working_directory: ~/scalyr-agent-2
    docker:
      - image: circleci/python:3.5
    steps:
      - unittest_tox:
          python_version: "3.5"
          tox_target: "py3.5-unit-tests"
          run_microbenchmarks: true

  unittest-35-osx:
    working_directory: ~/scalyr-agent-2
    macos:
      xcode: "11.2.1"
    environment:
      PYTHON: 3.5.6
      # Updating homebrew is slow
      HOMEBREW_NO_AUTO_UPDATE: 1
    steps:
      - checkout
      - run:
          name: install pyenv
          command: |
            brew install pyenv
      - restore_cache:
          key: deps2-tox-{{ .Branch }}-2.5-osx-venv-{{ checksum "dev-requirements.txt" }}
      - run:
          name: Install Python
          command: |
            pyenv install $PYTHON -s
      - run:
          name: Install Dependencies
          command: |
            eval "$(pyenv init -)"
            pyenv local $PYTHON
            python -m pip install virtualenv
            python -m virtualenv venv
            ./venv/bin/pip install "tox==3.14.3"
      - save_cache:
          key: deps2-tox-{{ .Branch }}-2.5-osx-venv-{{ checksum "dev-requirements.txt" }}
          paths:
            - ~/.cache/pip
            - ~/.pyenv
      - run:
          name: Run Unit Tests under Python 3.5
          command: |
            pyenv local $PYTHON
            source ./venv/bin/activate
            tox -epy3.5-unit-tests

  unittest-27:
    working_directory: ~/scalyr-agent-2
    docker:
      - image: circleci/python:2.7
    steps:
      - unittest_tox:
          python_version: "2.7"
          tox_target: "coverage"
          upload_coverage: true
          run_microbenchmarks: true

  unittest-26:
    working_directory: ~/scalyr-agent-2
    docker:
      - image: dockershelf/python:2.6-dev
    steps:
      - unittest_tox:
          python_version: "2.6"
          tox_version: "2.9.1"
          tox_target: "py2.6-unit-tests"
          apt_dependencies: "procps build-essential"

  smoke-standalone-27-tls12:
    docker:
      - image: circleci/python:2.7-jessie
    steps:
      - checkout
      - setup_remote_docker:
          docker_layer_caching: false
      - run:
          command: |
            docker container create --name dummy -v shared_vol:/app alpine && \
            docker cp $(pwd)/.circleci/smoketest_standalone.sh dummy:/app/ && \
            docker run -it -v shared_vol:/app -e TEST_BRANCH=${CIRCLE_BRANCH} -e MAX_WAIT=300 -e PYTHON_VERSION=2.7.nossl -e SCALYR_API_KEY=${SCALYR_API_KEY} -e READ_API_KEY=${READ_API_KEY} -e SCALYR_SERVER=${SCALYR_SERVER} -e CIRCLE_BUILD_NUM=${CIRCLE_BUILD_NUM} scalyr/scalyr-agent-ci-unittest:4 /app/smoketest_standalone.sh && \
            docker rm dummy;

  smoke-standalone-26-tls12:
    docker:
      - image: circleci/python:2.7-jessie
    steps:
      - checkout
      - setup_remote_docker:
          docker_layer_caching: false
      - run:
          command: |
            docker container create --name dummy -v shared_vol:/app alpine && \
            docker cp $(pwd)/.circleci/smoketest_standalone.sh dummy:/app/ && \
            docker run -it -v shared_vol:/app -e TEST_BRANCH=${CIRCLE_BRANCH} -e MAX_WAIT=300 -e PYTHON_VERSION=2.6.nossl -e SCALYR_API_KEY=${SCALYR_API_KEY} -e READ_API_KEY=${READ_API_KEY} -e SCALYR_SERVER=${SCALYR_SERVER} -e CIRCLE_BUILD_NUM=${CIRCLE_BUILD_NUM} scalyr/scalyr-agent-ci-unittest:4 /app/smoketest_standalone.sh && \
            docker rm dummy;

  smoke-docker-json:
    working_directory: ~/scalyr-agent-2
    docker:
      - image: circleci/python:2.7-jessie
    steps:
      - setup_remote_docker:
          docker_layer_caching: false
      - checkout
      - restore_cache:
          key: deps2-{{ .Branch }}-docker-json-{{ checksum "dev-requirements.txt" }}
      - run:
          name: "Install Python Dependencies"
          command: |
            virtualenv venv
            source venv/bin/activate
            pip install -r dev-requirements.txt
      - save_cache:
          name: "Save Dependencies Cache"
          key: deps2-{{ .Branch }}-docker-json-{{ checksum "dev-requirements.txt" }}
          paths:
            - "venv"
            - "~/.cache/pip"
      - run:
          name: Run Tests (with coverage)
          command: |
            source ./.circleci/smoketest_docker.sh scalyr/scalyr-agent-ci-unittest:4 json 300
      - run:
          name: Submit Coverage Data to codecov.io
          command: |
            ls -la .coverage* || true

            cp .circleci/.coveragerc_ci .coveragerc

            source venv/bin/activate

            # Ensure consistent paths for all the code coverage reports
            sed -i "s#/usr/share/scalyr-agent-2/py/#/home/circleci/scalyr-agent-2/#g" .coverage

            # Submit it to codecov.io
            ./venv/bin/coverage xml --rcfile=.coveragerc -i -o coverage.xml
            ./scripts/submit-codecov-data.sh

  smoke-docker-syslog:
    working_directory: ~/scalyr-agent-2
    docker:
      - image: circleci/python:2.7-jessie
    steps:
      - setup_remote_docker:
          docker_layer_caching: false
      - checkout
      - restore_cache:
          key: deps2-{{ .Branch }}-docker-json-{{ checksum "dev-requirements.txt" }}
      - run:
          name: "Install Python Dependencies"
          command: |
            virtualenv venv
            source venv/bin/activate
            pip install -r dev-requirements.txt
      - save_cache:
          name: "Save Dependencies Cache"
          key: deps2-{{ .Branch }}-docker-json-{{ checksum "dev-requirements.txt" }}
          paths:
            - "venv"
            - "~/.cache/pip"
      - run:
          name: Run Tests (with coverage)
          command: |
            source ./.circleci/smoketest_docker.sh scalyr/scalyr-agent-ci-unittest:4 syslog 300
      - run:
          name: Submit Coverage Data to codecov.io
          command: |
            ls -la .coverage* || true

            cp .circleci/.coveragerc_ci .coveragerc

            source venv/bin/activate

            # Ensure consistent paths for all the code coverage reports
            sed -i "s#/usr/share/scalyr-agent-2/py/#/home/circleci/scalyr-agent-2/#g" .coverage

            # Submit it to codecov.io
            ./venv/bin/coverage xml --rcfile=.coveragerc -i -o coverage.xml
            ./scripts/submit-codecov-data.sh

  smoke-k8s:
    working_directory: ~/scalyr-agent-2
    machine:
      image: circleci/classic:201808-01
    environment:
      K8S_VERSION: v1.10.0
      KUBECONFIG: /home/circleci/.kube/config
      MINIKUBE_VERSION: v0.30.0
      MINIKUBE_WANTUPDATENOTIFICATION: false
      MINIKUBE_WANTREPORTERRORPROMPT: false
      MINIKUBE_HOME: /home/circleci
      CHANGE_MINIKUBE_NONE_USER: true
    steps:
      - checkout
      - restore_cache:
          key: deps2-{{ .Branch }}-smoke-k8s-{{ checksum "dev-requirements.txt" }}
      - run:
          name: "Install Python Dependencies"
          command: |
            virtualenv venv
            source venv/bin/activate
            pip install -r dev-requirements.txt
      - save_cache:
          name: "Save Dependencies Cache"
          key: deps2-{{ .Branch }}-smoke-k8s-{{ checksum "dev-requirements.txt" }}
          paths:
            - "venv"
            - "~/.cache/pip"
      - run:
          name: setup kubectl
          command: |
            curl -Lo kubectl https://storage.googleapis.com/kubernetes-release/release/${K8S_VERSION}/bin/linux/amd64/kubectl && chmod +x kubectl && sudo mv kubectl /usr/local/bin/
            mkdir -p ${HOME}/.kube
            touch ${HOME}/.kube/config
      - run:
          name: setup minikube
          command: |
            curl -Lo minikube https://github.com/kubernetes/minikube/releases/download/${MINIKUBE_VERSION}/minikube-linux-amd64 && chmod +x minikube && sudo mv minikube /usr/local/bin/
      - run:
          name: start minikube
          command: |
            sudo -E minikube start --vm-driver=none --cpus 2 --memory 2048 --kubernetes-version=${K8S_VERSION} &> $HOME/minikube.log 2>&1 < /dev/null
      - run:
          name: wait for minikube
          command: |
            JSONPATH='{range .items[*]}{@.metadata.name}:{range @.status.conditions[*]}{@.type}={@.status};{end}{end}';
            until kubectl get nodes -o jsonpath="$JSONPATH" 2>&1 | grep -q "Ready=True"; do
              sleep 1;
            done
      - run:
          name: fix RBAC
          command: |
            # make default account cluster-admin
            kubectl create clusterrolebinding add-on-cluster-admin --clusterrole cluster-admin --serviceaccount=kube-system:default
      - run:
          name: dump cluster-info
          command: |
            kubectl cluster-info
            kubectl get po --all-namespaces
      - run:
          name: Run Tests (with coverage)
          command: |
            source ./.circleci/smoketest_k8s.sh scalyr/scalyr-agent-ci-unittest:4 300 no_delete_existing_k8s_objs
      - run:
          name: Submit Coverage Data to codecov.io
          command: |
            ls -la .
            ls -la ~/
            pwd
            ls -la .coverage* || true

            cp .circleci/.coveragerc_ci .coveragerc

            source venv/bin/activate

            # Ensure consistent paths for all the code coverage reports
            sed -i "s#/usr/share/scalyr-agent-2/py/#/home/circleci/scalyr-agent-2/#g" .coverage

            # Submit it to codecov.io
            ./venv/bin/coverage xml --rcfile=.coveragerc -i -o coverage.xml
            ./scripts/submit-codecov-data.sh

  smoke-k8s-helm:
    machine:
      image: circleci/classic:201808-01
    environment:
      K8S_VERSION: v1.10.0
      KUBECONFIG: /home/circleci/.kube/config
      MINIKUBE_VERSION: v0.30.0
      MINIKUBE_WANTUPDATENOTIFICATION: false
      MINIKUBE_WANTREPORTERRORPROMPT: false
      MINIKUBE_HOME: /home/circleci
      CHANGE_MINIKUBE_NONE_USER: true
    steps:
      - checkout
      - run:
          name: setup kubectl
          command: |
            curl -Lo kubectl https://storage.googleapis.com/kubernetes-release/release/${K8S_VERSION}/bin/linux/amd64/kubectl && chmod +x kubectl && sudo mv kubectl /usr/local/bin/
            mkdir -p ${HOME}/.kube
            touch ${HOME}/.kube/config
      - run:
          name: setup minikube
          command: |
            curl -Lo minikube https://github.com/kubernetes/minikube/releases/download/${MINIKUBE_VERSION}/minikube-linux-amd64 && chmod +x minikube && sudo mv minikube /usr/local/bin/
      - run:
          name: setup helm
          command: curl https://raw.githubusercontent.com/helm/helm/master/scripts/get | bash
      - run:
          name: start minikube
          command: |
            sudo -E minikube start --vm-driver=none --cpus 2 --memory 2048 --kubernetes-version=${K8S_VERSION} &> $HOME/minikube.log 2>&1 < /dev/null
      - run:
          name: wait for minikube
          command: |
            JSONPATH='{range .items[*]}{@.metadata.name}:{range @.status.conditions[*]}{@.type}={@.status};{end}{end}';
            until kubectl get nodes -o jsonpath="$JSONPATH" 2>&1 | grep -q "Ready=True"; do
              sleep 1;
            done
      - run:
          name: fix RBAC
          command: |
            # make default account cluster-admin
            kubectl create clusterrolebinding add-on-cluster-admin --clusterrole cluster-admin --serviceaccount=kube-system:default
      - run:
          name: dump cluster-info
          command: |
            kubectl cluster-info
            kubectl get po --all-namespaces
      - run:
          name: install helm in cluster
          command: |
            kubectl -n kube-system create sa tiller
            kubectl create clusterrolebinding tiller --clusterrole cluster-admin --serviceaccount=kube-system:tiller
            helm init --wait --service-account tiller
      - run:
          name: deploy sample nginx
          command: kubectl run circleci-example --image=nginx
      - run:
          name: dump pods & services
          command: |
            # wait for all pods to start
            sleep 30
            # dump pods
            kubectl get po  --all-namespaces | grep -vE '(kube-sys|docker)'
            echo
            # dump services
            kubectl get svc  --all-namespaces | grep -vE '(kube-sys|docker)'

  lint-checks:
    working_directory: ~/scalyr-agent-2
    docker:
      - image: circleci/python:3.6-jessie
    steps:
      - checkout
      - restore_cache:
          key: deps2-tox-{{ .Branch }}-lint-venv-{{ checksum "dev-requirements.txt" }}-{{ checksum "lint-requirements.txt" }}
      - run:
          name: Install Dependencies
          command: |
            # NOTE: We use precompiled binary since debian sid which contains shellcheck 0.7.0 which we depend on
            # currently (March 25, 2020) contains broken libc version
            sudo wget https://github.com/koalaman/shellcheck/releases/download/stable/shellcheck-stable.linux.x86_64.tar.xz
            sudo tar xvf shellcheck-stable.linux.x86_64.tar.xz
            sudo cp shellcheck-stable/shellcheck /usr/local/bin
            sudo rm -rf shellcheck-stable*
      - run:
          name: Install Python dependencies
          command: |
            sudo pip install "tox==3.14.3"
      - run:
          name: Run Python Lint Checks
        # Small safety check to make sure the build fails if codecov.yml file is invalid.
        # By default codecov doesn't fail on invalid config and simply falls back to
        # system wide default config in case repo local config is invalid. This usually results
        # in confused and undesired behavior.
          command: |
            ./scripts/circleci/verify-codecov-config.sh
            tox -e lint
      - run:
          name: Run Shell Scripts Lint Checks
          environment:
            IGNORE_BINARY_DOESNT_EXIST: "0"
          command: |
            ./scripts/shell-scripts-lint.sh
      - run:
          name: Generate Monitor Docs
          command: |
            tox -e generate-monitor-docs
            # Verify there are no changes after generating the docs. If there
            # are, this indicates developer didn't run this target locally and
            # that some files are not up to date
            git status
            git status -- *docs/monitors/*.md */docs/monitors/*.md | (grep -q "nothing to commit" || (echo "Auto-generate monitor doc files are not up to date. Make sure you run tox -e generate-monitor-docs and commit any changed files." && exit 1))
      - save_cache:
          key: deps2-tox-{{ .Branch }}-lint-venv-{{ checksum "dev-requirements.txt" }}-{{ checksum "lint-requirements.txt" }}
          paths:
            - "~/.cache/pip"

  benchmarks-idle-agent-py-27:
    working_directory: ~/scalyr-agent-2
    docker:
      - image: circleci/python:2.7.17
    steps:
      - codespeed_agent_process_benchmark:
          codespeed_executable: "Python 2.7.17 - idle conf 1"
          codespeed_environment: "Circle CI Docker Executor Medium Size"
          agent_config: "benchmarks/configs/agent_no_monitored_logs.json"
          agent_server_host: "ci-codespeed-benchmarks-py27-idle-conf-1"
          capture_line_counts: true
          cache_key_name: "benchmarks-idle-27"

  benchmarks-idle-agent-py-35:
    working_directory: ~/scalyr-agent-2
    docker:
      - image: circleci/python:3.5.9
    steps:
      - codespeed_agent_process_benchmark:
          codespeed_executable: "Python 3.5.9 - idle conf 1"
          codespeed_environment: "Circle CI Docker Executor Medium Size"
          agent_config: "benchmarks/configs/agent_no_monitored_logs.json"
          agent_server_host: "ci-codespeed-benchmarks-py35-idle-conf-1"
          capture_line_counts: true
          cache_key_name: "benchmarks-idle-35"

  benchmarks-idle-agent-no-monitors-py-27:
    working_directory: ~/scalyr-agent-2
    docker:
      - image: circleci/python:2.7.17
    steps:
      - codespeed_agent_process_benchmark:
          codespeed_executable: "Python 2.7.17 - idle conf 2"
          codespeed_environment: "Circle CI Docker Executor Medium Size"
          agent_config: "benchmarks/configs/agent_no_monitored_logs_no_monitors.json"
          agent_server_host: "ci-codespeed-benchmarks-py27-idle-conf-2"
          capture_line_counts: true
          cache_key_name: "benchmarks-idle-agent-no-monitors-py-27"

  benchmarks-idle-agent-no-monitors-py-35:
    working_directory: ~/scalyr-agent-2
    docker:
      - image: circleci/python:3.5.9
    steps:
      - codespeed_agent_process_benchmark:
          codespeed_executable: "Python 3.5.9 - idle conf 2"
          codespeed_environment: "Circle CI Docker Executor Medium Size"
          agent_config: "benchmarks/configs/agent_no_monitored_logs_no_monitors.json"
          agent_server_host: "ci-codespeed-benchmarks-py35-idle-conf-2"
          capture_line_counts: true
          cache_key_name: "benchmarks-idle-agent-no-monitors-py-35"

  benchmarks-loaded-agent-single-50mb-log-file-with-parser-py-27:
    working_directory: ~/scalyr-agent-2
    docker:
      - image: circleci/python:2.7.17
    steps:
      - codespeed_agent_process_benchmark:
          codespeed_executable: "Python 2.7.17 - loaded conf 1"
          codespeed_environment: "Circle CI Docker Executor Medium Size"
          agent_config: "benchmarks/configs/agent_single_50mb_access_log_file.json"
          agent_pre_run_command: "wget --directory-prefix=/tmp https://github.com/scalyr/codespeed-agent-fixtures/raw/master/fixtures/logs/access_log_50_mb.log"
          agent_server_host: "ci-codespeed-benchmarks-py27-loaded-conf-1"
          run_time: 140
          capture_agent_status_metrics: true
          capture_line_counts: true
          cache_key_name: "benchmarks-loaded-agent-single-50mb-log-file-with-parser-py-27"

  benchmarks-loaded-agent-single-50mb-log-file-with-parser-py-35:
    working_directory: ~/scalyr-agent-2
    docker:
      - image: circleci/python:3.5.9
    steps:
      - codespeed_agent_process_benchmark:
          codespeed_executable: "Python 3.5.9 - loaded conf 1"
          codespeed_environment: "Circle CI Docker Executor Medium Size"
          agent_config: "benchmarks/configs/agent_single_50mb_access_log_file.json"
          agent_pre_run_command: "wget --directory-prefix=/tmp https://github.com/scalyr/codespeed-agent-fixtures/raw/master/fixtures/logs/access_log_50_mb.log"
          agent_server_host: "ci-codespeed-benchmarks-py35-loaded-conf-1"
          run_time: 140
          capture_line_counts: true
          cache_key_name: "benchmarks-loaded-agent-single-50mb-log-file-with-parser-py-35"

  # NOTE: For the benchmarks below to work correctly "/tmp/random.log" file
  # which is being written to during the benchmark must existing before the
  # agent process is started.
  benchmarks-loaded-agent-single-growing-log-file-20mb-py-27:
    working_directory: ~/scalyr-agent-2
    docker:
      - image: circleci/python:2.7.17
    steps:
      - codespeed_agent_process_benchmark:
          codespeed_executable: "Python 2.7.17 - loaded conf 2"
          codespeed_environment: "Circle CI Docker Executor Medium Size"
          agent_config: "benchmarks/configs/agent_single_growing_log_file_with_shell_and_url_monitor.json"
          run_time: 140
          agent_pre_run_command: "touch /tmp/random.log"
          agent_post_run_command: "benchmarks/scripts/write-random-lines.sh /tmp/random.log 2M 10 100 1"
          agent_server_host: "ci-codespeed-benchmarks-py27-loaded-conf-2"
          capture_line_counts: true
          cache_key_name: "benchmarks-loaded-agent-growing-log-file-py-27"

  benchmarks-loaded-agent-single-growing-log-file-20mb-py-35:
    working_directory: ~/scalyr-agent-2
    docker:
      - image: circleci/python:3.5.9
    steps:
      - codespeed_agent_process_benchmark:
          codespeed_executable: "Python 3.5.9 - loaded conf 2"
          codespeed_environment: "Circle CI Docker Executor Medium Size"
          agent_config: "benchmarks/configs/agent_single_growing_log_file_with_shell_and_url_monitor.json"
          run_time: 140
          agent_pre_run_command: "touch /tmp/random.log"
          agent_post_run_command: "benchmarks/scripts/write-random-lines.sh /tmp/random.log 2M 10 100 1"
          agent_server_host: "ci-codespeed-benchmarks-py35-loaded-conf-2"
          capture_line_counts: true
          cache_key_name: "benchmarks-loaded-agent-growing-log-file-py-35"

  benchmarks-loaded-agent-single-growing-log-file-180mb-py-27:
    working_directory: ~/scalyr-agent-2
    docker:
      - image: circleci/python:2.7.17
    steps:
      - codespeed_agent_process_benchmark:
          codespeed_executable: "Python 2.7.17 - loaded conf 3"
          codespeed_environment: "Circle CI Docker Executor Medium Size"
          agent_config: "benchmarks/configs/agent_single_growing_log_file.json"
          # NOTE: We set agent run time slightly longer than the insert script time run so we give a chance for memory and
          # other metrics to stabilize.
          run_time: 390
          agent_pre_run_command: "touch /tmp/random.log"
          # NOTE: We write a chunk every 1 seconds for a total of 6 minutes.
          # Each chunk is 0.5 MB in size which means we write a total of 360 * 1
          # / 0.5 MB of data
          agent_post_run_command: "benchmarks/scripts/write-random-lines.sh /tmp/random.log 500K 360 100 1 &> /tmp/write_lines_script.log &"
          agent_server_host: "ci-codespeed-benchmarks-py27-loaded-conf-3"
          capture_line_counts: true
          cache_key_name: "benchmarks-loaded-agent-growing-log-file-180-py-27"

  smoke-standalone-38:
    working_directory: ~/scalyr-agent-2
    docker:
      - image: circleci/python:3.8
    steps:
      - smoke-standalone-tox:
          python_version: "3.8"
          tox_target: "py3.8-smoke-tests"

  smoke-standalone-37:
    working_directory: ~/scalyr-agent-2
    docker:
      - image: circleci/python:3.7
    steps:
      - smoke-standalone-tox:
          python_version: "3.7"
          tox_target: "py3.7-smoke-tests"

  smoke-standalone-36:
    working_directory: ~/scalyr-agent-2
    docker:
      - image: circleci/python:3.6
    steps:
      - smoke-standalone-tox:
          python_version: "3.6"
          tox_target: "py3.6-smoke-tests"

  smoke-standalone-35:
    working_directory: ~/scalyr-agent-2
    docker:
      - image: circleci/python:3.5
    steps:
      - smoke-standalone-tox:
          python_version: "3.5"
          tox_target: "py3.5-smoke-tests"

  smoke-standalone-27:
    working_directory: ~/scalyr-agent-2
    docker:
      - image: circleci/python:2.7
    steps:
      - smoke-standalone-tox:
          python_version: "2.7"
          tox_target: "py2.7-smoke-tests"

  smoke-standalone-26:
    working_directory: ~/scalyr-agent-2
    docker:
      - image:  dockershelf/python:2.6-dev
    steps:
      - smoke-standalone-tox:
          python_version: "2.6"
          tox_version: "2.9.1"
          tox_target: "py2.6-smoke-tests"
          apt_dependencies: "procps build-essential"

  package-test-rpm:
    working_directory: ~/scalyr-agent-2
    docker:
      - image: circleci/python:3.6
    steps:
      - package-test:
          distribution: "amazonlinux2"
          agent_host_name_prefix: "package-test"
          tox_target: agent_distributions_tests_amazonlinux2

  package-test-deb:
    working_directory: ~/scalyr-agent-2
    docker:
      - image: circleci/python:3.6
    steps:
      - package-test:
          distribution: "ubuntu1804"
          agent_host_name_prefix: "package-test"
          tox_target: agent_distributions_tests_ubuntu1804

  # Circle CI jobs which build agent packages for each PR.
  package-build-deb:
    working_directory: ~/scalyr-agent-2
    docker:
      - image: circleci/python:3.6
    steps:
      - package-test:
          distribution: "ubuntu1804"
          agent_host_name_prefix: "-test"
          tox_target: agent_deb_package

  package-build-rpm:
    working_directory: ~/scalyr-agent-2
    docker:
      - image: circleci/python:3.6
    steps:
      - package-test:
          distribution: "centos8"
          agent_host_name_prefix: "-test"
          tox_target: agent_rpm_package

  smoke-monitors-tests:
    working_directory: ~/scalyr-agent-2
    docker:
      - image: circleci/python:3.6
    steps:
      - monitors-tests:
          distribution: "ubuntu1804"
          python_version: "python3"
          agent_host_name_prefix: "monitors-test"
          tox_target: agent_monitors_ubuntu
          upload_coverage: true

  smoke-rpm-package-py3:
    working_directory: ~/scalyr-agent-2
    docker:
      - image: circleci/python:3.6
    steps:
      - package-test:
          distribution: "amazonlinux2"
          python_version: "python3"
          agent_host_name_prefix: "smoke"
          tox_target: agent_package_smoke_test_amazonlinux_python3

  smoke-rpm-package-py2:
    working_directory: ~/scalyr-agent-2
    docker:
      - image: circleci/python:3.6
    steps:
      - package-test:
          distribution: "amazonlinux2"
          python_version: "python2"
          tox_target: agent_package_smoke_test_amazonlinux_python2

  smoke-deb-package-py3:
    working_directory: ~/scalyr-agent-2
    docker:
      - image: circleci/python:3.6
    steps:
      - package-test:
          distribution: "ubuntu1804"
          python_version: "python3"
          tox_target: agent_package_smoke_test_ubuntu_python3

  smoke-deb-package-py2:
    working_directory: ~/scalyr-agent-2
    docker:
      - image: circleci/python:3.6
    steps:
      - package-test:
          distribution: "ubuntu1804"
          python_version: "python2"
          tox_target: agent_package_smoke_test_ubuntu_python2

  send-circle-ci-usage-report:
    description: "Job which emails weekly Circle CI usage report"
    working_directory: ~/scalyr-agent-2
    docker:
      - image: circleci/python:3.6-jessie
    steps:
      - checkout
      - run:
          name: Email Usage Report
          command: |
            export PYTHONPATH=.
            python scripts/circleci_usage_data.py --project_slug=gh/scalyr/scalyr-agent-2 \
                --workflows=unittest,benchmarks,package-smoke-tests,package-tests --status=success \
                --branch=all --branch-limit=5 --limit=2 \
                --email=cloudtech-builds@scalyr.com

workflows:
  version: 2
<<<<<<< HEAD
#  unittest:
#    # NOTE: To avoid massive and inflated build matrix, we currently don't run tests under multiple
#    # Python 3 versions
#    jobs:
#      - lint-checks
#      - unittest-26
#      - unittest-27
#      - unittest-35
#      - smoke-standalone-26
#      - smoke-standalone-27
#      - smoke-standalone-35
#      - smoke-standalone-26-tls12
#      - smoke-standalone-27-tls12
#       # NOTE: smoke test jobs below still use old smoke tests framework
#      - smoke-docker-json
#      - smoke-docker-syslog
#      - smoke-k8s
=======
  unittest:
    # NOTE: To avoid massive and inflated build matrix, we currently don't run tests under multiple
    # Python 3 versions
    jobs:
      - lint-checks
      - unittest-26
      - unittest-27
      - unittest-35
      - unittest-35-osx
      - smoke-standalone-26
      - smoke-standalone-27
      - smoke-standalone-35
      - smoke-standalone-26-tls12
      - smoke-standalone-27-tls12
       # NOTE: smoke test jobs below still use old smoke tests framework
      - smoke-docker-json
      - smoke-docker-syslog
      - smoke-k8s
>>>>>>> b850da52
  package-tests:
    jobs:
      - smoke-monitors-tests
      - package-build-rpm
      - package-build-deb
      - package-test-rpm:
          requires:
            - package-build-rpm
      - package-test-deb:
          requires:
            - package-build-deb
      - smoke-rpm-package-py2:
          requires:
            - package-build-rpm
      - smoke-rpm-package-py3:
          requires:
            - package-build-rpm
      - smoke-deb-package-py2:
          requires:
            - package-build-deb
      - smoke-deb-package-py3:
          requires:
            - package-build-deb


#      - smoke-monitors-tests
#      - package-build-rpm:
#          <<: *non_master_and_release
#      - package-build-deb:
#          <<: *non_master_and_release
#      - package-test-rpm:
#          <<: *master_and_release_only
#      - package-test-deb:
#          <<: *master_and_release_only
#      - smoke-rpm-package-py2:
#          requires:
#            - package-test-rpm
#          <<: *master_and_release_only
#      - smoke-rpm-package-py3:
#          requires:
#            - package-test-rpm
#          <<: *master_and_release_only
#      - smoke-deb-package-py2:
#          requires:
#            - package-test-deb
#          <<: *master_and_release_only
#      - smoke-deb-package-py3:
#          requires:
#            - package-test-deb
#          <<: *master_and_release_only
  benchmarks:
    jobs:
      - benchmarks-idle-agent-py-27:
          <<: *master_and_release_only
      - benchmarks-idle-agent-py-35:
          <<: *master_and_release_only
      - benchmarks-idle-agent-no-monitors-py-27:
          <<: *master_and_release_only
      - benchmarks-idle-agent-no-monitors-py-35:
          <<: *master_and_release_only
      - benchmarks-loaded-agent-single-50mb-log-file-with-parser-py-27:
          <<: *master_and_release_only
      - benchmarks-loaded-agent-single-50mb-log-file-with-parser-py-35:
          <<: *master_and_release_only
      - benchmarks-loaded-agent-single-growing-log-file-20mb-py-27:
          <<: *master_and_release_only
      - benchmarks-loaded-agent-single-growing-log-file-20mb-py-35:
          <<: *master_and_release_only
      - benchmarks-loaded-agent-single-growing-log-file-180mb-py-27:
          <<: *master_and_release_only
  weekly-circle-ci-usage-report:
    triggers:
      - schedule:
          cron: "0 0 * * 0"
          filters:
            branches:
              only:
                - master
    jobs:
      - send-circle-ci-usage-report<|MERGE_RESOLUTION|>--- conflicted
+++ resolved
@@ -1227,25 +1227,6 @@
 
 workflows:
   version: 2
-<<<<<<< HEAD
-#  unittest:
-#    # NOTE: To avoid massive and inflated build matrix, we currently don't run tests under multiple
-#    # Python 3 versions
-#    jobs:
-#      - lint-checks
-#      - unittest-26
-#      - unittest-27
-#      - unittest-35
-#      - smoke-standalone-26
-#      - smoke-standalone-27
-#      - smoke-standalone-35
-#      - smoke-standalone-26-tls12
-#      - smoke-standalone-27-tls12
-#       # NOTE: smoke test jobs below still use old smoke tests framework
-#      - smoke-docker-json
-#      - smoke-docker-syslog
-#      - smoke-k8s
-=======
   unittest:
     # NOTE: To avoid massive and inflated build matrix, we currently don't run tests under multiple
     # Python 3 versions
@@ -1264,57 +1245,36 @@
       - smoke-docker-json
       - smoke-docker-syslog
       - smoke-k8s
->>>>>>> b850da52
   package-tests:
     jobs:
-      - smoke-monitors-tests
       - package-build-rpm
       - package-build-deb
+      - smoke-monitors-tests:
+          <<: *master_and_release_only
       - package-test-rpm:
           requires:
             - package-build-rpm
+          <<: *master_and_release_only
       - package-test-deb:
           requires:
             - package-build-deb
+          <<: *master_and_release_only
       - smoke-rpm-package-py2:
           requires:
             - package-build-rpm
+          <<: *master_and_release_only
       - smoke-rpm-package-py3:
           requires:
             - package-build-rpm
+          <<: *master_and_release_only
       - smoke-deb-package-py2:
           requires:
             - package-build-deb
+          <<: *master_and_release_only
       - smoke-deb-package-py3:
           requires:
             - package-build-deb
-
-
-#      - smoke-monitors-tests
-#      - package-build-rpm:
-#          <<: *non_master_and_release
-#      - package-build-deb:
-#          <<: *non_master_and_release
-#      - package-test-rpm:
-#          <<: *master_and_release_only
-#      - package-test-deb:
-#          <<: *master_and_release_only
-#      - smoke-rpm-package-py2:
-#          requires:
-#            - package-test-rpm
-#          <<: *master_and_release_only
-#      - smoke-rpm-package-py3:
-#          requires:
-#            - package-test-rpm
-#          <<: *master_and_release_only
-#      - smoke-deb-package-py2:
-#          requires:
-#            - package-test-deb
-#          <<: *master_and_release_only
-#      - smoke-deb-package-py3:
-#          requires:
-#            - package-test-deb
-#          <<: *master_and_release_only
+          <<: *master_and_release_only
   benchmarks:
     jobs:
       - benchmarks-idle-agent-py-27:
