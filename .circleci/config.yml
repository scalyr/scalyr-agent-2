# Python CircleCI 2.1 configuration file
#
# Check https://circleci.com/docs/2.2/language-python/ for more details

master_and_release_only: &master_and_release_only
  filters:
    branches:
      only:
        - master
        - release
        # Those short lived branches are automatically created by our StackStorm build automation
        # so we can ensure all the jobs (including the ones which only run on master) pass before
        # merging a PR.
        - /automated_tests\/.*/

# NOTE: We intentionally don't want benchmarks to run on automated_tests/ branches.
benchmarks_master_and_release_only: &benchmarks_master_and_release_only
  filters:
    branches:
      only:
        - master
        - release

master_only: &master_only
  filters:
    branches:
      only:
        - master
        - improve_coverage
        # Those short lived branches are automatically created by our StackStorm build automation
        # so we can ensure all the jobs (including the ones which only run on master) pass before
        # merging a PR.
        - /automated_tests\/.*/

non_master_and_release: &non_master_and_release
  filters:
    branches:
      ignore:
        - master
        - release
        # Those short lived branches are automatically created by our StackStorm build automation
        # so we can ensure all the jobs (including the ones which only run on master) pass before
        # merging a PR.
        - /automated_tests\/.*/

# the "release_build" branch is used in the release process and should be triggered only through CircleCI API
# so, we skip triggering from regular git push.
skip_release_build_branch_push: &skip_release_build_branch_push
  unless:
    and:
      - equal: [ false, << pipeline.parameters.is_release_build >>]
      - equal: [ release_build,  << pipeline.git.branch >>]

version: 2.1

orbs:
  slack: circleci/slack@3.4.2
  win: circleci/windows@2.4.0

# Global workflow level parameters
parameters:
  default_tox_version:
    type: string
    default: "3.20.1"
  default_pip_version:
    type: string
    default: "20.0.2"
  cache_version_docker_images:
    description: "Cache version suffix used for all the Docker image caches."
    type: string
    default: "v14"
  cache_version_py_dependencies:
    description: "Cache version suffix used for all the Python dependency caches."
    type: string
    default: "v4"
  is_release_build:
    description: "Only true when the pipeline is triggered for the release."
    type: boolean
    default: false
  agent_version:
    description: "The version of the packages which are built by specific jobs. It remains the same as in VERSION file if this parameter is empty."
    type: string
    default: ""
  release_repo_name:
    description: "The name of the target release S3 repo."
    type: string
    default: ""
  release_repo_base_url:
    description: "Build artifacts path in S3 repo."
    type: string
    default: ""

commands:
  unittest_tox:
    description: "A base command for all tox based unit test jobs"
    parameters:
      python_version:
        description: "Python version to use (e.g. 3.5, 3.6, 3.7, 3.8, etc.)."
        type: string
      tox_version:
        description: "tox package version to use."
        type: string
        default: "3.20.1"
      apt_dependencies:
        description: "Any optional apt dependencies which should be installed."
        type: string
        default: ""
      tox_target:
        description: "Tox target to run."
        type: string
      upload_coverage:
        description: "True to combine and upload coverage data to codecov.io."
        type: boolean
        default: false
    steps:
      - checkout
      - restore_cache:
          key: deps2-tox-{{ .Branch }}-<< parameters.python_version >>-venv-{{ checksum "dev-requirements.txt" }}
      - when:
          condition: << parameters.apt_dependencies >>
          steps:
            - run:
                name: Install APT Dependencies
                command: |
                  apt-get update -y
                  apt-get install -y << parameters.apt_dependencies >>
      - run:
          name: Install Dependencies
          command: |
            pip install "tox==<< parameters.tox_version >>"
      - run:
          name: Run Unit Tests under Python << parameters.python_version >>
          command: |
            tox -e<< parameters.tox_target >>
      - save_cache:
          key: deps2-tox-{{ .Branch }}-<< parameters.python_version >>-venv-{{ checksum "dev-requirements.txt" }}
          paths:
            - "~/.cache/pip"
      - store_test_results:
          path: test-results
      - store_artifacts:
          path: test-results
      - when:
          condition: << parameters.upload_coverage >>
          steps:
            - run:
                name: Submit Coverage Data to codecov.io and Combine it and Upload it to S3
                command: |
                  ls -la .coverage* || true

                  pip install "coverage==4.5.4" "codecov==2.1.3" "apache-libcloud==2.8.3"
                  cp .circleci/.coveragerc_ci .coveragerc

                  # Print the report
                  coverage report -i

                  # Submit it to codecov.io
                  coverage xml --rcfile=.coveragerc -i -o coverage.xml
                  ./scripts/submit-codecov-data.sh

                  # Combine it and upload it to S3
                  coverage combine || true
                  export PYTHONPATH=.
                  ./scripts/circleci/upload-coverage-data-to-s3.py ".coverage"

  codespeed_agent_process_benchmark:
    description: "A base command which runs CodeSpeed agent process level benchmarks"
    parameters:
      codespeed_executable:
        description: "CodeSpeed executable name."
        type: string
      codespeed_environment:
        description: "CodeSpeed environment name."
        type: string
        default: "Circle CI Docker Executor Medium Size"
      agent_config:
        description: "Path to the agent config file to use."
        type: string
      run_time:
        description: "How long to run the capture for (in seconds)."
        type: integer
        default: 120
      capture_interval:
        description: "How often to capture agent process level metrics during the process run time (in seconds)."
        type: integer
        default: 5
      agent_pre_run_command:
        description: "Optional bash command / script to run before starting the agent and the metrics capture script."
        type: string
        default: ""
      agent_post_run_command:
        description: "Optional bash command / script to run after starting the agent and the metrics capture script."
        type: string
        default: ""
      agent_server_host:
        description: "Value for the server_attributes.serverHost agent configuration option."
        type: string
        default: "ci-codespeed-benchmarks"
      capture_agent_status_metrics:
        description: "True to capture additional metrics exposed via agent status command."
        type: boolean
        default: false
      capture_line_counts:
        description: "True to submit log line counts for each log level to CodeSpeed."
        type: boolean
        default: false
      dry_run:
        description: "True to enable dry run which runs the benchmarks without submitting data to CodeSpeed."
        type: boolean
        default: false
      cache_key_name:
        description: "Circle CI cache key name"
        type: string
        default: "Circle CI cache key name"
    steps:
      - checkout
      - restore_cache:
          key: deps1-{{ .Branch }}-<< parameters.cache_key_name >>-venv-{{ checksum "benchmarks/scripts/requirements.txt" }}
      - run:
          name: Install Dependencies
          command: |
            pip install --user -r benchmarks/scripts/requirements.txt

            # Workaround for issue with cffi library on the system using
            # different version than the one which is bundled with the agent
            pip install --user "cffi==1.12.3"
      - run:
          name: Run Agent And Capture Resource Utilization
          # NOTE: The following variables are specified in the Circle CI WebUI
          # and are handles as secrets: CODESPEED_AUTH
          environment:
            CODESPEED_URL: "https://scalyr-agent-codespeed.herokuapp.com/"
            CODESPEED_PROJECT: "scalyr-agent-2-procbenchmarks"
            CODESPEED_EXECUTABLE: "<< parameters.codespeed_executable >>"
            CODESPEED_ENVIRONMENT: "<< parameters.codespeed_environment >>"
            CODESPEED_BRANCH: "${CIRCLE_BRANCH}"
            # NOTE: "idle" agent process (which monitors no logs but just runs the linux process
            # monitor for the agent process) should stabilize in a couple of minutes so it makes
            # no sense to run that benchmark longer.
            RUN_TIME: << parameters.run_time >>
            CAPTURE_INTERVAL: << parameters.capture_interval >>
            AGENT_CONFIG_FILE: "<< parameters.agent_config >>"
            SCALYR_SERVER_ATTRIBUTES: "{\"serverHost\": \"<< parameters.agent_server_host>>\"}"
            CAPTURE_AGENT_STATUS_METRICS: "<< parameters.capture_agent_status_metrics >>"
            DRY_RUN: "<< parameters.dry_run >>"
          command: |
            # Create directories which are needed by the agent process
            mkdir -p ~/scalyr-agent-dev/{log,config,data}

            # NOTE: We explicitly specify a commit date to avoid CodeSpeed from
            # late setting the actual date once it fetches all the commits for a
            # branch / revision
            export TZ=UTC
            export COMMIT_DATE=$(git show --quiet --date='format-local:%Y-%m-%d %H:%M:%S' --format="%cd" ${CIRCLE_SHA1})
            export PYTHONPATH=.

            # Run any pre agent run script (if defined)
            if [ ! -z "<< parameters.agent_pre_run_command >>" ]; then
                echo "Running agent pre run command..."
                << parameters.agent_pre_run_command >>
            fi

            # Run the agent process and capture the metrics
            ./benchmarks/scripts/start-agent-and-capture-metrics.sh "${CIRCLE_SHA1}" &> /tmp/capture_script.log &
            CAPTURE_SCRIPT_PID=$!

            # Run any post agent run script (if defined)
            # NOTE: We intentionally sleep for a bit to give agent time to fully
            # start up
            if [ ! -z "<< parameters.agent_post_run_command >>" ]; then
                echo "Running agent post run command..."
                sleep 2
                << parameters.agent_post_run_command >>
            fi

            # Wait for capture script to finish
            set +e
            sh -c 'tail -n +0 -F /tmp/capture_script.log | { sed "/Run completed, stopping the agent process./ q" && kill $$ ;}'
            wait ${CAPTURE_SCRIPT_PID} || true
            set -e

            # Send line count values for various log levels (if enabled)
            if [ "<< parameters.capture_line_counts >>" = "true" ]; then
                ./benchmarks/scripts/send-log-level-counts-to-codespeed.sh "${CIRCLE_SHA1}"
            fi
      - save_cache:
          key: deps1-{{ .Branch }}-<< parameters.cache_key_name >>-venv-{{ checksum "benchmarks/scripts/requirements.txt" }}
          paths:
            - "~/.cache/pip"
      # NOTE: We store the logs to ease with troubleshooting / debugging
      - store_artifacts:
          path: ~/scalyr-agent-dev/log
      - slack/status:
          fail_only: true
          only_for_branches: master

  codespeed_micro_benchmarks:
    description: "A base command which runs CodeSpeed code-level micro benchmarks"
    parameters:
      tox_version:
        description: "tox package version to use."
        type: string
        default: "3.20.1"
      codespeed_executable:
        description: "CodeSpeed executable name."
        type: string
      codespeed_environment:
        description: "CodeSpeed environment name."
        type: string
        default: "Circle CI Docker Executor Medium Size"
      cache_key_name:
        description: "Circle CI cache key name"
        type: string
        default: "none"
    steps:
      - checkout
      - run:
          name: "Checkout Log Fixture Files Submodule"
          command: |
            git submodule init
            git submodule update --remote
      - restore_cache:
          key: deps-<< pipeline.parameters.cache_version_py_dependencies >>-{{ .Branch }}-<< parameters.cache_key_name >>-venv-{{ checksum "dev-requirements.txt" }}-{{ checksum "benchmarks/scripts/requirements.txt" }}
      - run:
          name: Install Dependencies
          command: |
            pip install "tox==<< parameters.tox_version >>"

            # Workaround for issue with cffi library on the system using
            # different version than the one which is bundled with the agent
            pip install --user "cffi==1.12.3"
            # Add udatetime which is needed by send_microbenchmarks_data_to_codespeed.py
            pip install --user "udatetime==0.0.16"

            # Needed for snappy library
            sudo apt-get install -y libsnappy-dev
      - run:
          name: Run Micro Benchmarks
          # NOTE: The following variables are specified in the Circle CI WebUI
          # and are handles as secrets: CODESPEED_AUTH
          environment:
            CODESPEED_URL: "https://scalyr-agent-codespeed.herokuapp.com/"
            CODESPEED_PROJECT: "scalyr-agent-2-microbenchmarks"
            CODESPEED_EXECUTABLE: "<< parameters.codespeed_executable >>"
            CODESPEED_ENVIRONMENT: "<< parameters.codespeed_environment >>"
          command: |
            # Run benchmarks
            tox -emicro-benchmarks

            # Process and submit results to CodeSpeed
            if [[ "${CIRCLE_BRANCH}" == "master" ]]; then
              export PYTHONPATH=.
              python benchmarks/scripts/send_microbenchmarks_data_to_codespeed.py \
                  --data-path="benchmark_results/*.json" \
                  --debug
            fi
      - store_artifacts:
          path: ~/scalyr-agent-2/benchmark_results/
      - store_artifacts:
          path: ~/scalyr-agent-2/benchmark_histograms/
      - save_cache:
          key: deps-<< pipeline.parameters.cache_version_py_dependencies >>-{{ .Branch }}-<< parameters.cache_key_name >>-venv-{{ checksum "dev-requirements.txt" }}-{{ checksum "benchmarks/scripts/requirements.txt" }}
          paths:
            - "~/.cache/pip"
      - slack/status:
          fail_only: true
          only_for_branches: master

  smoke-standalone-tox:
    description: "A base command for all tox based smoke test jobs"
    parameters:
      python_version:
        description: "Python version to use (e.g. 3.5, 3.6, 3.7, 3.8, etc.)."
        type: string
      tox_version:
        description: "tox package version to use."
        type: string
        default: "3.20.1"
      pre_checkout_apt_dependencies:
        description: "Any optional apt dependencies which are installed before checkout step."
        type: string
        default: ""
      apt_dependencies:
        description: "Any optional apt dependencies which should be installed."
        type: string
        default: ""
      tox_target:
        description: "Tox target to run."
        type: string
    steps:
      - when:
          condition: << parameters.pre_checkout_apt_dependencies >>
          steps:
            - run:
                name: Install APT Dependencies (pre checkout)
                command: |
                  apt-get update -y
                  apt-get install -y << parameters.pre_checkout_apt_dependencies >>
      - checkout
      - restore_cache:
          key: deps-<< pipeline.parameters.cache_version_py_dependencies >>-tox-{{ .Branch }}-<< parameters.python_version >>-venv-{{ checksum "dev-requirements.txt" }}
      - when:
          condition: << parameters.apt_dependencies >>
          steps:
            - run:
                name: Install APT Dependencies
                command: |
                  apt-get update -y
                  apt-get install -y << parameters.apt_dependencies >>
      - run:
          name: Install Dependencies
          command: |
            pip install "tox==<< parameters.tox_version >>"
      - run:
          name: Run Unit Tests under Python << parameters.python_version >>
          command: |
            # Concatenate 'CIRCLE_BUILD_NUM' and 'AGENT_HOST_NAME' env. variables.
            # when job runs from CircleCi servers, the 'AGENT_HOST_NAME' is not set, so 'CIRCLE_BUILD_NUM' is used.
            # when job runs locally, the 'CIRCLE_BUILD_NUM' is not set, so 'AGENT_HOST_NAME' is used.
            export CIRCLE_BUILD_NUM=${CIRCLE_BUILD_NUM}${AGENT_HOST_NAME}
            export AGENT_HOST_NAME=agent-smoke-standalone-<< parameters.python_version >>-${CIRCLE_BUILD_NUM}

            tox -e<< parameters.tox_target >>
      - save_cache:
          key: deps-<< pipeline.parameters.cache_version_py_dependencies >>-tox-{{ .Branch }}-<< parameters.python_version >>-venv-{{ checksum "dev-requirements.txt" }}
          paths:
            - "~/.cache/pip"

      # NOTE: We store the logs to ease with troubleshooting / debugging
      - store_artifacts:
          path: ~/scalyr-agent-dev/log

      - slack/status:
          fail_only: true
          only_for_branches: master

  run-tox-target:
    description: "Base command which runs the specified tox target."
    parameters:
      agent_host_name:
        type:
          string
      target_name:
        type:
          string
      upload_coverage:
        description: "True to combine and upload coverage data to codecov.io."
        type: boolean
        default: false
    steps:
      - run:
          name: "Run tox target: << parameters.target_name >>"
          command: |
            # Concatenate 'CIRCLE_BUILD_NUM' and 'AGENT_HOST_NAME' env. variables.
            # when job runs from CircleCi servers, the 'AGENT_HOST_NAME' is not set, so 'CIRCLE_BUILD_NUM' is used.
            # when job runs locally, the 'CIRCLE_BUILD_NUM' is not set, so 'AGENT_HOST_NAME' is used.
            export CIRCLE_BUILD_NUM=${CIRCLE_BUILD_NUM}${AGENT_HOST_NAME}
            echo << parameters.agent_host_name >>
            export AGENT_HOST_NAME=<< parameters.agent_host_name >>-${CIRCLE_BUILD_NUM}
            echo "Using agent hostname: ${AGENT_HOST_NAME}"
            mkdir -p ~/artifacts

            tox -e << parameters.target_name >> -- --no-rebuild --artifacts-path ~/artifacts -n 2

      # NOTE: We store the logs to ease with troubleshooting / debugging
      - store_artifacts:
          path: ~/artifacts

      - when:
          condition: << parameters.upload_coverage >>
          steps:
            - run:
                name: Submit Coverage Data to codecov.io and Combine it and Upload it to S3
                command: |
                  # Also copy over .coverage file from tests (aka coverage for test files themselves)
                  mkdir ~/artifacts/tests-coverage/
                  cp .coverage ~/artifacts/tests-coverage/

                  # Each test function runs in an isolated Docker container and results in a new .coverage file which we need to combine
                  ls -la ~/artifacts/*/.coverage

                  pip install "coverage==4.5.4" "codecov==2.1.3" "apache-libcloud==2.8.3"
                  cp .circleci/.coveragerc_ci .coveragerc

                  # Generate combined .coverage file for all our test functions
                  ls -la .coverage*
                  coverage combine ~/artifacts/*/.coverage
                  ls -la .coverage*

                  # coverage data from inside docker contains uses different paths which we need to normalize for
                  # coverage combine and codecov reporting and merging to work.
                  sed -i "s#/agent_source/#/home/circleci/scalyr-agent-2/#g" .coverage

                  # Print the report
                  coverage report -i

                  # Submit it to codecov.io
                  coverage xml --rcfile=.coveragerc -i -o coverage.xml

                  ./scripts/submit-codecov-data.sh

                  # Combine it and upload it to S3
                  coverage combine || true
                  export PYTHONPATH=.
                  ./scripts/circleci/upload-coverage-data-to-s3.py ".coverage"

  init-cached-docker-image:
    description: "Base command which initialized Docker image cache."
    parameters:
      cache-key-prefix:
        type: string
      cache-path:
        type: string
      image-builder-path:
        type: string
      python_executable_path:
        type: string
        default: "/usr/bin/env python"
    steps:
      - run:
          name: "Get checksum file for builder '<< parameters.image-builder-path >>'."
          command: |
            python -m << parameters.image-builder-path >> --checksum > ~/image_checksum

      - restore_cache:
          name: "Restore docker image file for the builder '<< parameters.image-builder-path >>'."
          key: << parameters.cache-key-prefix >>-{{ .Branch }}-{{ checksum "~/image_checksum" }}-<< pipeline.parameters.cache_version_docker_images >>

      - run:
          name: "Build image by '<< parameters.image-builder-path >>' builder."
          command: |
             << parameters.python_executable_path >> -m << parameters.image-builder-path >> --build-with-cache << parameters.cache-path >>

      - save_cache:
          name: "Save docker image of the builder '<< parameters.image-builder-path >>' into cache."
          key: << parameters.cache-key-prefix >>-{{ .Branch }}-{{ checksum "~/image_checksum" }}-<< pipeline.parameters.cache_version_docker_images >>
          paths:
            - << parameters.cache-path >>

      - run:
          name: "Remove image checksum file."
          command: |
            rm -f ~/image_checksum

  install-cached-tox:
    description: "Base command which pre-populates cache for a specific tox target without running the tests."
    parameters:
      target_name:
        type: string
        default: ""
    steps:
      - restore_cache:
          name: "Restore Python Dependencies cache"
          key: deps-tox-{{ .Branch }}-3.6-venv-{{ checksum "dev-requirements.txt" }}-<< pipeline.parameters.cache_version_py_dependencies >>

      - run:
          name: Install Dependencies
          shell: bash
          command: |
            pip install "tox==<< pipeline.parameters.default_tox_version >>"

      - save_cache:
          name: "Save Python Dependencies cache"
          key: deps-tox-{{ .Branch }}-3.6-venv-{{ checksum "dev-requirements.txt" }}-<< pipeline.parameters.cache_version_py_dependencies >>
          paths:
            - "~/.cache/pip"

      - when:
          condition: << parameters.target_name >>
          steps:
            - run:
                name: "Init tox environment for target: '<< parameters.target_name >>'"
                command: |
                  tox -e<< parameters.target_name >> --notest

  package-test:
    description: "A base command for package smoke tests. It invokes tox / shell command with name '<parameters.command>'"
    parameters:
      distribution:
        description: "The name of the distribution where the agent will be installed."
        type: string
      python_version:
        description: "The version of the python interpreter to install in distribution."
        type: string
        default: ""
      tox_target:
        description: "Tox target name used to run the tests."
        type: string
      agent_host_name_prefix:
        description: "Host name for the agent instances that will be started during job."
        type: string
        default: ""
      upload_coverage:
        description: "True to combine and upload coverage data to codecov.io."
        type: boolean
        default: false
    steps:
      - checkout
      - setup_remote_docker:
          docker_layer_caching: false

      - install-cached-tox:
          target_name: << parameters.tox_target >>

      - init-cached-docker-image:
          cache-key-prefix: fpm-builder
          cache-path: ~/fpm-builder-cache
          image-builder-path: tests.image_builder.distributions.fpm_package_builder.cmd
          python_executable_path: ./.tox/<< parameters.tox_target >>/bin/python

      - init-cached-docker-image:
          cache-key-prefix: << parameters.distribution >>
          cache-path: ~/<< parameters.distribution >>
          image-builder-path: tests.image_builder.distributions.<< parameters.distribution >>.cmd
          python_executable_path: ./.tox/<< parameters.tox_target >>/bin/python

      - run-tox-target:
          agent_host_name: << parameters.agent_host_name_prefix >>-<< parameters.distribution >>-<< parameters.python_version >>
          target_name:  << parameters.tox_target >>
          upload_coverage: << parameters.upload_coverage >>

      - slack/status:
          fail_only: true
          only_for_branches: master

  monitors-tests:
    description: "A base command for monitors smoke tests."
    parameters:
      distribution:
        description: "The name of the distribution where the agent will be installed."
        type: string
      python_version:
        description: "The version of the python interpreter to install in distribution."
        type: string
        default: ""
      tox_target:
        description: "Tox target name used to run the tests."
        type: string
      agent_host_name_prefix:
        description: "Host name for the agent instances that will be started during job."
        type: string
        default: ""
      upload_coverage:
        description: "True to combine and upload coverage data to codecov.io."
        type: boolean
        default: false
    steps:
      - checkout
      - setup_remote_docker:
          docker_layer_caching: false

      - install-cached-tox:
          target_name: << parameters.tox_target >>

      - init-cached-docker-image:
          cache-key-prefix: monitors-builder
          cache-path: ~/monitors-builder-cache
          image-builder-path: tests.image_builder.monitors.base.cmd
          python_executable_path: ./.tox/<< parameters.tox_target >>/bin/python

      - run-tox-target:
          agent_host_name: << parameters.agent_host_name_prefix >>-<< parameters.distribution >>-<< parameters.python_version >>
          target_name:  << parameters.tox_target >>
          upload_coverage: << parameters.upload_coverage >>

      - slack/status:
          fail_only: true
          only_for_branches: master

  ami-tests:
    description: "Run scalyr agent packages sanity tests based on EC2/Libcloud."
    parameters:
      test_type:
        description: "Type of tests to run."
        type: enum
        enum:
          - "development"
          - "stable"
        # URL to the installer script to use with the tests. We default to stable version, but
        # you can change that value if you made changes to the installer script and you want
        # to easily test them against all the distrod we run AMI tests on
      installer_script_url:
        description: "URL to the installer script which to use for the install and upgrade tests."
        type: string
        default: "https://www.scalyr.com/scalyr-repo/stable/latest/install-scalyr-agent-2.sh"
    steps:
      - add_ssh_keys:
          fingerprints:
            - "7b:26:91:6b:a0:9d:31:50:4c:8d:31:a3:a6:b8:f2:7a"
      - checkout
      - attach_workspace:
          at: /tmp/workspace
      - restore_cache:
          name: "Restore Python Dependencies cache"
          key: deps-<<pipeline.parameters.cache_version_py_dependencies>>-{{ .Branch }}-ami-tests-{{ checksum "tests/ami/requirements.txt" }}
      - run:
          name: Install Python Dependencies
          command: |
            # NOTE: We need to upgrade pip otherwise installation from git fails
            python -m pip install --user --upgrade pip

            # Install dependencies
            python -m pip install --user "requests"
            python -m pip install --user -r tests/ami/requirements.txt
      - save_cache:
          name: "Save Python Dependencies cache"
          key: deps-<<pipeline.parameters.cache_version_py_dependencies>>-{{ .Branch }}-ami-tests-{{ checksum "tests/ami/requirements.txt" }}
          paths:
            - "~/.cache/pip"
      - run:
          # Step which cleans up any old nodes which might have been left running because a
          # previous build was canceled half way through or similar
          name: Clean Up Old Stray EC2 Instances
          environment:
            KEY_NAME: "circleci"
            PRIVATE_KEY_PATH: "~/.ssh/id_rsa_7b26916ba09d31504c8d31a3a6b8f27a"
            PYTHONPATH: "."
          command: |
            export ACCESS_KEY=${AWS_ACCESS_KEY}
            export SECRET_KEY=${AWS_SECRET_KEY}

            ./tests/ami/cleanup_old_test_instances.py
      - run:
          name: Run package tests on EC2 instances
          environment:
            KEY_NAME: "circleci"
            PRIVATE_KEY_PATH: "~/.ssh/id_rsa_7b26916ba09d31504c8d31a3a6b8f27a"
            PYTHONPATH: "."
          command: |
            export ACCESS_KEY=${AWS_ACCESS_KEY}
            export SECRET_KEY=${AWS_SECRET_KEY}
            export INSTALLER_SCRIPT_URL="<< parameters.installer_script_url >>"

            # If testing type is "development" we use installer script which is built in another job.
            if [ "<< parameters.test_type >>" = "development" ]; then
              export INSTALLER_SCRIPT_URL="/tmp/workspace/installScalyrAgentV2.sh"
            fi

            set +e

            max_attempts="2"
            sleep_delay="15"

            i=0
            until [ "$i" -ge ${max_attempts} ]; do
                echo "Running tests command"

                # On subsequent runs we enable VERBOSE flag to perhaps make
                # troubleshooting easier
                if [ "${i}" -ge 1 ]; then
                    export VERBOSE="true"
                fi

                ./scripts/circleci/run-ami-tests-in-bg.sh << parameters.test_type >>
                exit_code=$?

                # We preserve logs of all the runs - we move logs to directory per run iteration
                mkdir -p outputs/run_$i/
                cp outputs/*.log outputs/run_$i/
                rm outputs/*.log

                if [ "${exit_code}" -eq 0 ]; then
                    echo "Command exited with 0, breaking from the loop."
                    break
                else
                    echo "Command exited with non-zero status, retrying in ${sleep_delay} seconds..."
                fi
                i=$((i+1))
                sleep ${sleep_delay}
              done

              set -e

              if [ "${exit_code}" -ne 0 ]; then
                  echo "Command failed to exit with zero exit code after 2 attempts, failing (exit_code=${exit_code})"
                  exit 1
              fi

              exit 0
      - store_artifacts:
          path: outputs

      - slack/status:
          fail_only: true
          only_for_branches: master

jobs:
  unittest-38:
    working_directory: ~/scalyr-agent-2
    docker:
      - image: circleci/python:3.8
    steps:
      - unittest_tox:
          python_version: "3.8"
          tox_target: "py3.8-unit-tests"

  unittest-37:
    working_directory: ~/scalyr-agent-2
    docker:
      - image: circleci/python:3.7
    steps:
      - unittest_tox:
          python_version: "3.7"
          tox_target: "py3.7-unit-tests"

  unittest-36:
    working_directory: ~/scalyr-agent-2
    docker:
      - image: circleci/python:3.6
    steps:
      - unittest_tox:
          python_version: "3.6"
          tox_target: "py3.6-unit-tests"

  unittest-35:
    working_directory: ~/scalyr-agent-2
    docker:
      - image: circleci/python:3.5
    steps:
      - unittest_tox:
          python_version: "3.5"
          tox_target: "py3.5-unit-tests"

  unittest-35-osx:
    working_directory: ~/scalyr-agent-2
    macos:
      xcode: "11.2.1"
    environment:
      PYTHON: 3.5.6
      # Updating homebrew is slow
      HOMEBREW_NO_AUTO_UPDATE: 1
    steps:
      - checkout
      - run:
          name: install pyenv
          shell: bash
          command: |
            brew install pyenv
      - restore_cache:
          key: deps-<< pipeline.parameters.cache_version_py_dependencies >>-tox-{{ .Branch }}-3.5-osx-venv-{{ checksum "dev-requirements.txt" }}
      - run:
          name: Install Python
          command: |
            pyenv install $PYTHON -s
      - run:
          name: Install Dependencies
          command: |
            eval "$(pyenv init --path)"
            pyenv local $PYTHON
            python -m pip install virtualenv
            python -m virtualenv venv
            ./venv/bin/pip install "tox==<< pipeline.parameters.default_tox_version >>"
      - run:
          name: Run Unit Tests under Python 3.5
          command: |
            pyenv local $PYTHON
            source ./venv/bin/activate
            tox -epy3.5-unit-tests
      - save_cache:
          key: deps-<< pipeline.parameters.cache_version_py_dependencies >>-tox-{{ .Branch }}-3.5-osx-venv-{{ checksum "dev-requirements.txt" }}
          paths:
            - ~/.cache/pip
            - ~/.pyenv
      - slack/status:
          fail_only: true
          only_for_branches: master

  unittest-38-windows:
    # TODO: That's a temporary in-line definition from slack orb. We can remove it once
    # https://github.com/CircleCI-Public/slack-orb/pull/152 is merged
    parameters:
      webhook:
        type: string
        default: ${SLACK_WEBHOOK}
        description: >
          Enter either your Webhook value or use the CircleCI UI to add your
          token under the 'SLACK_WEBHOOK' env var

      success_message:
        type: string
        default: ":tada: A $CIRCLE_JOB job has succeeded!"
        description: Enter custom message.

      failure_message:
        type: string
        default: ":red_circle: A $CIRCLE_JOB job has failed!"
        description: Enter custom message.

      success_only:
        type: boolean
        default: false
        description: >
          If `true`, notifications of failed jobs will not be sent.

      fail_only:
        type: boolean
        default: true
        description: >
          If `true`, notifications of successful jobs will not be sent.

      mentions:
        type: string
        default: ""
        description: >
          A comma separated list of user IDs. No spaces.

      only_for_branches:
        type: string
        default: "master"
        description: >
          If set, a comma-separated list of branches for which to send
          notifications. No spaces.

      include_project_field:
        type: boolean
        default: true
        description: >
          Whether or not to include the Project field in the message

      include_job_number_field:
        type: boolean
        default: true
        description: >
          Whether or not to include the Job Number field in the message

      include_visit_job_action:
        type: boolean
        default: true
        description: >
          Whether or not to include the Visit Job action in the message

      channel:
        type: string
        default: "#cloud-tech"
        description: >
          ID of channel if set, overrides webhook's default channel setting
    working_directory: ~/scalyr-agent-2
    executor:
      name: win/default
      size: medium
      shell: bash
    environment:
      # NOTE: This should be the same version as we use for pre-built Windows binaries
      PYTHON: 3.8.7
    steps:
      - checkout
      - restore_cache:
          name: Restore Chocolatey Cache
          key: deps-v4-<< pipeline.parameters.cache_version_py_dependencies >>-choco-{{ .Branch }}-3.8-windows-{{ checksum "dev-requirements.txt" }}
      - run:
          name: Install Python
          command: |
            # Install Python using chocolatey and set custom cache location so we preserve package cache over builds
            mkdir -p ~/choco-cache
            choco config set cacheLocation ~/choco-cache
            choco install python --version "${PYTHON}" --yes --limit-output --no-progress

            # Add Python we installed to PATH and make sure it has precedence over system Python
            echo "export PATH=\"/c/Python38:/c/Python38/Scripts:/c/Users/circleci/AppData/Roaming/Python/Python38/Scripts:$PATH\"" >> $BASH_ENV
      - save_cache:
          name: Save Chocolatey Cache
          key: deps-v4-<< pipeline.parameters.cache_version_py_dependencies >>-choco-{{ .Branch }}-3.8-windows-{{ checksum "dev-requirements.txt" }}
          paths:
            - ~/choco-cache
            # Actual package files are stored in NuGet cache
            - C:\Users\circleci\AppData\Local\NuGet\Cache
      - restore_cache:
          name: Restore Python Dependencies Cache
          key: deps-v3-<< pipeline.parameters.cache_version_py_dependencies >>-tox-{{ .Branch }}-3.8-windows-{{ checksum "dev-requirements.txt" }}
      - run:
          name: Install Python Dependencies
          command: |
            python.exe --version
            python.exe -m pip install --user --upgrade "tox==<< pipeline.parameters.default_tox_version >>"
            python.exe -m pip install --user --upgrade "pip==<< pipeline.parameters.default_pip_version >>"
      - run:
          name: Run Unit Tests under Python 3.8
          command: |
            # NOTE: If we don't redirect the output, Windows this step doesn't correctly exit even
            # after the tox commands finishes. That's why we use the redirect workaround. Sadly
            # this means we don't see output immediately as it produced (using redirect + tee also
            # results in the job not exiting when tox command finishes).
            tox.exe -epy3.8-windows-unit-tests > output 2>&1
            EXIT_CODE=$?
            cat output

            if [ "${EXIT_CODE}" -ne 0 ]; then
              exit ${EXIT_CODE}
            fi

            # There is a weird issue on Circle CIwhen tests will fail with
            # ImportError: DLL load failed: The specified module could not be found.
            # so we need to reinstall the library for it to work :/
            # Likely something to do with pywin32 post install step not running
            # for some reason (Scripts\pywin32_postinstall.py -install)
            tox.exe -epy3.8-windows-unit-tests-windows-platform --notest > output 2>&1
            cat output

            .tox/py3.8-windows-unit-tests-windows-platform/scripts/pip.exe uninstall --yes pywin32
            .tox/py3.8-windows-unit-tests-windows-platform/scripts/pip.exe install "pywin32==300"

            tox.exe -epy3.8-windows-unit-tests-windows-platform > output 2>&1
            EXIT_CODE=$?
            cat output

            exit ${EXIT_CODE}
          no_output_timeout: 4m
      - save_cache:
          name: Save Python Dependencies Cache
          key: deps-v3-<< pipeline.parameters.cache_version_py_dependencies >>-tox-{{ .Branch }}-3.8-windows-{{ checksum "dev-requirements.txt" }}
          paths:
            - C:\Users\circleci\AppData\Local\pip\Cache
      - store_test_results:
          path: test-results
      - store_artifacts:
          path: test-results
      - run:
          name: Submit Coverage Data to codecov.io and Combine it and Upload it to S3
          command: |
            ls -la .coverage* || true

            python.exe -m pip install "coverage==4.5.4" "codecov==2.1.3" "apache-libcloud==2.8.3"
            cp .circleci/.coveragerc_ci .coveragerc

            # Print the report
            coverage.exe report -i

            # Submit it to codecov.io
            coverage.exe xml --rcfile=.coveragerc -i -o coverage.xml
            ./scripts/submit-codecov-data.sh

            # Combine it and upload it to S3
            coverage combine || true
            export PYTHONPATH=.
            ./scripts/circleci/upload-coverage-data-to-s3.py ".coverage"

      # TODO: That's a temporary in-line definition from slack orb. We can remove it once
      # https://github.com/CircleCI-Public/slack-orb/pull/152 is merged
      - run:
          name: Provide error if curl is not installed.
          command: |
            which curl > curl_exists; echo $? | grep -q '1' && echo curl not installed && rm curl_exists && exit 1
            rm curl_exists

      - run:
          name: Slack - Setting Failure Condition
          command: |
            echo 'export SLACK_BUILD_STATUS="fail"' >> $BASH_ENV
          when: on_fail

      - run:
          name: Slack - Setting Success Condition
          command: |
            echo 'export SLACK_BUILD_STATUS="success"' >> $BASH_ENV
          when: on_success

      - run:
          name: Provide error if non-bash shell
          command: |
            if [ ! -x /bin/bash ]; then
              echo Bash not installed.
              exit 1
            fi

      - run:
          name: Slack - Sending Status Alert
          shell: bash
          when: always
          command: |
            current_branch_in_filter=false

            IFS="," read -ra BRANCH_FILTERS \<<< "<< parameters.only_for_branches >>"

            for i in "${BRANCH_FILTERS[@]}"; do
              if [ "${i}" == "${CIRCLE_BRANCH}" ]; then
                current_branch_in_filter=true
              fi
            done

            if [ "x" == "x<< parameters.only_for_branches>>" ] || [ "$current_branch_in_filter" = true ]; then
              # Provide error if no webhook is set and error. Otherwise continue
              if [ -z "<< parameters.webhook >>" ]; then
                echo "NO SLACK WEBHOOK SET"
                echo "Please input your SLACK_WEBHOOK value either in the settings for this project, or as a parameter for this orb."
                exit 1
              else
                #Create Members string
                if [ -n "<< parameters.mentions >>" ]; then
                  IFS="," read -ra SLACK_MEMBERS \<<< "<< parameters.mentions >>"
                  for i in "${SLACK_MEMBERS[@]}"; do
                    if [ $(echo ${i} | head -c 1) == "S" ]; then
                      SLACK_MENTIONS="${SLACK_MENTIONS}<!subteam^${i}> "
                    elif echo ${i} | grep -E "^(here|channel|everyone)$" > /dev/null; then
                      SLACK_MENTIONS="${SLACK_MENTIONS}<!${i}> "
                    else
                      SLACK_MENTIONS="${SLACK_MENTIONS}<@${i}> "
                    fi
                  done
                fi
                #If successful
                if [ "$SLACK_BUILD_STATUS" = "success" ]; then
                  #Skip if fail_only
                  if [ << parameters.fail_only >> = true ]; then
                    echo "The job completed successfully"
                    echo '"fail_only" is set to "true". No Slack notification sent.'
                  else
                    curl -X POST -H 'Content-type: application/json' \
                      --data "{ \
                                <<# parameters.channel >>
                                \"channel\": \"<< parameters.channel >>\", \
                                <</ parameters.channel >>
                                \"attachments\": [ \
                                  { \
                                    \"fallback\": \"<< parameters.success_message >>\", \
                                    \"text\": \"<< parameters.success_message >> $SLACK_MENTIONS\", \
                                    \"fields\": [ \
                                      <<# parameters.include_project_field >>
                                      { \
                                        \"title\": \"Project\", \
                                        \"value\": \"$CIRCLE_PROJECT_REPONAME\", \
                                        \"short\": true \
                                      }, \
                                      <</ parameters.include_project_field >>
                                      <<# parameters.include_job_number_field >>
                                      { \
                                        \"title\": \"Job Number\", \
                                        \"value\": \"$CIRCLE_BUILD_NUM\", \
                                        \"short\": true \
                                      } \
                                      <</ parameters.include_job_number_field >>
                                    ], \
                                    \"actions\": [ \
                                      <<# parameters.include_visit_job_action >>
                                      { \
                                        \"type\": \"button\", \
                                        \"text\": \"Visit Job\", \
                                        \"url\": \"$CIRCLE_BUILD_URL\" \
                                      } \
                                      <</ parameters.include_visit_job_action >>
                                    ], \
                                    \"color\": \"#1CBF43\" \
                                  } \
                                ] \
                              } " << parameters.webhook >>
                    echo "Job completed successfully. Alert sent."
                  fi
                else
                  #If Failed

                  #Skip if success_only
                  if [ << parameters.success_only >> = true ]; then
                    echo "The job failed"
                    echo '"success_only" is set to "true". No Slack notification sent.'
                  else
                    curl -X POST -H 'Content-type: application/json' \
                      --data "{ \
                        <<# parameters.channel >>
                        \"channel\": \"<< parameters.channel >>\", \
                        <</ parameters.channel >>
                        \"attachments\": [ \
                          { \
                            \"fallback\": \"<< parameters.failure_message >>\", \
                            \"text\": \"<< parameters.failure_message >> $SLACK_MENTIONS\", \
                            \"fields\": [ \
                              <<# parameters.include_project_field >>
                              { \
                                \"title\": \"Project\", \
                                \"value\": \"$CIRCLE_PROJECT_REPONAME\", \
                                \"short\": true \
                              }, \
                              <</ parameters.include_project_field >>
                              <<# parameters.include_job_number_field >>
                              { \
                                \"title\": \"Job Number\", \
                                \"value\": \"$CIRCLE_BUILD_NUM\", \
                                \"short\": true \
                              } \
                              <</ parameters.include_job_number_field >>
                            ], \
                            \"actions\": [ \
                              <<# parameters.include_visit_job_action >>
                              { \
                                \"type\": \"button\", \
                                \"text\": \"Visit Job\", \
                                \"url\": \"$CIRCLE_BUILD_URL\" \
                              } \
                              <</ parameters.include_visit_job_action >>
                            ], \
                            \"color\": \"#ed5c5c\" \
                          } \
                        ] \
                      } " << parameters.webhook >>
                    echo "Job failed. Alert sent."
                  fi
                fi
              fi
            else
              echo "Current branch is not included in only_for_branches filter; no status alert will be sent"
            fi

  unittest-27:
    working_directory: ~/scalyr-agent-2
    docker:
      - image: circleci/python:2.7
    steps:
      - unittest_tox:
          python_version: "2.7"
          tox_target: "coverage"
          upload_coverage: true

  smoke-standalone-27-tls12:
    docker:
      - image: circleci/python:2.7-jessie
    steps:
      - checkout
      - setup_remote_docker:
          docker_layer_caching: false
      - run:
          command: |
            docker container create --name dummy -v shared_vol:/app alpine && \
            docker cp $(pwd)/.circleci/smoketest_standalone.sh dummy:/app/ && \
            docker run -it -v shared_vol:/app -e TEST_BRANCH=${CIRCLE_BRANCH} -e MAX_WAIT=150 -e PYTHON_VERSION=2.7.nossl -e SCALYR_API_KEY=${SCALYR_API_KEY} -e READ_API_KEY=${READ_API_KEY} -e SCALYR_SERVER=${SCALYR_SERVER} -e CIRCLE_BUILD_NUM=${CIRCLE_BUILD_NUM} scalyr/scalyr-agent-ci-unittest:4 /app/smoketest_standalone.sh && \
            docker rm dummy;

      - slack/status:
          fail_only: true
          only_for_branches: master

  smoke-docker-json:
    working_directory: ~/scalyr-agent-2
    docker:
      - image: circleci/python:2.7-jessie
    steps:
      - setup_remote_docker:
          docker_layer_caching: false
      - checkout
      - restore_cache:
          key: deps2-{{ .Branch }}-docker-json-{{ checksum "dev-requirements.txt" }}
      - run:
          name: "Install Python Dependencies"
          command: |
            virtualenv venv
            source venv/bin/activate
            pip install -r dev-requirements.txt
            pip install "apache-libcloud==2.8.2"
      - save_cache:
          name: "Save Dependencies Cache"
          key: deps2-{{ .Branch }}-docker-json-{{ checksum "dev-requirements.txt" }}
          paths:
            - "venv"
            - "~/.cache/pip"
      - run:
          name: Run Tests (with coverage)
          command: |
            source ./.circleci/smoketest_docker.sh scalyr/scalyr-agent-ci-unittest:4 json 150
      - run:
          name: Submit Coverage Data to codecov.io and Combine it and Upload it to S3
          command: |
            ls -la .coverage* || true

            cp .circleci/.coveragerc_ci .coveragerc

            source venv/bin/activate

            # Ensure consistent paths for all the code coverage reports
            sed -i "s#/usr/share/scalyr-agent-2/py/#/home/circleci/scalyr-agent-2/#g" .coverage

            # Submit it to codecov.io
            ./venv/bin/coverage xml --rcfile=.coveragerc -i -o coverage.xml
            ./scripts/submit-codecov-data.sh

            # Combine it and upload it to S3
            ./venv/bin/coverage combine || true
            export PYTHONPATH=.
            ./scripts/circleci/upload-coverage-data-to-s3.py ".coverage"

      - slack/status:
          fail_only: true
          only_for_branches: master

  smoke-docker-api-raw-logs-disabled:
    working_directory: ~/scalyr-agent-2
    docker:
      - image: circleci/python:2.7-jessie
    steps:
      - setup_remote_docker:
          docker_layer_caching: false
      - checkout
      - restore_cache:
          key: deps2-{{ .Branch }}-docker-api-{{ checksum "dev-requirements.txt" }}
      - run:
          name: "Install Python Dependencies"
          command: |
            virtualenv venv
            source venv/bin/activate
            pip install -r dev-requirements.txt
            pip install "apache-libcloud==2.8.2"
      - save_cache:
          name: "Save Dependencies Cache"
          key: deps2-{{ .Branch }}-docker-api-{{ checksum "dev-requirements.txt" }}
          paths:
            - "venv"
            - "~/.cache/pip"
      - run:
          name: Run Tests (with coverage)
          command: |
            source ./.circleci/smoketest_docker.sh scalyr/scalyr-agent-ci-unittest:4 api 150
      - run:
          name: Submit Coverage Data to codecov.io and Combine it and Upload it to S3
          command: |
            ls -la .coverage* || true

            cp .circleci/.coveragerc_ci .coveragerc

            source venv/bin/activate

            # Ensure consistent paths for all the code coverage reports
            sed -i "s#/usr/share/scalyr-agent-2/py/#/home/circleci/scalyr-agent-2/#g" .coverage

            # Submit it to codecov.io
            ./venv/bin/coverage xml --rcfile=.coveragerc -i -o coverage.xml
            ./scripts/submit-codecov-data.sh

            # Combine it and upload it to S3
            ./venv/bin/coverage combine || true
            export PYTHONPATH=.
            ./scripts/circleci/upload-coverage-data-to-s3.py ".coverage"

      - slack/status:
          fail_only: true
          only_for_branches: master

  smoke-docker-syslog:
    working_directory: ~/scalyr-agent-2
    docker:
      - image: circleci/python:2.7-jessie
    steps:
      - setup_remote_docker:
          docker_layer_caching: false
      - checkout
      - restore_cache:
          key: deps2-{{ .Branch }}-docker-json-{{ checksum "dev-requirements.txt" }}
      - run:
          name: "Install Python Dependencies"
          command: |
            virtualenv venv
            source venv/bin/activate
            pip install -r dev-requirements.txt
            pip install "apache-libcloud==2.8.2"
      - save_cache:
          name: "Save Dependencies Cache"
          key: deps2-{{ .Branch }}-docker-json-{{ checksum "dev-requirements.txt" }}
          paths:
            - "venv"
            - "~/.cache/pip"
      - run:
          name: Run Tests (with coverage)
          command: |
            source ./.circleci/smoketest_docker.sh scalyr/scalyr-agent-ci-unittest:4 syslog 150
      - run:
          name: Submit Coverage Data to codecov.io and Combine it and Upload it to S3
          command: |
            ls -la .coverage* || true

            cp .circleci/.coveragerc_ci .coveragerc

            source venv/bin/activate

            # Ensure consistent paths for all the code coverage reports
            sed -i "s#/usr/share/scalyr-agent-2/py/#/home/circleci/scalyr-agent-2/#g" .coverage

            # Submit it to codecov.io
            ./venv/bin/coverage xml --rcfile=.coveragerc -i -o coverage.xml
            ./scripts/submit-codecov-data.sh

            # Combine it and upload it to S3
            ./venv/bin/coverage combine || true
            export PYTHONPATH=.
            ./scripts/circleci/upload-coverage-data-to-s3.py ".coverage"

      - slack/status:
          fail_only: true
          only_for_branches: master

  smoke-k8s:
    working_directory: ~/scalyr-agent-2
    machine:
      image: circleci/classic:201808-01
    environment:
      K8S_VERSION: v1.10.0
      KUBECONFIG: /home/circleci/.kube/config
      MINIKUBE_VERSION: v0.30.0
      MINIKUBE_WANTUPDATENOTIFICATION: false
      MINIKUBE_WANTREPORTERRORPROMPT: false
      MINIKUBE_HOME: /home/circleci
      CHANGE_MINIKUBE_NONE_USER: true
    steps:
      - checkout
      - restore_cache:
          key: deps2-{{ .Branch }}-smoke-k8s-{{ checksum "dev-requirements.txt" }}
      - run:
          name: "Install Python Dependencies"
          command: |
            virtualenv venv
            source venv/bin/activate
            pip install -r dev-requirements.txt
            pip install "apache-libcloud==2.8.2"
      - save_cache:
          name: "Save Dependencies Cache"
          key: deps2-{{ .Branch }}-smoke-k8s-{{ checksum "dev-requirements.txt" }}
          paths:
            - "venv"
            - "~/.cache/pip"
      - run:
          name: setup kubectl
          command: |
            curl -Lo kubectl https://storage.googleapis.com/kubernetes-release/release/${K8S_VERSION}/bin/linux/amd64/kubectl && chmod +x kubectl && sudo mv kubectl /usr/local/bin/
            mkdir -p ${HOME}/.kube
            touch ${HOME}/.kube/config
      - run:
          name: setup minikube
          command: |
            curl -Lo minikube https://github.com/kubernetes/minikube/releases/download/${MINIKUBE_VERSION}/minikube-linux-amd64 && chmod +x minikube && sudo mv minikube /usr/local/bin/
      - run:
          name: start minikube
          command: |
            sudo -E minikube start --vm-driver=none --cpus 2 --memory 2048 --kubernetes-version=${K8S_VERSION} &> $HOME/minikube.log 2>&1 < /dev/null
      - run:
          name: wait for minikube
          command: |
            JSONPATH='{range .items[*]}{@.metadata.name}:{range @.status.conditions[*]}{@.type}={@.status};{end}{end}';
            until kubectl get nodes -o jsonpath="$JSONPATH" 2>&1 | grep -q "Ready=True"; do
              sleep 1;
            done
      - run:
          name: fix RBAC
          command: |
            # make default account cluster-admin
            kubectl create clusterrolebinding add-on-cluster-admin --clusterrole cluster-admin --serviceaccount=kube-system:default
      - run:
          name: dump cluster-info
          command: |
            kubectl cluster-info
            kubectl get po --all-namespaces
      - run:
          name: Run Tests (with coverage)
          command: |
            source ./.circleci/smoketest_k8s.sh scalyr/scalyr-agent-ci-unittest:4 150 no_delete_existing_k8s_objs
      - run:
          name: Submit Coverage Data to codecov.io and Combine it and Upload it to S3
          command: |
            ls -la .coverage* || true

            cp .circleci/.coveragerc_ci .coveragerc

            source venv/bin/activate

            # Ensure consistent paths for all the code coverage reports
            sed -i "s#/usr/share/scalyr-agent-2/py/#/home/circleci/scalyr-agent-2/#g" .coverage

            # Submit it to codecov.io
            ./venv/bin/coverage xml --rcfile=.coveragerc -i -o coverage.xml
            ./scripts/submit-codecov-data.sh

            # Combine it and upload it to S3
            ./venv/bin/coverage combine || true
            export PYTHONPATH=.
            ./scripts/circleci/upload-coverage-data-to-s3.py ".coverage"

      - slack/status:
          fail_only: true
          only_for_branches: master

  smoke-k8s-helm:
    machine:
      image: circleci/classic:201808-01
    environment:
      K8S_VERSION: v1.10.0
      KUBECONFIG: /home/circleci/.kube/config
      MINIKUBE_VERSION: v0.30.0
      MINIKUBE_WANTUPDATENOTIFICATION: false
      MINIKUBE_WANTREPORTERRORPROMPT: false
      MINIKUBE_HOME: /home/circleci
      CHANGE_MINIKUBE_NONE_USER: true
    steps:
      - checkout
      - run:
          name: setup kubectl
          command: |
            curl -Lo kubectl https://storage.googleapis.com/kubernetes-release/release/${K8S_VERSION}/bin/linux/amd64/kubectl && chmod +x kubectl && sudo mv kubectl /usr/local/bin/
            mkdir -p ${HOME}/.kube
            touch ${HOME}/.kube/config
      - run:
          name: setup minikube
          command: |
            curl -Lo minikube https://github.com/kubernetes/minikube/releases/download/${MINIKUBE_VERSION}/minikube-linux-amd64 && chmod +x minikube && sudo mv minikube /usr/local/bin/
      - run:
          name: setup helm
          command: curl https://raw.githubusercontent.com/helm/helm/master/scripts/get | bash
      - run:
          name: start minikube
          command: |
            sudo -E minikube start --vm-driver=none --cpus 2 --memory 2048 --kubernetes-version=${K8S_VERSION} &> $HOME/minikube.log 2>&1 < /dev/null
      - run:
          name: wait for minikube
          command: |
            JSONPATH='{range .items[*]}{@.metadata.name}:{range @.status.conditions[*]}{@.type}={@.status};{end}{end}';
            until kubectl get nodes -o jsonpath="$JSONPATH" 2>&1 | grep -q "Ready=True"; do
              sleep 1;
            done
      - run:
          name: fix RBAC
          command: |
            # make default account cluster-admin
            kubectl create clusterrolebinding add-on-cluster-admin --clusterrole cluster-admin --serviceaccount=kube-system:default
      - run:
          name: dump cluster-info
          command: |
            kubectl cluster-info
            kubectl get po --all-namespaces
      - run:
          name: install helm in cluster
          command: |
            kubectl -n kube-system create sa tiller
            kubectl create clusterrolebinding tiller --clusterrole cluster-admin --serviceaccount=kube-system:tiller
            helm init --wait --service-account tiller
      - run:
          name: deploy sample nginx
          command: kubectl run circleci-example --image=nginx
      - run:
          name: dump pods & services
          command: |
            # wait for all pods to start
            sleep 30
            # dump pods
            kubectl get po  --all-namespaces | grep -vE '(kube-sys|docker)'
            echo
            # dump services
            kubectl get svc  --all-namespaces | grep -vE '(kube-sys|docker)'

      - slack/status:
          fail_only: true
          only_for_branches: master

  lint-checks:
    working_directory: ~/scalyr-agent-2
    docker:
      - image: circleci/python:3.6-jessie
    steps:
      - checkout
      - restore_cache:
          key: deps2-tox-{{ .Branch }}-lint-venv-{{ checksum "dev-requirements.txt" }}-{{ checksum "lint-requirements.txt" }}
      - run:
          name: Install Dependencies
          command: |
            # NOTE: We use precompiled binary since debian sid which contains shellcheck 0.7.0 which we depend on
            # currently (March 25, 2020) contains broken libc version
            sudo wget https://github.com/koalaman/shellcheck/releases/download/stable/shellcheck-stable.linux.x86_64.tar.xz
            sudo tar xvf shellcheck-stable.linux.x86_64.tar.xz
            sudo cp shellcheck-stable/shellcheck /usr/local/bin
            sudo rm -rf shellcheck-stable*
      - run:
          name: Install Python dependencies
          command: |
            sudo pip install "tox==<< pipeline.parameters.default_tox_version >>"
      - run:
          name: Run Python Lint Checks
          command: |
            export PYTHONPATH=.

            # Small safety check to make sure the build fails if codecov.yml file is invalid.
            # By default codecov doesn't fail on invalid config and simply falls back to
            # system wide default config in case repo local config is invalid. This usually results
            # in confused and undesired behavior.
            ./scripts/circleci/verify-codecov-config.sh

            # Runs script which verifies /addEvents API returns correct response headers. In ideal
            # world, this script would live somewhere else (perhaps as part of monitoring tooling,
            # but for now it will live here.
            ./scripts/verify-add-events-api-response-headers.py

            # Run tox ling target
            tox -e lint
      - run:
          name: Run Shell Scripts Lint Checks
          environment:
            IGNORE_BINARY_DOESNT_EXIST: "0"
          command: |
            ./scripts/shell-scripts-lint.sh
      - run:
          name: Generate Monitor Docs
          command: |
            tox -e generate-monitor-docs
            # Verify there are no changes after generating the docs. If there
            # are, this indicates developer didn't run this target locally and
            # that some files are not up to date
            git status
            git status -- *docs/monitors/*.md */docs/monitorsDmd | (grep -q "nothing to commit" || (echo "Auto-generate monitor doc files are not up to date. Make sure you run tox -e generate-monitor-docs and commit any changed files." && exit 1))
      - save_cache:
          key: deps2-tox-{{ .Branch }}-lint-venv-{{ checksum "dev-requirements.txt" }}-{{ checksum "lint-requirements.txt" }}
          paths:
            - "~/.cache/pip"
      - slack/status:
          fail_only: true
          only_for_branches: master

  sonarcloud-scan:
    working_directory: ~/scalyr-agent-2
    docker:
      - image: circleci/python:3.6-jessie
    environment:
      VERSION: "4.6.0.2311"
      SCANNER_DIRECTORY: "/tmp/cache/scanner"
      SONAR_USER_HOME: "/tmp/cache/scanner/.sonar"
      OS: "linux"
    steps:
      - checkout
      # NOTE: Those steps are based on sonarcloud orb. We can't use the orb
      # directly since it doesn't allow us to specify us a custom path to the
      # config
      - run:
          name: Create cache directory if it doesn't exist
          command: mkdir -p /tmp/cache/scanner
      - restore_cache:
          key: v2-sonarcloud-scanner-4.6.0.2311
      - run:
          name: Download Sonar Scanner
          command: |
            set -e

            if [[ ! -x "$SCANNER_DIRECTORY/sonar-scanner-$VERSION-$OS/bin/sonar-scanner" ]]; then
              curl -Ol https://binaries.sonarsource.com/Distribution/sonar-scanner-cli/sonar-scanner-cli-$VERSION-$OS.zip
              unzip -qq -o sonar-scanner-cli-$VERSION-$OS.zip -d $SCANNER_DIRECTORY
            fi

            chmod +x $SCANNER_DIRECTORY/sonar-scanner-$VERSION-$OS/bin/sonar-scanner
            chmod +x $SCANNER_DIRECTORY/sonar-scanner-$VERSION-$OS/jre/bin/java
      - save_cache:
          key: v2sonarcloud-scanner-4.6.0.2311
          paths:
            - /tmp/cache/scanner
      - run:
          # NOTE: Sadly there isn't a better way for us to achieve that. We generate coverage
          # data as part of multiple independent workflow jobs so we uploaded
          # coverage data generated by each job to S3 and then pull it down
          # here, combine it and pass it to sonar binary.
          # Since we use multiple independent workflows which run in parallel
          # it also means we can't easily utiize Circle CI artifacts since
          # current Circle CI API doesn't expose an easy way to retrieve
          # artifacts for all the workflows which are part of a particular
          # build.
          name: Download Coverage Data files
          command: |
            sudo pip install "coverage==4.5.4" "apache-libcloud==3.1.0"
            cp .circleci/.coveragerc_ci .coveragerc

            # Download Coverage Data
            export PYTHONPATH=.
            ./scripts/circleci/download-coverage-data-from-s3.py "."
            ls -la .coverage*

            mkdir coverage
            cp .coverage* coverage/

            # Ensure consistent paths for all the code coverage reports
            # NOTE: In seed we need 3 \ for one \
            sed -i "s#C:\\\\\\\Users\\\\\\\circleci\\\\\\\scalyr-agent-2#/home/circleci/scalyr-agent-2#g" .coverage*
            # Replace two \\ with one /
            sed -i "s#\\\\\\\#/#g" .coverage*

            # Combine it
            coverage combine

            cp .coverage coverage/.coverage-combined-final

            # Generate XML file which can be processed by sonarcloud
            coverage xml --rcfile=.coveragerc -i -o coverage.xml

            # Print it
            coverage report

      # Stored all the downloaded coverage files for ease of troubleshooting
      - store_artifacts:
          path: coverage

      - run:
          name: Run Sonar Scanner
          command:
            ${SCANNER_DIRECTORY}/sonar-scanner-${VERSION}-${OS}/bin/sonar-scanner -Dproject.settings=.sonarcloud.properties

  benchmarks-idle-agent-py-27:
    working_directory: ~/scalyr-agent-2
    docker:
      - image: circleci/python:2.7.17
    steps:
      - codespeed_agent_process_benchmark:
          codespeed_executable: "Python 2.7.17 - idle conf 1"
          codespeed_environment: "Circle CI Docker Executor Medium Size"
          agent_config: "benchmarks/configs/agent_no_monitored_logs.json"
          agent_server_host: "ci-codespeed-benchmarks-py27-idle-conf-1"
          capture_line_counts: true
          cache_key_name: "benchmarks-idle-27"

  benchmarks-idle-agent-py-35:
    working_directory: ~/scalyr-agent-2
    docker:
      - image: circleci/python:3.5.9
    steps:
      - codespeed_agent_process_benchmark:
          codespeed_executable: "Python 3.5.9 - idle conf 1"
          codespeed_environment: "Circle CI Docker Executor Medium Size"
          agent_config: "benchmarks/configs/agent_no_monitored_logs.json"
          agent_server_host: "ci-codespeed-benchmarks-py35-idle-conf-1"
          capture_line_counts: true
          cache_key_name: "benchmarks-idle-35"

  benchmarks-idle-agent-no-monitors-py-27:
    working_directory: ~/scalyr-agent-2
    docker:
      - image: circleci/python:2.7.17
    steps:
      - codespeed_agent_process_benchmark:
          codespeed_executable: "Python 2.7.17 - idle conf 2"
          codespeed_environment: "Circle CI Docker Executor Medium Size"
          agent_config: "benchmarks/configs/agent_no_monitored_logs_no_monitors.json"
          agent_server_host: "ci-codespeed-benchmarks-py27-idle-conf-2"
          capture_line_counts: true
          cache_key_name: "benchmarks-idle-agent-no-monitors-py-27"

  benchmarks-idle-agent-no-monitors-py-35:
    working_directory: ~/scalyr-agent-2
    docker:
      - image: circleci/python:3.5.9
    steps:
      - codespeed_agent_process_benchmark:
          codespeed_executable: "Python 3.5.9 - idle conf 2"
          codespeed_environment: "Circle CI Docker Executor Medium Size"
          agent_config: "benchmarks/configs/agent_no_monitored_logs_no_monitors.json"
          agent_server_host: "ci-codespeed-benchmarks-py35-idle-conf-2"
          capture_line_counts: true
          cache_key_name: "benchmarks-idle-agent-no-monitors-py-35"

  benchmarks-loaded-agent-single-50mb-log-file-with-parser-py-27:
    working_directory: ~/scalyr-agent-2
    docker:
      - image: circleci/python:2.7.17
    steps:
      - codespeed_agent_process_benchmark:
          codespeed_executable: "Python 2.7.17 - loaded conf 1"
          codespeed_environment: "Circle CI Docker Executor Medium Size"
          agent_config: "benchmarks/configs/agent_single_50mb_access_log_file.json"
          agent_pre_run_command: "wget --directory-prefix=/tmp https://github.com/scalyr/codespeed-agent-fixtures/raw/master/fixtures/logs/access_log_50_mb.log"
          agent_server_host: "ci-codespeed-benchmarks-py27-loaded-conf-1"
          run_time: 140
          capture_agent_status_metrics: true
          capture_line_counts: true
          cache_key_name: "benchmarks-loaded-agent-single-50mb-log-file-with-parser-py-27"

  benchmarks-loaded-agent-single-50mb-log-file-with-parser-py-35:
    working_directory: ~/scalyr-agent-2
    docker:
      - image: circleci/python:3.5.9
    steps:
      - codespeed_agent_process_benchmark:
          codespeed_executable: "Python 3.5.9 - loaded conf 1"
          codespeed_environment: "Circle CI Docker Executor Medium Size"
          agent_config: "benchmarks/configs/agent_single_50mb_access_log_file.json"
          agent_pre_run_command: "wget --directory-prefix=/tmp https://github.com/scalyr/codespeed-agent-fixtures/raw/master/fixtures/logs/access_log_50_mb.log"
          agent_server_host: "ci-codespeed-benchmarks-py35-loaded-conf-1"
          run_time: 140
          capture_line_counts: true
          cache_key_name: "benchmarks-loaded-agent-single-50mb-log-file-with-parser-py-35"

  # NOTE: For the benchmarks below to work correctly "/tmp/random.log" file
  # which is being written to during the benchmark must existing before the
  # agent process is started.
  benchmarks-loaded-agent-single-growing-log-file-20mb-py-27:
    working_directory: ~/scalyr-agent-2
    docker:
      - image: circleci/python:2.7.17
    steps:
      - codespeed_agent_process_benchmark:
          codespeed_executable: "Python 2.7.17 - loaded conf 2"
          codespeed_environment: "Circle CI Docker Executor Medium Size"
          agent_config: "benchmarks/configs/agent_single_growing_log_file_with_shell_and_url_monitor.json"
          run_time: 140
          agent_pre_run_command: "touch /tmp/random.log"
          agent_post_run_command: "benchmarks/scripts/write-random-lines.sh /tmp/random.log 2M 10 100 1"
          agent_server_host: "ci-codespeed-benchmarks-py27-loaded-conf-2"
          capture_line_counts: true
          cache_key_name: "benchmarks-loaded-agent-growing-log-file-py-27"

  benchmarks-loaded-agent-single-growing-log-file-20mb-py-35:
    working_directory: ~/scalyr-agent-2
    docker:
      - image: circleci/python:3.5.9
    steps:
      - codespeed_agent_process_benchmark:
          codespeed_executable: "Python 3.5.9 - loaded conf 2"
          codespeed_environment: "Circle CI Docker Executor Medium Size"
          agent_config: "benchmarks/configs/agent_single_growing_log_file_with_shell_and_url_monitor.json"
          run_time: 140
          agent_pre_run_command: "touch /tmp/random.log"
          agent_post_run_command: "benchmarks/scripts/write-random-lines.sh /tmp/random.log 2M 10 100 1"
          agent_server_host: "ci-codespeed-benchmarks-py35-loaded-conf-2"
          capture_line_counts: true
          cache_key_name: "benchmarks-loaded-agent-growing-log-file-py-35"

  benchmarks-loaded-agent-single-growing-log-file-180mb-py-27:
    working_directory: ~/scalyr-agent-2
    docker:
      - image: circleci/python:2.7.17
    steps:
      - codespeed_agent_process_benchmark:
          codespeed_executable: "Python 2.7.17 - loaded conf 3"
          codespeed_environment: "Circle CI Docker Executor Medium Size"
          agent_config: "benchmarks/configs/agent_single_growing_log_file.json"
          # NOTE: We set agent run time slightly longer than the insert script time run so we give a chance for memory and
          # other metrics to stabilize.
          run_time: 390
          agent_pre_run_command: "touch /tmp/random.log"
          # NOTE: We write a chunk every 1 seconds for a total of 6 minutes.
          # Each chunk is 0.5 MB in size which means we write a total of 360 * 1
          # / 0.5 MB of data
          agent_post_run_command: "benchmarks/scripts/write-random-lines.sh /tmp/random.log 500K 360 100 1 &> /tmp/write_lines_script.log &"
          agent_server_host: "ci-codespeed-benchmarks-py27-loaded-conf-3"
          capture_line_counts: true
          cache_key_name: "benchmarks-loaded-agent-growing-log-file-180-py-27"

  benchmarks-loaded-agent_2-growing_logs-monitors-multiprocess-2-worker-20mb-py-35:
    working_directory: ~/scalyr-agent-2
    docker:
      - image: circleci/python:3.5.9
    steps:
      - codespeed_agent_process_benchmark:
          codespeed_executable: "Python 3.5.9 - loaded conf 4"
          codespeed_environment: "Circle CI Docker Executor Medium Size"
          agent_config: "benchmarks/configs/agent_2-growing_logs-monitors-multiprocess-2-worker.json"
          run_time: 140
          agent_pre_run_command: "touch /tmp/random.log & touch /tmp/random2.log"
          agent_post_run_command: "benchmarks/scripts/write-random-lines.sh /tmp/random.log 2M 10 100 1 & benchmarks/scripts/write-random-lines.sh /tmp/random2.log 2M 10 100 1 &"
          agent_server_host: "ci-codespeed-benchmarks-py35-loaded-conf-4"
          capture_line_counts: true
          cache_key_name: "agent_2-growing_logs-monitors-multiprocess-2-worker-py-35"

  benchmarks-loaded-agent-single-50mb-log-file-with-500k-lines-py-27:
    working_directory: ~/scalyr-agent-2
    docker:
      - image: circleci/python:2.7.17
    steps:
      - codespeed_agent_process_benchmark:
          codespeed_executable: "Python 2.7.17 - loaded conf 5"
          codespeed_environment: "Circle CI Docker Executor Medium Size"
          agent_config: "benchmarks/configs/agent_single_50mb_genlog_500k_line_file.json"
          agent_pre_run_command: "wget --directory-prefix=/tmp https://github.com/scalyr/codespeed-agent-fixtures/raw/master/fixtures/logs/scalyr_genlog_500k_line_50_mb.log"
          agent_server_host: "ci-codespeed-benchmarks-py27-loaded-conf-5"
          run_time: 140
          capture_agent_status_metrics: true
          capture_line_counts: true
          cache_key_name: "benchmarks-loaded-agent-single-50mb-log-file-with-500k-lines-py-27"

  benchmarks-loaded-agent-single-50mb-log-file-with-500k-lines-py-35:
    working_directory: ~/scalyr-agent-2
    docker:
      - image: circleci/python:3.5.9
    steps:
      - codespeed_agent_process_benchmark:
          codespeed_executable: "Python 3.5.9 - loaded conf 5"
          codespeed_environment: "Circle CI Docker Executor Medium Size"
          agent_config: "benchmarks/configs/agent_single_50mb_genlog_500k_line_file.json"
          agent_pre_run_command: "wget --directory-prefix=/tmp https://github.com/scalyr/codespeed-agent-fixtures/raw/master/fixtures/logs/scalyr_genlog_500k_line_50_mb.log"
          agent_server_host: "ci-codespeed-benchmarks-py35-loaded-conf-5"
          run_time: 140
          capture_agent_status_metrics: true
          capture_line_counts: true
          cache_key_name: "benchmarks-loaded-agent-single-50mb-log-file-with-500k-lines-py-27"

  benchmarks-micro-py-35:
    working_directory: ~/scalyr-agent-2
    docker:
      - image: circleci/python:3.5.9
    # NOTE: We use larger resource class to speed up the tests. This job only runs on master merge
    # aka not often.
    resource_class: large
    steps:
      - codespeed_micro_benchmarks:
          codespeed_executable: "Python 3.5.9"
          codespeed_environment: "Circle CI Docker Executor Large Size"
          cache_key_name: "benchmarks-micro-py36"

  benchmarks-micro-py-27:
    working_directory: ~/scalyr-agent-2
    docker:
      - image: circleci/python:2.7.17
    # NOTE: We use larger resource class to speed up the tests. This job only runs on master merge
    # aka not often.
    resource_class: large
    steps:
      - codespeed_micro_benchmarks:
          codespeed_executable: "Python 2.7.17"
          codespeed_environment: "Circle CI Docker Executor Large Size"
          cache_key_name: "benchmarks-micro-py27"

  # Job which sends notification to Slack after benchmark run has completed
  # on master merge / push.
  send-benchmark-results-and-graphs-to-slack:
    working_directory: ~/scalyr-agent-2
    circleci_ip_ranges: true # opt into this functionlity for whitelisting purposes. Needed some Slack blocks
                             # some EC2 IP ranges
    docker:
      - image: circleci/python:3.5.9
    steps:
      - checkout
      - run:
          name: Set Permissions
          command: |
            # Set permissions so we can directly restore into /usr/local/bin
            sudo chmod 777 /usr/local/bin
      - restore_cache:
          key: deps2-tox-{{ .Branch }}-3.5-capture-screenshot
      - run:
          name: Download and install Phantom JS
          command: |
            if [ ! -e "/usr/local/bin/phantomjs" ]; then
              echo "Downloading and installing PhantomJS"
              wget https://bitbucket.org/ariya/phantomjs/downloads/phantomjs-2.1.1-linux-x86_64.tar.bz2
              tar -xf phantomjs-2.1.1-linux-x86_64.tar.bz2
              sudo cp phantomjs-2.1.1-linux-x86_64/bin/phantomjs /usr/local/bin
            fi
      - save_cache:
          name: Save PhantomJS Cache
          key: deps2-tox-{{ .Branch }}-3.5-capture-screenshot
          paths:
            - /usr/local/bin/phantomjs
      - run:
          name: Capture CodeSpeed Graphs Screenshots and Post Notification to Slack
          environment:
            SLACK_CHANNEL: "#cloud-tech"
          command: |
            export OPENSSL_CONF=/etc/ssl/
            mkdir -p /tmp/codespeed-screenshots/

            # Capture the graph screenshots
            phantomjs scripts/phantomjs/capture_codespeed_graphs_screenshots.js

            # Send notication to Slack
            export PYTHONPATH=.
            ./scripts/send-benchmark-completion-notification-to-slack.py /tmp/codespeed-screenshots/

  smoke-standalone-35-rate-limit:
    working_directory: ~/scalyr-agent-2
    docker:
      - image: circleci/python:3.5
    steps:
      - smoke-standalone-tox:
          python_version: "3.5"
          tox_target: "py3.5-smoke-tests-rate-limit"

  smoke-standalone-38:
    working_directory: ~/scalyr-agent-2
    docker:
      - image: circleci/python:3.8
    steps:
      - smoke-standalone-tox:
          python_version: "3.8"
          tox_target: "py3.8-smoke-tests"

  smoke-standalone-37:
    working_directory: ~/scalyr-agent-2
    docker:
      - image: circleci/python:3.7
    steps:
      - smoke-standalone-tox:
          python_version: "3.7"
          tox_target: "py3.7-smoke-tests"

  smoke-standalone-36:
    working_directory: ~/scalyr-agent-2
    docker:
      - image: circleci/python:3.6
    steps:
      - smoke-standalone-tox:
          python_version: "3.6"
          tox_target: "py3.6-smoke-tests"

  smoke-standalone-35:
    working_directory: ~/scalyr-agent-2
    docker:
      - image: circleci/python:3.5
    steps:
      - smoke-standalone-tox:
          python_version: "3.5"
          tox_target: "py3.5-smoke-tests"

  smoke-standalone-27:
    working_directory: ~/scalyr-agent-2
    docker:
      - image: circleci/python:2.7
    steps:
      - smoke-standalone-tox:
          python_version: "2.7"
          tox_target: "py2.7-smoke-tests"

  package-test-rpm:
    working_directory: ~/scalyr-agent-2
    docker:
      - image: circleci/python:3.6
    steps:
      - package-test:
          distribution: "amazonlinux2"
          agent_host_name_prefix: "package-test"
          tox_target: agent_distributions_tests_amazonlinux2

  package-test-deb:
    working_directory: ~/scalyr-agent-2
    docker:
      - image: circleci/python:3.6
    steps:
      - package-test:
          distribution: "ubuntu1804"
          agent_host_name_prefix: "package-test"
          tox_target: agent_distributions_tests_ubuntu1804

  # Circle CI jobs which build agent packages for each PR.
  package-build-deb:
    working_directory: ~/scalyr-agent-2
    docker:
      - image: circleci/python:3.6
    steps:
      - package-test:
          distribution: "ubuntu1804"
          agent_host_name_prefix: "-test"
          tox_target: agent_deb_package

  package-build-rpm:
    working_directory: ~/scalyr-agent-2
    docker:
      - image: circleci/python:3.6
    steps:
      - package-test:
          distribution: "centos8"
          agent_host_name_prefix: "-test"
          tox_target: agent_rpm_package

  smoke-monitors-tests:
    working_directory: ~/scalyr-agent-2
    docker:
      - image: circleci/python:3.6
    steps:
      - monitors-tests:
          distribution: "ubuntu1804"
          python_version: "python3"
          agent_host_name_prefix: "monitors-test"
          tox_target: agent_monitors_ubuntu
          upload_coverage: true

  smoke-rpm-package-py3:
    working_directory: ~/scalyr-agent-2
    docker:
      - image: circleci/python:3.6
    steps:
      - package-test:
          distribution: "amazonlinux2"
          python_version: "python3"
          agent_host_name_prefix: "smoke"
          tox_target: agent_package_smoke_test_amazonlinux_python3

  smoke-rpm-package-py2:
    working_directory: ~/scalyr-agent-2
    docker:
      - image: circleci/python:3.6
    steps:
      - package-test:
          distribution: "amazonlinux2"
          python_version: "python2"
          tox_target: agent_package_smoke_test_amazonlinux_python2

  smoke-deb-package-py3:
    working_directory: ~/scalyr-agent-2
    docker:
      - image: circleci/python:3.6
    steps:
      - package-test:
          distribution: "ubuntu1804"
          python_version: "python3"
          tox_target: agent_package_smoke_test_ubuntu_python3

  smoke-deb-package-py2:
    working_directory: ~/scalyr-agent-2
    docker:
      - image: circleci/python:3.6
    steps:
      - package-test:
          distribution: "ubuntu1804"
          python_version: "python2"
          tox_target: agent_package_smoke_test_ubuntu_python2

  send-circle-ci-usage-report:
    description: "Job which emails weekly Circle CI usage report"
    working_directory: ~/scalyr-agent-2
    docker:
      - image: circleci/python:3.6-jessie
    steps:
      - checkout
      - run:
          name: Email Usage Report
          command: |
            export PYTHONPATH=.
            python scripts/circleci_usage_data.py --project_slug=gh/scalyr/scalyr-agent-2 \
                --workflows=unit-tests,smoke-tests,package-tests,benchmarks --status=success \
                --branch=all --branch-limit=5 --limit=2 \
                --email=cloudtech-builds@scalyr.com

  build-windows-package:
    description: "Build windows MSI installer."
    executor:
      name: win/default
      size: "medium"
      # windows-server-2019-vs2019:previous
      version: "previous"
      shell: powershell.exe
    steps:
      - checkout
      - restore_cache:
          name: Restore Python installer Cache
          key: windows-python-installer-cache-{{ .Branch }}

      - restore_cache:
          name: Restore Wix cache
          key: windows-wix-cache-{{ .Branch }}

      - run:
          name: Extract Wix.
          command: |
            $ProgressPreference = "SilentlyContinue"
            mkdir wix311_binaries -Force
            if (!(Test-Path .\wix311_binaries\wix311-binaries.zip -PathType Leaf)) {
              wget https://github.com/wixtoolset/wix3/releases/download/wix3112rtm/wix311-binaries.zip -OutFile wix311_binaries\wix311-binaries.zip
            }
            Expand-Archive -LiteralPath wix311_binaries\wix311-binaries.zip -DestinationPath C:\wix311

      - run:
          name: Install python.
          command: |
            $ProgressPreference = "SilentlyContinue"
            mkdir python_installer -Force
            if (!(Test-Path .\python_installer\python-3.8.10-amd64.exe -PathType Leaf)) {
                wget -O .\python_installer\python-3.8.10-amd64.exe https://www.python.org/ftp/python/3.8.10/python-3.8.10-amd64.exe
            }
            python_installer\python-3.8.10-amd64.exe /quiet /passive

      - save_cache:
          name: Save Wix Cache
          key: windows-wix-cache-{{ .Branch }}
          paths:
            - "wix311_binaries"

      - save_cache:
          name: Save Python Installer Cache
          key: windows-python-installer-cache-{{ .Branch }}
          paths:
            - "python_installer"

      - restore_cache:
          name: Restore Python Dependencies Cache
          key: windows_python_installer-python-3.8.7-{{ .Branch }}-py-deps-cache

      - when:
          condition: << pipeline.parameters.agent_version >>
          steps:
            - run:
                name: Change package version to << pipeline.parameters.agent_version >>.
                shell: bash
                command: |
                  echo << pipeline.parameters.agent_version >> > VERSION
      - unless:
          condition: << pipeline.parameters.agent_version >>
          steps:
            - run:
                name: Bump Version
                shell: bash
                command: |
                  # Update agent version to avoid version conflict with current scalyr repository package.
                  # This way we can also correctly assert that the upgrade has worked - if we didn't do
                  # that, from and to version would be the same
                  # NOTE: We can't include git revision as part of the version since it's not a valid
                  # version on Windows.

                  echo "$(cat VERSION).1" > VERSION
                  cat VERSION
      - run:
          name: Build MSI package
          command: |
              $Env:WIX = ";C:\wix311;"
              C:\Users\circleci\AppData\Local\Programs\Python\Python38\python.exe -m pip install -r win32\windows-build-requirements.txt

              # TODO: This step doesn't correctly exit with non zero on failure
              C:\Users\circleci\AppData\Local\Programs\Python\Python38\python.exe build_package.py win32

              mkdir package
              mkdir artifacts

              cp .\ScalyrAgentInstaller-*.msi artifacts/
              mv .\ScalyrAgentInstaller-*.msi package\ScalyrAgentInstaller.msi

      - run:
          name: Copy Package With Version in Name
          shell: bash
          command: |
            # NOTE: We preserve two versions of the package as the build artifact. One with the
            # version in the name and one without.
            # This way AMI tests can use one with the static name and if we use it elsewhere (aka
            # if someone wgets a dev package or similar) they immediately know it's a dev version
            # from the name itself.
            export PACKAGE_VERSION="$(cat VERSION)"
            cp package/ScalyrAgentInstaller.msi package/ScalyrAgentInstaller-${PACKAGE_VERSION}.msi

      - save_cache:
          name: Save Python Dependencies Cache
          key: windows_python_installer-python-3.8.7-{{ .Branch }}-py-deps-cache
          paths:
            - C:\Users\circleci\AppData\Local\pip\Cache

      - persist_to_workspace:
          root: package
          paths: ScalyrAgentInstaller.msi

      - store_artifacts:
          path: artifacts

  build-linux-packages-and-installer-script:
    description: "Build deb and rpm packages."
    working_directory: ~/scalyr-agent-2
    docker:
        # NOTE: fpm and git gem depend on Ruby >= 2.3 so we need to use Debian
        # 10 which ships with Ruby 2.5. Jessie (Debian 8) ships with 2.1 which
        # doesn't work anymore with those gems.
        - image: circleci/python:3.6-buster
    environment:
      RELEASE_REPO_NAME: "<< pipeline.parameters.release_repo_name >>"
      RELEASE_REPO_BASE_URL: "<< pipeline.parameters.release_repo_base_url >>"
      RELEASE_AGENT_VERSION: "<< pipeline.parameters.agent_version >>"
    steps:
      - checkout
      - restore_cache:
          key: deps2-tox-{{ .Branch }}-3.6-venv-{{ checksum "dev-requirements.txt" }}

      - run:
          name: Install System Dependencies
          command: |
            sudo apt-key update
            sudo apt update
            sudo apt install -y ruby ruby-dev rubygems rpm build-essential --force-yes
            # Needed to validate rpm package
            sudo apt install -y rpm

            # TODO: looks like fpm upgraded its 'ffi' dependency version, which is now requres newer version of ruby.
            # as a temporaty solution explicitly specify ffi version.
            sudo gem install --no-document ffi:1.14.2 fpm:1.12.0

      - run:
          name: Build packages and install script.
          command: |
            mkdir output
            mkdir artifacts
            mkdir package

            bash  ~/scalyr-agent-2/scripts/circleci/release/build-linux-packages-and-installer-script.sh \
              "$RELEASE_AGENT_VERSION" \
              ./output \
              "$RELEASE_REPO_BASE_URL" \
              "$RELEASE_REPO_NAME" \

            cp output/*.rpm output/*.deb output/installScalyrAgentV2.sh output/RELEASE_VERSION output/scalyr.repo artifacts

            cp artifacts/scalyr-agent-2*.deb package/scalyr-agent-2.deb
            cp artifacts/scalyr-agent-2*.rpm package/scalyr-agent-2.rpm
            cp artifacts/installScalyrAgentV2.sh package/installScalyrAgentV2.sh

      - persist_to_workspace:
          root: package
          paths:
            - scalyr-agent-2.deb
            - scalyr-agent-2.rpm
            - installScalyrAgentV2.sh

      - store_artifacts:
          path: artifacts

  ami-tests-stable:
    circleci_ip_ranges: true # opt into this functionlity for whitelisting purposes
    description: "Run scalyr agent packages install sanity tests for the stable packages from the Scalyr repository."
    working_directory: ~/scalyr-agent-2
    docker:
      - image: circleci/python:3.6-jessie
    # TODO: Remove resource_class and use default medium one if tests are still
    # failing with large
    resource_class: large
    steps:
      - ami-tests:
          test_type: "stable"

  ami-tests-development:
    circleci_ip_ranges: true # opt into this functionlity for whitelisting purposes
    description: "Run scalyr agent packages sanity tests for the new packages which are built on the current revision."
    working_directory: ~/scalyr-agent-2
    docker:
      - image: circleci/python:3.6-jessie
    # TODO: Remove resource_class and use default medium one if tests are still
    # failing with large
    resource_class: large
    steps:
      - ami-tests:
          test_type: "development"

<<<<<<< HEAD
#workflows:
# version: 2
# static-analysis:
#   <<: *skip_release_build_branch_push
#   jobs:
#     - lint-checks:
#         context: scalyr-agent
# unit-tests:
#   <<: *skip_release_build_branch_push
#   # NOTE: To avoid massive and inflated build matrix, we currently don't run tests under multiple
#   # Python 3 versions
#   jobs:
#     - unittest-27:
#         context: scalyr-agent
#     - unittest-35:
#         context: scalyr-agent
#     - unittest-35-osx:
#         context: scalyr-agent
#     - unittest-38-windows:
#         context: scalyr-agent
# smoke-tests:
#   <<: *skip_release_build_branch_push
#   jobs:
#     - smoke-standalone-27:
#         context: scalyr-agent
#     - smoke-standalone-35:
#         context: scalyr-agent
#     - smoke-standalone-35-rate-limit:
#         context: scalyr-agent
#      # NOTE: smoke test jobs below still use old smoke tests framework
#     - smoke-docker-json:
#         context: scalyr-agent
#     - smoke-docker-api-raw-logs-disabled:
#         context: scalyr-agent
#     - smoke-docker-syslog:
#         context: scalyr-agent
#     - smoke-k8s:
#         context: scalyr-agent
#     - smoke-monitors-tests:
#         context: scalyr-agent
#     - sonarcloud-scan:
#         requires:
#           # NOTE: This is not ideal, but Circle CI doesn't support cross
#           # workflow dependencies (we can't wait on unittest-27 here) so we just wait on the
#           # slowest jobs
#           - smoke-docker-json
#           - smoke-docker-api-raw-logs-disabled
#           - smoke-docker-syslog
#           - smoke-k8s
#           - smoke-monitors-tests
# package-tests:
#   <<: *skip_release_build_branch_push
#   jobs:
#     - build-linux-packages-and-installer-script
#     - build-windows-package
#     - package-test-rpm:
#         context: scalyr-agent
#         <<: *master_and_release_only
#     - package-test-deb:
#         context: scalyr-agent
#         <<: *master_and_release_only
#     - smoke-rpm-package-py2:
#         context: scalyr-agent
#         requires:
#           - package-test-rpm
#         <<: *master_and_release_only
#     - smoke-rpm-package-py3:
#         context: scalyr-agent
#         requires:
#           - package-test-rpm
#         <<: *master_and_release_only
#     - smoke-deb-package-py2:
#         context: scalyr-agent
#         requires:
#           - package-test-deb
#         <<: *master_and_release_only
#     - smoke-deb-package-py3:
#         context: scalyr-agent
#         requires:
#           - package-test-deb
#         <<: *master_and_release_only
#     - ami-tests-development:
#          context: scalyr-agent
#          requires:
#            - build-windows-package
#            - build-linux-packages-and-installer-script
#     - ami-tests-stable:
#          context: scalyr-agent
#          <<: *master_and_release_only
# benchmarks:
#   <<: *skip_release_build_branch_push
#   jobs:
#     - benchmarks-micro-py-27
#     - benchmarks-micro-py-35
#     - benchmarks-idle-agent-py-27:
#         <<: *benchmarks_master_and_release_only
#     - benchmarks-idle-agent-py-35:
#         <<: *benchmarks_master_and_release_only
#     - benchmarks-idle-agent-no-monitors-py-27:
#         <<: *benchmarks_master_and_release_only
#     - benchmarks-idle-agent-no-monitors-py-35:
#         <<: *benchmarks_master_and_release_only
#     - benchmarks-loaded-agent-single-50mb-log-file-with-parser-py-27:
#         <<: *benchmarks_master_and_release_only
#     - benchmarks-loaded-agent-single-50mb-log-file-with-parser-py-35:
#         <<: *benchmarks_master_and_release_only
#     - benchmarks-loaded-agent-single-growing-log-file-20mb-py-27:
#         <<: *benchmarks_master_and_release_only
#     - benchmarks-loaded-agent-single-growing-log-file-20mb-py-35:
#         <<: *benchmarks_master_and_release_only
#     - benchmarks-loaded-agent-single-growing-log-file-180mb-py-27:
#         <<: *benchmarks_master_and_release_only
#     - benchmarks-loaded-agent_2-growing_logs-monitors-multiprocess-2-worker-20mb-py-35:
#         <<: *benchmarks_master_and_release_only
#     - send-benchmark-results-and-graphs-to-slack:
#         requires:
#           - benchmarks-idle-agent-py-27
#           - benchmarks-idle-agent-py-35
#           - benchmarks-idle-agent-no-monitors-py-27
#           - benchmarks-idle-agent-no-monitors-py-35
#           - benchmarks-loaded-agent-single-50mb-log-file-with-parser-py-27
#           - benchmarks-loaded-agent-single-50mb-log-file-with-parser-py-35
#           - benchmarks-loaded-agent-single-growing-log-file-20mb-py-27
#           - benchmarks-loaded-agent-single-growing-log-file-20mb-py-35
#           - benchmarks-loaded-agent-single-growing-log-file-180mb-py-27
#           - benchmarks-loaded-agent_2-growing_logs-monitors-multiprocess-2-worker-20mb-py-35
#         <<: *benchmarks_master_and_release_only
# weekly-circle-ci-usage-report:
#   triggers:
#     - schedule:
#         cron: "0 0 * * 0"
#         filters:
#           branches:
#             only:
#               - master
#   jobs:
#     - send-circle-ci-usage-report
#
# # We run AMI based package install tests which utilize installer script on
# # daily basis.
# # This helps us detect various installer script and other potential upstream
# # issues.
# daily-stable-ami-package-install-tests:
#   triggers:
#     - schedule:
#         cron: "0 0 * * *"
#         filters:
#           branches:
#             only:
#               - master
#   jobs:
#     - ami-tests-stable:
#         context: scalyr-agent
=======
workflows:
 version: 2
 static-analysis:
   <<: *skip_release_build_branch_push
   jobs:
     - lint-checks:
         context: scalyr-agent
 unit-tests:
   <<: *skip_release_build_branch_push
   # NOTE: To avoid massive and inflated build matrix, we currently don't run tests under multiple
   # Python 3 versions
   jobs:
     - unittest-27:
         context: scalyr-agent
     - unittest-35:
         context: scalyr-agent
     - unittest-35-osx:
         context: scalyr-agent
     - unittest-38-windows:
         context: scalyr-agent
 smoke-tests:
   <<: *skip_release_build_branch_push
   jobs:
     - smoke-standalone-27:
         context: scalyr-agent
     - smoke-standalone-35:
         context: scalyr-agent
     - smoke-standalone-35-rate-limit:
         context: scalyr-agent
      # NOTE: smoke test jobs below still use old smoke tests framework
     - smoke-docker-json:
         context: scalyr-agent
     - smoke-docker-api-raw-logs-disabled:
         context: scalyr-agent
     - smoke-docker-syslog:
         context: scalyr-agent
     - smoke-k8s:
         context: scalyr-agent
     - smoke-monitors-tests:
         context: scalyr-agent
     - sonarcloud-scan:
         requires:
           # NOTE: This is not ideal, but Circle CI doesn't support cross
           # workflow dependencies (we can't wait on unittest-27 here) so we just wait on the
           # slowest jobs
           - smoke-docker-json
           - smoke-docker-api-raw-logs-disabled
           - smoke-docker-syslog
           - smoke-k8s
           - smoke-monitors-tests
 package-tests:
   <<: *skip_release_build_branch_push
   jobs:
     - build-linux-packages-and-installer-script
     - build-windows-package
     - package-test-rpm:
         context: scalyr-agent
         <<: *master_and_release_only
     - package-test-deb:
         context: scalyr-agent
         <<: *master_and_release_only
     - smoke-rpm-package-py2:
         context: scalyr-agent
         requires:
           - package-test-rpm
         <<: *master_and_release_only
     - smoke-rpm-package-py3:
         context: scalyr-agent
         requires:
           - package-test-rpm
         <<: *master_and_release_only
     - smoke-deb-package-py2:
         context: scalyr-agent
         requires:
           - package-test-deb
         <<: *master_and_release_only
     - smoke-deb-package-py3:
         context: scalyr-agent
         requires:
           - package-test-deb
         <<: *master_and_release_only
     - ami-tests-development:
          context: scalyr-agent
          requires:
            - build-windows-package
            - build-linux-packages-and-installer-script
     - ami-tests-stable:
          context: scalyr-agent
          <<: *master_and_release_only
 benchmarks:
   <<: *skip_release_build_branch_push
   jobs:
     - benchmarks-micro-py-27
     - benchmarks-micro-py-35
     - benchmarks-idle-agent-py-27:
         <<: *benchmarks_master_and_release_only
     - benchmarks-idle-agent-py-35:
         <<: *benchmarks_master_and_release_only
     - benchmarks-idle-agent-no-monitors-py-27:
         <<: *benchmarks_master_and_release_only
     - benchmarks-idle-agent-no-monitors-py-35:
         <<: *benchmarks_master_and_release_only
     - benchmarks-loaded-agent-single-50mb-log-file-with-parser-py-27:
         <<: *benchmarks_master_and_release_only
     - benchmarks-loaded-agent-single-50mb-log-file-with-parser-py-35:
         <<: *benchmarks_master_and_release_only
     - benchmarks-loaded-agent-single-growing-log-file-20mb-py-27:
         <<: *benchmarks_master_and_release_only
     - benchmarks-loaded-agent-single-growing-log-file-20mb-py-35:
         <<: *benchmarks_master_and_release_only
     - benchmarks-loaded-agent-single-growing-log-file-180mb-py-27:
         <<: *benchmarks_master_and_release_only
     - benchmarks-loaded-agent_2-growing_logs-monitors-multiprocess-2-worker-20mb-py-35:
         <<: *benchmarks_master_and_release_only
     - benchmarks-loaded-agent-single-50mb-log-file-with-500k-lines-py-27:
         <<: *benchmarks_master_and_release_only
     - benchmarks-loaded-agent-single-50mb-log-file-with-500k-lines-py-35:
         <<: *benchmarks_master_and_release_only
     - send-benchmark-results-and-graphs-to-slack:
         requires:
           - benchmarks-idle-agent-py-27
           - benchmarks-idle-agent-py-35
           - benchmarks-idle-agent-no-monitors-py-27
           - benchmarks-idle-agent-no-monitors-py-35
           - benchmarks-loaded-agent-single-50mb-log-file-with-parser-py-27
           - benchmarks-loaded-agent-single-50mb-log-file-with-parser-py-35
           - benchmarks-loaded-agent-single-growing-log-file-20mb-py-27
           - benchmarks-loaded-agent-single-growing-log-file-20mb-py-35
           - benchmarks-loaded-agent-single-growing-log-file-180mb-py-27
           - benchmarks-loaded-agent_2-growing_logs-monitors-multiprocess-2-worker-20mb-py-35
           - benchmarks-loaded-agent-single-50mb-log-file-with-500k-lines-py-27
           - benchmarks-loaded-agent-single-50mb-log-file-with-500k-lines-py-35
         <<: *benchmarks_master_and_release_only
 weekly-circle-ci-usage-report:
   triggers:
     - schedule:
         cron: "0 0 * * 0"
         filters:
           branches:
             only:
               - master
   jobs:
     - send-circle-ci-usage-report

 # We run AMI based package install tests which utilize installer script on
 # daily basis.
 # This helps us detect various installer script and other potential upstream
 # issues.
 daily-stable-ami-package-install-tests:
   triggers:
     - schedule:
         cron: "0 0 * * *"
         filters:
           branches:
             only:
               - master
   jobs:
     - ami-tests-stable:
         context: scalyr-agent
>>>>>>> d3ccc1b7
<|MERGE_RESOLUTION|>--- conflicted
+++ resolved
@@ -2313,7 +2313,6 @@
       - ami-tests:
           test_type: "development"
 
-<<<<<<< HEAD
 #workflows:
 # version: 2
 # static-analysis:
@@ -2428,6 +2427,10 @@
 #         <<: *benchmarks_master_and_release_only
 #     - benchmarks-loaded-agent_2-growing_logs-monitors-multiprocess-2-worker-20mb-py-35:
 #         <<: *benchmarks_master_and_release_only
+#     - benchmarks-loaded-agent-single-50mb-log-file-with-500k-lines-py-27:
+#         <<: *benchmarks_master_and_release_only
+#     - benchmarks-loaded-agent-single-50mb-log-file-with-500k-lines-py-35:
+#         <<: *benchmarks_master_and_release_only
 #     - send-benchmark-results-and-graphs-to-slack:
 #         requires:
 #           - benchmarks-idle-agent-py-27
@@ -2440,6 +2443,8 @@
 #           - benchmarks-loaded-agent-single-growing-log-file-20mb-py-35
 #           - benchmarks-loaded-agent-single-growing-log-file-180mb-py-27
 #           - benchmarks-loaded-agent_2-growing_logs-monitors-multiprocess-2-worker-20mb-py-35
+#           - benchmarks-loaded-agent-single-50mb-log-file-with-500k-lines-py-27
+#           - benchmarks-loaded-agent-single-50mb-log-file-with-500k-lines-py-35
 #         <<: *benchmarks_master_and_release_only
 # weekly-circle-ci-usage-report:
 #   triggers:
@@ -2466,165 +2471,4 @@
 #               - master
 #   jobs:
 #     - ami-tests-stable:
-#         context: scalyr-agent
-=======
-workflows:
- version: 2
- static-analysis:
-   <<: *skip_release_build_branch_push
-   jobs:
-     - lint-checks:
-         context: scalyr-agent
- unit-tests:
-   <<: *skip_release_build_branch_push
-   # NOTE: To avoid massive and inflated build matrix, we currently don't run tests under multiple
-   # Python 3 versions
-   jobs:
-     - unittest-27:
-         context: scalyr-agent
-     - unittest-35:
-         context: scalyr-agent
-     - unittest-35-osx:
-         context: scalyr-agent
-     - unittest-38-windows:
-         context: scalyr-agent
- smoke-tests:
-   <<: *skip_release_build_branch_push
-   jobs:
-     - smoke-standalone-27:
-         context: scalyr-agent
-     - smoke-standalone-35:
-         context: scalyr-agent
-     - smoke-standalone-35-rate-limit:
-         context: scalyr-agent
-      # NOTE: smoke test jobs below still use old smoke tests framework
-     - smoke-docker-json:
-         context: scalyr-agent
-     - smoke-docker-api-raw-logs-disabled:
-         context: scalyr-agent
-     - smoke-docker-syslog:
-         context: scalyr-agent
-     - smoke-k8s:
-         context: scalyr-agent
-     - smoke-monitors-tests:
-         context: scalyr-agent
-     - sonarcloud-scan:
-         requires:
-           # NOTE: This is not ideal, but Circle CI doesn't support cross
-           # workflow dependencies (we can't wait on unittest-27 here) so we just wait on the
-           # slowest jobs
-           - smoke-docker-json
-           - smoke-docker-api-raw-logs-disabled
-           - smoke-docker-syslog
-           - smoke-k8s
-           - smoke-monitors-tests
- package-tests:
-   <<: *skip_release_build_branch_push
-   jobs:
-     - build-linux-packages-and-installer-script
-     - build-windows-package
-     - package-test-rpm:
-         context: scalyr-agent
-         <<: *master_and_release_only
-     - package-test-deb:
-         context: scalyr-agent
-         <<: *master_and_release_only
-     - smoke-rpm-package-py2:
-         context: scalyr-agent
-         requires:
-           - package-test-rpm
-         <<: *master_and_release_only
-     - smoke-rpm-package-py3:
-         context: scalyr-agent
-         requires:
-           - package-test-rpm
-         <<: *master_and_release_only
-     - smoke-deb-package-py2:
-         context: scalyr-agent
-         requires:
-           - package-test-deb
-         <<: *master_and_release_only
-     - smoke-deb-package-py3:
-         context: scalyr-agent
-         requires:
-           - package-test-deb
-         <<: *master_and_release_only
-     - ami-tests-development:
-          context: scalyr-agent
-          requires:
-            - build-windows-package
-            - build-linux-packages-and-installer-script
-     - ami-tests-stable:
-          context: scalyr-agent
-          <<: *master_and_release_only
- benchmarks:
-   <<: *skip_release_build_branch_push
-   jobs:
-     - benchmarks-micro-py-27
-     - benchmarks-micro-py-35
-     - benchmarks-idle-agent-py-27:
-         <<: *benchmarks_master_and_release_only
-     - benchmarks-idle-agent-py-35:
-         <<: *benchmarks_master_and_release_only
-     - benchmarks-idle-agent-no-monitors-py-27:
-         <<: *benchmarks_master_and_release_only
-     - benchmarks-idle-agent-no-monitors-py-35:
-         <<: *benchmarks_master_and_release_only
-     - benchmarks-loaded-agent-single-50mb-log-file-with-parser-py-27:
-         <<: *benchmarks_master_and_release_only
-     - benchmarks-loaded-agent-single-50mb-log-file-with-parser-py-35:
-         <<: *benchmarks_master_and_release_only
-     - benchmarks-loaded-agent-single-growing-log-file-20mb-py-27:
-         <<: *benchmarks_master_and_release_only
-     - benchmarks-loaded-agent-single-growing-log-file-20mb-py-35:
-         <<: *benchmarks_master_and_release_only
-     - benchmarks-loaded-agent-single-growing-log-file-180mb-py-27:
-         <<: *benchmarks_master_and_release_only
-     - benchmarks-loaded-agent_2-growing_logs-monitors-multiprocess-2-worker-20mb-py-35:
-         <<: *benchmarks_master_and_release_only
-     - benchmarks-loaded-agent-single-50mb-log-file-with-500k-lines-py-27:
-         <<: *benchmarks_master_and_release_only
-     - benchmarks-loaded-agent-single-50mb-log-file-with-500k-lines-py-35:
-         <<: *benchmarks_master_and_release_only
-     - send-benchmark-results-and-graphs-to-slack:
-         requires:
-           - benchmarks-idle-agent-py-27
-           - benchmarks-idle-agent-py-35
-           - benchmarks-idle-agent-no-monitors-py-27
-           - benchmarks-idle-agent-no-monitors-py-35
-           - benchmarks-loaded-agent-single-50mb-log-file-with-parser-py-27
-           - benchmarks-loaded-agent-single-50mb-log-file-with-parser-py-35
-           - benchmarks-loaded-agent-single-growing-log-file-20mb-py-27
-           - benchmarks-loaded-agent-single-growing-log-file-20mb-py-35
-           - benchmarks-loaded-agent-single-growing-log-file-180mb-py-27
-           - benchmarks-loaded-agent_2-growing_logs-monitors-multiprocess-2-worker-20mb-py-35
-           - benchmarks-loaded-agent-single-50mb-log-file-with-500k-lines-py-27
-           - benchmarks-loaded-agent-single-50mb-log-file-with-500k-lines-py-35
-         <<: *benchmarks_master_and_release_only
- weekly-circle-ci-usage-report:
-   triggers:
-     - schedule:
-         cron: "0 0 * * 0"
-         filters:
-           branches:
-             only:
-               - master
-   jobs:
-     - send-circle-ci-usage-report
-
- # We run AMI based package install tests which utilize installer script on
- # daily basis.
- # This helps us detect various installer script and other potential upstream
- # issues.
- daily-stable-ami-package-install-tests:
-   triggers:
-     - schedule:
-         cron: "0 0 * * *"
-         filters:
-           branches:
-             only:
-               - master
-   jobs:
-     - ami-tests-stable:
-         context: scalyr-agent
->>>>>>> d3ccc1b7
+#         context: scalyr-agent