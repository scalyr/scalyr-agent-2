--- conflicted
+++ resolved
@@ -46,11 +46,7 @@
 
 orbs:
   slack: circleci/slack@3.4.2
-<<<<<<< HEAD
-  win: circleci/windows@2.2.0 # The Windows orb give you everything you need to start using the Windows executor.
-=======
   win: circleci/windows@2.2.0
->>>>>>> 25d6d4ed
 
 # Global workflow level parameters
 parameters:
@@ -1896,8 +1892,6 @@
 
 workflows:
   version: 2
-<<<<<<< HEAD
-=======
   unit-tests:
     # NOTE: To avoid massive and inflated build matrix, we currently don't run tests under multiple
     # Python 3 versions
@@ -1920,111 +1914,64 @@
       - smoke-docker-syslog
       - smoke-k8s
       - smoke-monitors-tests
->>>>>>> 25d6d4ed
   package-tests:
     jobs:
       - build-linux-packages
       - build-windows-package
+      - package-test-rpm:
+          <<: *master_and_release_only
+      - package-test-deb:
+          <<: *master_and_release_only
+      - smoke-rpm-package-py2:
+          requires:
+            - package-test-rpm
+          <<: *master_and_release_only
+      - smoke-rpm-package-py3:
+          requires:
+            - package-test-rpm
+          <<: *master_and_release_only
+      - smoke-deb-package-py2:
+          requires:
+            - package-test-deb
+          <<: *master_and_release_only
+      - smoke-deb-package-py3:
+          requires:
+            - package-test-deb
+          <<: *master_and_release_only
       - ami-tests:
           requires:
             - build-windows-package
             - build-linux-packages
-
-
-#workflows:
-#  version: 2
-#  unit-tests:
-#    # NOTE: To avoid massive and inflated build matrix, we currently don't run tests under multiple
-#    # Python 3 versions
-#    jobs:
-#      - lint-checks
-#      - unittest-26
-#      - unittest-27
-#      - unittest-35
-#      - unittest-35-osx
-#  smoke-tests:
-#    jobs:
-#      - smoke-standalone-26
-#      - smoke-standalone-27
-#      - smoke-standalone-35
-#      - smoke-standalone-26-tls12
-#      - smoke-standalone-27-tls12
-#       # NOTE: smoke test jobs below still use old smoke tests framework
-#      - smoke-docker-json
-#      - smoke-docker-syslog
-#      - smoke-k8s
-#      - smoke-monitors-tests
-#  package-tests:
-#    jobs:
-#      # NOTE: package-build-* jobs only run for PR / non-master builds. Those jobs
-#      # product deb and rpm packages which can be used for testing.
-#      # On master build, we run package-test-* jobs which also produce packages which
-#      # can be used for testing. This means it's redundant to run both jobs at the same
-#      # time since as long as one set of those jobs runs, packages will be produced.
-#      # The reason why we run package-build-*, but not package-test-* jobs for each PR
-#      # is that those jobs are much faster.
-#      - package-build-rpm:
-#          <<: *non_master_and_release
-#      - package-build-deb:
-#          <<: *non_master_and_release
-#      - package-test-rpm:
-#          <<: *master_and_release_only
-#      - package-test-deb:
-#          <<: *master_and_release_only
-#      - smoke-rpm-package-py2:
-#          requires:
-#            - package-test-rpm
-#          <<: *master_and_release_only
-#      - smoke-rpm-package-py3:
-#          requires:
-#            - package-test-rpm
-#          <<: *master_and_release_only
-#      - smoke-deb-package-py2:
-#          requires:
-#            - package-test-deb
-#          <<: *master_and_release_only
-#      - smoke-deb-package-py3:
-#          requires:
-#            - package-test-deb
-#          <<: *master_and_release_only
-#      - build-linux-packages:
-#          <<: *master_and_release_only
-#      - build-windows-package:
-#          <<: *master_and_release_only
-#      - ami-tests:
-#          requires:
-#            - build-windows-package
-#            - build-linux-packages
-#          <<: *master_and_release_only
-#  benchmarks:
-#    jobs:
-#      - benchmarks-micro-py-27
-#      - benchmarks-micro-py-35
-#      - benchmarks-idle-agent-py-27:
-#          <<: *benchmarks_master_and_release_only
-#      - benchmarks-idle-agent-py-35:
-#          <<: *benchmarks_master_and_release_only
-#      - benchmarks-idle-agent-no-monitors-py-27:
-#          <<: *benchmarks_master_and_release_only
-#      - benchmarks-idle-agent-no-monitors-py-35:
-#          <<: *benchmarks_master_and_release_only
-#      - benchmarks-loaded-agent-single-50mb-log-file-with-parser-py-27:
-#          <<: *benchmarks_master_and_release_only
-#      - benchmarks-loaded-agent-single-50mb-log-file-with-parser-py-35:
-#          <<: *benchmarks_master_and_release_only
-#      - benchmarks-loaded-agent-single-growing-log-file-20mb-py-27:
-#          <<: *benchmarks_master_and_release_only
-#      - benchmarks-loaded-agent-single-growing-log-file-20mb-py-35:
-#          <<: *benchmarks_master_and_release_only
-#      - benchmarks-loaded-agent-single-growing-log-file-180mb-py-27:
-#          <<: *benchmarks_master_and_release_only
-#  weekly-circle-ci-usage-report:
-#    triggers:
-#      - schedule:
-#          cron: "0 0 * * 0"
-#          filters:
-#            branches:
-#              only:
-#                - master
-#    jobs:
-#      - send-circle-ci-usage-report+          <<: *master_and_release_only
+  benchmarks:
+    jobs:
+      - benchmarks-micro-py-27
+      - benchmarks-micro-py-35
+      - benchmarks-idle-agent-py-27:
+          <<: *benchmarks_master_and_release_only
+      - benchmarks-idle-agent-py-35:
+          <<: *benchmarks_master_and_release_only
+      - benchmarks-idle-agent-no-monitors-py-27:
+          <<: *benchmarks_master_and_release_only
+      - benchmarks-idle-agent-no-monitors-py-35:
+          <<: *benchmarks_master_and_release_only
+      - benchmarks-loaded-agent-single-50mb-log-file-with-parser-py-27:
+          <<: *benchmarks_master_and_release_only
+      - benchmarks-loaded-agent-single-50mb-log-file-with-parser-py-35:
+          <<: *benchmarks_master_and_release_only
+      - benchmarks-loaded-agent-single-growing-log-file-20mb-py-27:
+          <<: *benchmarks_master_and_release_only
+      - benchmarks-loaded-agent-single-growing-log-file-20mb-py-35:
+          <<: *benchmarks_master_and_release_only
+      - benchmarks-loaded-agent-single-growing-log-file-180mb-py-27:
+          <<: *benchmarks_master_and_release_only
+  weekly-circle-ci-usage-report:
+    triggers:
+      - schedule:
+          cron: "0 0 * * 0"
+          filters:
+            branches:
+              only:
+                - master
+    jobs:
+      - send-circle-ci-usage-report