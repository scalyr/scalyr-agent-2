# Python CircleCI 2.1 configuration file
#
# Check https://circleci.com/docs/2.2/language-python/ for more details

master_only: &master_only
  filters:
    branches:
      only:
        - master

version: 2.1
parameters:
  default_tox_version:
    type: string
    default: "3.14.3"
  cache_version:
    type: string
    default: "v3"

commands:
  unittest_tox:
    description: "A base command for all tox based unit test jobs"
    parameters:
      python_version:
        description: "Python version to use (e.g. 3.5, 3.6, 3.7, 3.8, etc.)."
        type: string
      tox_version:
        description: "tox package version to use."
        type: string
        default: "3.14.3"
      apt_dependencies:
        description: "Any optional apt dependencies which should be installed."
        type: string
        default: ""
      tox_target:
        description: "Tox target to run."
        type: string
      store_coverage:
        description: "True to persist / store coverage data."
        type: boolean
        default: false
    steps:
      - checkout
      - restore_cache:
          key: deps2-tox-{{ .Branch }}-<< parameters.python_version >>-venv-{{ checksum "dev-requirements.txt" }}
      - when:
          condition: << parameters.apt_dependencies >>
          steps:
            - run:
                name: Install APT Dependencies
                command: |
                  apt-get update -y
                  apt-get install -y << parameters.apt_dependencies >>
      - run:
          name: Install Dependencies
          command: |
            pip install "tox==<< parameters.tox_version >>"
      - run:
          name: Run Unit Tests under Python << parameters.python_version >>
          command: |
            tox -e<< parameters.tox_target >>
      - save_cache:
          key: deps2-tox-{{ .Branch }}-<< parameters.python_version >>-venv-{{ checksum "dev-requirements.txt" }}
          paths:
            - "~/.cache/pip"
      - when:
          condition: << parameters.store_coverage >>
          steps:
            - run:
                name: Move Coverage Data
                command: |
                  mkdir -p coverage-unittest-<< parameters.python_version >>
                  mv .coverage coverage-unittest-<< parameters.python_version >>/.coverage.unittest-<< parameters.python_version >>
            - persist_to_workspace:
                root: coverage-unittest-<< parameters.python_version >>
                paths:
                  .coverage.unittest-<< parameters.python_version >>
  codespeed_agent_process_benchmark:
    description: "A base command which runs CodeSpeed agent process level benchmarks"
    parameters:
      codespeed_executable:
        description: "CodeSpeed executable name."
        type: string
      codespeed_environment:
        description: "CodeSpeed environment name."
        type: string
        default: "Circle CI Docker Executor Medium Size"
      agent_config:
        description: "Path to the agent config file to use."
        type: string
      run_time:
        description: "How long to run the capture for (in seconds)."
        type: integer
        default: 120
      capture_interval:
        description: "How often to capture agent process level metrics during the process run time (in seconds)."
        type: integer
        default: 5
      agent_pre_run_command:
        description: "Optional bash command / script to run before starting the agent and the metrics capture script."
        type: string
        default: ""
      agent_post_run_command:
        description: "Optional bash command / script to run after starting the agent and the metrics capture script."
        type: string
        default: ""
      agent_server_host:
        description: "Value for the server_attributes.serverHost agent configuration option."
        type: string
        default: "ci-codespeed-benchmarks"
      capture_agent_status_metrics:
        description: "True to capture additional metrics exposed via agent status command."
        type: boolean
        default: false
      capture_line_counts:
        description: "True to submit log line counts for each log level to CodeSpeed."
        type: boolean
        default: false
      dry_run:
        description: "True to enable dry run which runs the benchmarks without submitting data to CodeSpeed."
        type: boolean
        default: false
      cache_key_name:
        description: "Circle CI cache key name"
        type: string
        default: "Circle CI cache key name"
    steps:
      - checkout
      - restore_cache:
          key: deps1-{{ .Branch }}-<< parameters.cache_key_name >>-venv-{{ checksum "benchmarks/scripts/requirements.txt" }}
      - run:
          name: Install Dependencies
          command: |
            pip install --user -r benchmarks/scripts/requirements.txt
            # Workaround for issue with cffi library on the system using
            # different version than the one which is bundled with the agent
            pip install --user "cffi==1.12.3"
            # TODO: Add another benchmark with ujson
            # pip install --user "ujson==1.35"
      - run:
          name: Run Agent And Capture Resource Utilization
          # NOTE: The following variables are specified in the Circle CI WebUI
          # and are handles as secrets: CODESPEED_AUTH
          environment:
            CODESPEED_URL: "https://scalyr-agent-codespeed.herokuapp.com/"
            CODESPEED_PROJECT: "scalyr-agent-2"
            CODESPEED_EXECUTABLE: "<< parameters.codespeed_executable >>"
            CODESPEED_ENVIRONMENT: "<< parameters.codespeed_environment >>"
            CODESPEED_BRANCH: "${CIRCLE_BRANCH}"
            # NOTE: "idle" agent process (which monitors no logs but just runs the linux process
            # monitor for the agent process) should stabilize in a couple of minutes so it makes
            # no sense to run that benchmark longer.
            RUN_TIME: << parameters.run_time >>
            CAPTURE_INTERVAL: << parameters.capture_interval >>
            AGENT_CONFIG_FILE: "<< parameters.agent_config >>"
            SCALYR_SERVER_ATTRIBUTES: "{\"serverHost\": \"<< parameters.agent_server_host>>\"}"
            CAPTURE_AGENT_STATUS_METRICS: "<< parameters.capture_agent_status_metrics >>"
            DRY_RUN: "<< parameters.dry_run >>"
          command: |
            # Create directories which are needed by the agent process
            mkdir -p ~/scalyr-agent-dev/{log,config,data}

            # NOTE: We explicitly specify a commit date to avoid CodeSpeed from
            # late setting the actual date once it fetches all the commits for a
            # branch / revision
            export TZ=UTC
            export COMMIT_DATE=$(git show --quiet --date='format-local:%Y-%m-%d %H:%M:%S' --format="%cd" ${CIRCLE_SHA1})

            # Run any pre agent run script (if defined)
            if [ ! -z "<< parameters.agent_pre_run_command >>" ]; then
                echo "Running agent pre run command..."
                << parameters.agent_pre_run_command >>
            fi

            # Run the agent process and capture the metrics
            ./benchmarks/scripts/start-agent-and-capture-metrics.sh "${CIRCLE_SHA1}" &> /tmp/capture_script.log &
            CAPTURE_SCRIPT_PID=$!

            # Run any post agent run script (if defined)
            # NOTE: We intentionally sleep for a bit to give agent time to fully
            # start up
            if [ ! -z "<< parameters.agent_post_run_command >>" ]; then
                echo "Running agent post run command..."
                sleep 2
                << parameters.agent_post_run_command >>
            fi

            # Wait for capture script to finish
            set +e
            sh -c 'tail -n +0 -F /tmp/capture_script.log | { sed "/Run completed, stopping the agent process./ q" && kill $$ ;}'
            wait ${CAPTURE_SCRIPT_PID} || true
            set -e

            # Send line count values for various log levels (if enabled)
            if [ "<< parameters.capture_line_counts >>" = "true" ]; then
                ./benchmarks/scripts/send-log-level-counts-to-codespeed.sh "${CIRCLE_SHA1}"
            fi
      - save_cache:
          key: deps1-{{ .Branch }}-<< parameters.cache_key_name >>-venv-{{ checksum "benchmarks/scripts/requirements.txt" }}
          paths:
            - "~/.cache/pip"
      # NOTE: We store the logs to ease with troubleshooting / debugging
      - store_artifacts:
          path: ~/scalyr-agent-dev/log

  smoke-standalone-tox:
    description: "A base command for all tox based smoke test jobs"
    parameters:
      python_version:
        description: "Python version to use (e.g. 3.5, 3.6, 3.7, 3.8, etc.)."
        type: string
      tox_version:
        description: "tox package version to use."
        type: string
        default: "3.14.3"
      apt_dependencies:
        description: "Any optional apt dependencies which should be installed."
        type: string
        default: ""
      tox_target:
        description: "Tox target to run."
        type: string
      store_coverage:
        description: "True to persist / store coverage data."
        type: boolean
        default: false
    steps:
      - checkout
      - restore_cache:
          key: deps2-tox-{{ .Branch }}-<< parameters.python_version >>-venv-{{ checksum "dev-requirements.txt" }}
      - when:
          condition: << parameters.apt_dependencies >>
          steps:
            - run:
                name: Install APT Dependencies
                command: |
                  apt-get update -y
                  apt-get install -y << parameters.apt_dependencies >>
      - run:
          name: Install Dependencies
          command: |
            pip install "tox==<< parameters.tox_version >>"
      - run:
          name: Run Unit Tests under Python << parameters.python_version >>
          command: |
            # Concatenate 'CIRCLE_BUILD_NUM' and 'AGENT_HOST_NAME' env. variables.
            # when job runs from CircleCi servers, the 'AGENT_HOST_NAME' is not set, so 'CIRCLE_BUILD_NUM' is used.
            # when job runs locally, the 'CIRCLE_BUILD_NUM' is not set, so 'AGENT_HOST_NAME' is used.
            export CIRCLE_BUILD_NUM=${CIRCLE_BUILD_NUM}${AGENT_HOST_NAME}

            export AGENT_HOST_NAME=agent-smoke-standalone-<< parameters.python_version >>-${CIRCLE_BUILD_NUM}
            tox -e<< parameters.tox_target >>

            # copy log files to artifacts directory.
            mkdir -p ~/artifacts
            cp ~/scalyr-agent-dev/log/agent.log ~/artifacts/agent.log
      - save_cache:
          key: deps2-tox-{{ .Branch }}-<< parameters.python_version >>-venv-{{ checksum "dev-requirements.txt" }}
          paths:
            - "~/.cache/pip"

      # NOTE: We store the logs to ease with troubleshooting / debugging
      - store_artifacts:
          path: ~/artifacts

  smoke-package:
    description: "A base command for package smoke tests. It invokes tox target with name 'agent_package_smoke_test_<parameters>'"
    parameters:
      distribution:
        description: "The name of the distribution where the agent will be installed."
        type: string
      python_version:
        description: "The version of the python interpreter to install in distribution."
        type: string
    steps:
      - checkout
      - setup_remote_docker:
          docker_layer_caching: false
      - restore_cache:
          key: deps2-tox-{{ .Branch }}-3.6-venv-{{ checksum "dev-requirements.txt" }}

      - run:
          name: Install Dependencies
          command: |
            pip install "tox==<< pipeline.parameters.default_tox_version >>"

      - run:
          name: "Get Dockerfile for current agent image."
          command: |
            # Add agent source code to PYTHONPATH to be able to import its components.
            export PYTHONPATH=.:${PYTHONPATH}
            # get Dockerfile of the needed image by specifying distribution name and python version. Also this Dockerfile is needed to get the checksum for cache.
            python smoke_tests/tools/package/get_agent_distribution_dockerfile.py << parameters.distribution >> << parameters.python_version >> > ~/Dockerfile
            cat ~/Dockerfile

      - restore_cache:
          # here the 'tar' file of the docker image is stored. Use it to restore agent image without building it.
          key: smoke-distribution-image-{{ .Branch }}-<< parameters.distribution >>-<< parameters.python_version >>-{{ checksum "~/Dockerfile" }}-<< pipeline.parameters.cache_version >>

      - run:
          name: Run Unit Tests under Python << parameters.python_version >>
          command: |
            # Concatenate 'CIRCLE_BUILD_NUM' and 'AGENT_HOST_NAME' env. variables.
            # when job runs from CircleCi servers, the 'AGENT_HOST_NAME' is not set, so 'CIRCLE_BUILD_NUM' is used.
            # when job runs locally, the 'CIRCLE_BUILD_NUM' is not set, so 'AGENT_HOST_NAME' is used.
            export CIRCLE_BUILD_NUM=${CIRCLE_BUILD_NUM}${AGENT_HOST_NAME}

            export AGENT_HOST_NAME=agent-package-smoke-<< parameters.distribution >>-<< parameters.python_version >>-${CIRCLE_BUILD_NUM}
            tox -e agent_package_smoke_test_<< parameters.distribution >>_<< parameters.python_version >> -- --package-image-cache-path ~/agent_image
            # copy log files to artifacts directory.
            mkdir -p ~/artifacts
            docker cp scalyr_agent_smoke_<< parameters.distribution >>_<< parameters.python_version >>:/var/log/scalyr-agent-2/agent.log ~/artifacts/agent.log

      - save_cache:
          # save agent image to 'tar' file here, if this file is not found previously.
          key: smoke-distribution-image-{{ .Branch }}-<< parameters.distribution >>-<< parameters.python_version >>-{{ checksum "~/Dockerfile" }}-<< pipeline.parameters.cache_version >>
          paths:
            - "~/agent_image"

      - save_cache:
          key: deps2-tox-{{ .Branch }}-3.6-venv-{{ checksum "dev-requirements.txt" }}
          paths:
            - "~/.cache/pip."

      # NOTE: We store the logs to ease with troubleshooting / debugging
      - store_artifacts:
          path: ~/artifacts

jobs:
  unittest-38:
    working_directory: ~/scalyr-agent-2
    docker:
      - image: circleci/python:3.8
    steps:
      - unittest_tox:
          python_version: "3.8"
          tox_target: "py3.8-unit-tests"

  unittest-37:
    working_directory: ~/scalyr-agent-2
    docker:
      - image: circleci/python:3.7
    steps:
      - unittest_tox:
          python_version: "3.7"
          tox_target: "py3.7-unit-tests"

  unittest-36:
    working_directory: ~/scalyr-agent-2
    docker:
      - image: circleci/python:3.6
    steps:
      - unittest_tox:
          python_version: "3.6"
          tox_target: "py3.6-unit-tests"

  unittest-35:
    working_directory: ~/scalyr-agent-2
    docker:
      - image: circleci/python:3.5
    steps:
      - unittest_tox:
          python_version: "3.5"
          tox_target: "py3.5-unit-tests"

  unittest-27:
    working_directory: ~/scalyr-agent-2
    docker:
      - image: circleci/python:2.7
    steps:
      - unittest_tox:
          python_version: "2.7"
          tox_target: "coverage"
          store_coverage: true

  unittest-26:
    working_directory: ~/scalyr-agent-2
    docker:
      - image: dockershelf/python:2.6-dev
    steps:
      - unittest_tox:
          python_version: "2.6"
          tox_version: "2.9.1"
          tox_target: "py2.6-unit-tests"
          apt_dependencies: "procps build-essential"


  smoke-standalone-27-tls12:
    docker:
      - image: circleci/python:2.7-jessie
    steps:
      - checkout
      - setup_remote_docker:
          docker_layer_caching: false
      - run:
          command: |
            docker container create --name dummy -v shared_vol:/app alpine && \
            docker cp $(pwd)/.circleci/smoketest_standalone.sh dummy:/app/ && \
            docker run -it -v shared_vol:/app -e TEST_BRANCH=${CIRCLE_BRANCH} -e MAX_WAIT=300 -e PYTHON_VERSION=2.7.nossl -e SCALYR_API_KEY=${SCALYR_API_KEY} -e READ_API_KEY=${READ_API_KEY} -e SCALYR_SERVER=${SCALYR_SERVER} -e CIRCLE_BUILD_NUM=${CIRCLE_BUILD_NUM} scalyr/scalyr-agent-ci-unittest:4 /app/smoketest_standalone.sh && \
            docker rm dummy;
  smoke-standalone-26-tls12:
    docker:
      - image: circleci/python:2.7-jessie
    steps:
      - checkout
      - setup_remote_docker:
          docker_layer_caching: false
      - run:
          command: |
            docker container create --name dummy -v shared_vol:/app alpine && \
            docker cp $(pwd)/.circleci/smoketest_standalone.sh dummy:/app/ && \
            docker run -it -v shared_vol:/app -e TEST_BRANCH=${CIRCLE_BRANCH} -e MAX_WAIT=300 -e PYTHON_VERSION=2.6.nossl -e SCALYR_API_KEY=${SCALYR_API_KEY} -e READ_API_KEY=${READ_API_KEY} -e SCALYR_SERVER=${SCALYR_SERVER} -e CIRCLE_BUILD_NUM=${CIRCLE_BUILD_NUM} scalyr/scalyr-agent-ci-unittest:4 /app/smoketest_standalone.sh && \
            docker rm dummy;

  smoke-docker-json:
    docker:
      - image: circleci/python:2.7-jessie
    steps:
      - setup_remote_docker:
          docker_layer_caching: false
      - checkout
      - restore_cache:
          key: deps2-{{ .Branch }}-docker-json-{{ checksum "dev-requirements.txt" }}
      - run:
          command: |
            virtualenv venv
            source venv/bin/activate
            pip install -r dev-requirements.txt
      - save_cache:
          key: deps2-{{ .Branch }}-docker-json-{{ checksum "dev-requirements.txt" }}
          paths:
            - "venv"
      - run:
          command: |
            mkdir -p coverage-smoke-docker-json
            source ./.circleci/smoketest_docker.sh scalyr/scalyr-agent-ci-unittest:4 json 300
            mv .coverage coverage-smoke-docker-json/.coverage.smoke-docker-json

      - persist_to_workspace:
          root: coverage-smoke-docker-json
          paths:
            .coverage.smoke-docker-json

  smoke-docker-syslog:
    docker:
      - image: circleci/python:2.7-jessie
    steps:
      - setup_remote_docker:
          docker_layer_caching: false
      - checkout
      - restore_cache:
          key: deps2-{{ .Branch }}-docker-json-{{ checksum "dev-requirements.txt" }}
      - run:
          command: |
            virtualenv venv
            source venv/bin/activate
            pip install -r dev-requirements.txt
      - save_cache:
          key: deps2-{{ .Branch }}-docker-json-{{ checksum "dev-requirements.txt" }}
          paths:
            - "venv"
      - run:
          command: |
            mkdir -p coverage-smoke-docker-syslog
            source ./.circleci/smoketest_docker.sh scalyr/scalyr-agent-ci-unittest:4 syslog 300
            mv .coverage coverage-smoke-docker-syslog/.coverage.smoke-docker-syslog

      - persist_to_workspace:
          root: coverage-smoke-docker-syslog
          paths:
            .coverage.smoke-docker-syslog

  smoke-k8s:
    machine:
      image: circleci/classic:201808-01
    environment:
      K8S_VERSION: v1.10.0
      KUBECONFIG: /home/circleci/.kube/config
      MINIKUBE_VERSION: v0.30.0
      MINIKUBE_WANTUPDATENOTIFICATION: false
      MINIKUBE_WANTREPORTERRORPROMPT: false
      MINIKUBE_HOME: /home/circleci
      CHANGE_MINIKUBE_NONE_USER: true
    steps:
      - checkout
      - run:
          name: setup kubectl
          command: |
            curl -Lo kubectl https://storage.googleapis.com/kubernetes-release/release/${K8S_VERSION}/bin/linux/amd64/kubectl && chmod +x kubectl && sudo mv kubectl /usr/local/bin/
            mkdir -p ${HOME}/.kube
            touch ${HOME}/.kube/config
      - run:
          name: setup minikube
          command: |
            curl -Lo minikube https://github.com/kubernetes/minikube/releases/download/${MINIKUBE_VERSION}/minikube-linux-amd64 && chmod +x minikube && sudo mv minikube /usr/local/bin/
      - run:
          name: start minikube
          command: |
            sudo -E minikube start --vm-driver=none --cpus 2 --memory 2048 --kubernetes-version=${K8S_VERSION} &> $HOME/minikube.log 2>&1 < /dev/null
      - run:
          name: wait for minikube
          command: |
            JSONPATH='{range .items[*]}{@.metadata.name}:{range @.status.conditions[*]}{@.type}={@.status};{end}{end}';
            until kubectl get nodes -o jsonpath="$JSONPATH" 2>&1 | grep -q "Ready=True"; do
              sleep 1;
            done
      - run:
          name: fix RBAC
          command: |
            # make default account cluster-admin
            kubectl create clusterrolebinding add-on-cluster-admin --clusterrole cluster-admin --serviceaccount=kube-system:default
      - run:
          name: dump cluster-info
          command: |
            kubectl cluster-info
            kubectl get po --all-namespaces
      - run:
          name: build k8s agent and run smoketest
          command: |
            mkdir -p coverage-smoke-k8s
            source ./.circleci/smoketest_k8s.sh scalyr/scalyr-agent-ci-unittest:4 300 no_delete_existing_k8s_objs
            mv .coverage coverage-smoke-k8s/.coverage.smoke-k8s

      - persist_to_workspace:
          root: coverage-smoke-k8s
          paths:
            .coverage.smoke-k8s

  smoke-k8s-helm:
    machine:
      image: circleci/classic:201808-01
    environment:
      K8S_VERSION: v1.10.0
      KUBECONFIG: /home/circleci/.kube/config
      MINIKUBE_VERSION: v0.30.0
      MINIKUBE_WANTUPDATENOTIFICATION: false
      MINIKUBE_WANTREPORTERRORPROMPT: false
      MINIKUBE_HOME: /home/circleci
      CHANGE_MINIKUBE_NONE_USER: true
    steps:
      - checkout
      - run:
          name: setup kubectl
          command: |
            curl -Lo kubectl https://storage.googleapis.com/kubernetes-release/release/${K8S_VERSION}/bin/linux/amd64/kubectl && chmod +x kubectl && sudo mv kubectl /usr/local/bin/
            mkdir -p ${HOME}/.kube
            touch ${HOME}/.kube/config
      - run:
          name: setup minikube
          command: |
            curl -Lo minikube https://github.com/kubernetes/minikube/releases/download/${MINIKUBE_VERSION}/minikube-linux-amd64 && chmod +x minikube && sudo mv minikube /usr/local/bin/
      - run:
          name: setup helm
          command: curl https://raw.githubusercontent.com/helm/helm/master/scripts/get | bash
      - run:
          name: start minikube
          command: |
            sudo -E minikube start --vm-driver=none --cpus 2 --memory 2048 --kubernetes-version=${K8S_VERSION} &> $HOME/minikube.log 2>&1 < /dev/null
      - run:
          name: wait for minikube
          command: |
            JSONPATH='{range .items[*]}{@.metadata.name}:{range @.status.conditions[*]}{@.type}={@.status};{end}{end}';
            until kubectl get nodes -o jsonpath="$JSONPATH" 2>&1 | grep -q "Ready=True"; do
              sleep 1;
            done
      - run:
          name: fix RBAC
          command: |
            # make default account cluster-admin
            kubectl create clusterrolebinding add-on-cluster-admin --clusterrole cluster-admin --serviceaccount=kube-system:default
      - run:
          name: dump cluster-info
          command: |
            kubectl cluster-info
            kubectl get po --all-namespaces
      - run:
          name: install helm in cluster
          command: |
            kubectl -n kube-system create sa tiller
            kubectl create clusterrolebinding tiller --clusterrole cluster-admin --serviceaccount=kube-system:tiller
            helm init --wait --service-account tiller
      - run:
          name: deploy sample nginx
          command: kubectl run circleci-example --image=nginx
      - run:
          name: dump pods & services
          command: |
            # wait for all pods to start
            sleep 30
            # dump pods
            kubectl get po  --all-namespaces | grep -vE '(kube-sys|docker)'
            echo
            # dump services
            kubectl get svc  --all-namespaces | grep -vE '(kube-sys|docker)'

  coverage:
    working_directory: ~/scalyr-agent-2
    docker:
      - image: circleci/python:2.7-jessie
    steps:
      - checkout
      - restore_cache:
          key: deps2-{{ .Branch }}-{{ checksum "dev-requirements.txt" }}
      - run:
          name: Install dependencies
          command: |
            # Small safety check to make sure the build fails if codecov.yml file is invalid.
            # By default codecov doesn't fail on invalid config and simply falls back to
            # system wide default config in case repo local config is invalid. This usually results
            # in confused and undesired behavior.
            curl --max-time 10 --data-binary @codecov.yml https://codecov.io/validate | grep -i 'Valid!'
            virtualenv venv
            source venv/bin/activate
            pip install "coverage==4.5.4" "codecov==2.0.15"
            mkdir -p cov
            cp .circleci/.coveragerc_ci cov/.coveragerc

      - attach_workspace:
          at: cov

      - run:
          name: Combine coverage
          working_directory: cov
          command: |
            source ../venv/bin/activate
            ls -la .
            ls -la ../*coverage* || true
            coverage combine

      - store_artifacts:
          path: cov

      - run:
          name: Print coverage report
          working_directory: cov
          command: |
            source ../venv/bin/activate
            coverage report

      - run:
          name: Upload coverage data to codecov.io
          working_directory: cov
          command: |
            source ../venv/bin/activate
            coverage xml --rcfile=.coveragerc -i -o coverage.xml
            codecov --root=/home/circleci/scalyr-agent-2/ --disable gcov --file coverage.xml

  lint-checks:
    working_directory: ~/scalyr-agent-2
    docker:
      - image: circleci/python:3.6-jessie
    steps:
      - checkout
      - restore_cache:
          key: deps2-tox-{{ .Branch }}-lint-venv-{{ checksum "dev-requirements.txt" }}-{{ checksum "lint-requirements.txt" }}
      - run:
          name: Install APT dependencies
          command: |
            # We add unstable repo to make sure latest version of shellchcek (>=
            # 0.7.0 is installed)
            sudo sh -c "echo 'deb http://deb.debian.org/debian unstable main contrib non-free' > /etc/apt/sources.list"
            sudo apt-get update -y
            sudo apt-get install -y shellcheck
      - run:
          name: Install Python dependencies
          command: |
            sudo pip install "tox==3.14.3"
      - run:
          name: Run Python Lint Checks
          command: |
            tox -e lint
      - run:
          name: Run Shell Scripts Lint Checks
          environment:
            IGNORE_BINARY_DOESNT_EXIST: "0"
          command: |
            ./scripts/shell-scripts-lint.sh
      - save_cache:
          key: deps2-tox-{{ .Branch }}-lint-venv-{{ checksum "dev-requirements.txt" }}-{{ checksum "lint-requirements.txt" }}
          paths:
            - "~/.cache/pip"

  benchmarks-idle-agent-py-27:
    working_directory: ~/scalyr-agent-2
    docker:
      - image: circleci/python:2.7.17
    steps:
      - codespeed_agent_process_benchmark:
          codespeed_executable: "Python 2.7.17 - idle conf 1"
          codespeed_environment: "Circle CI Docker Executor Medium Size"
          agent_config: "benchmarks/configs/agent_no_monitored_logs.json"
          agent_server_host: "ci-codespeed-benchmarks-py27-idle-conf-1"
          capture_line_counts: true
          cache_key_name: "benchmarks-idle-27"

  benchmarks-idle-agent-py-35:
    working_directory: ~/scalyr-agent-2
    docker:
      - image: circleci/python:3.5.9
    steps:
      - codespeed_agent_process_benchmark:
          codespeed_executable: "Python 3.5.9 - idle conf 1"
          codespeed_environment: "Circle CI Docker Executor Medium Size"
          agent_config: "benchmarks/configs/agent_no_monitored_logs.json"
          agent_server_host: "ci-codespeed-benchmarks-py35-idle-conf-1"
          capture_line_counts: true
          cache_key_name: "benchmarks-idle-35"

  benchmarks-idle-agent-no-monitors-py-27:
    working_directory: ~/scalyr-agent-2
    docker:
      - image: circleci/python:2.7.17
    steps:
      - codespeed_agent_process_benchmark:
          codespeed_executable: "Python 2.7.17 - idle conf 2"
          codespeed_environment: "Circle CI Docker Executor Medium Size"
          agent_config: "benchmarks/configs/agent_no_monitored_logs_no_monitors.json"
          agent_server_host: "ci-codespeed-benchmarks-py27-idle-conf-2"
          capture_line_counts: true
          cache_key_name: "benchmarks-idle-agent-no-monitors-py-27"

  benchmarks-idle-agent-no-monitors-py-35:
    working_directory: ~/scalyr-agent-2
    docker:
      - image: circleci/python:3.5.9
    steps:
      - codespeed_agent_process_benchmark:
          codespeed_executable: "Python 3.5.9 - idle conf 2"
          codespeed_environment: "Circle CI Docker Executor Medium Size"
          agent_config: "benchmarks/configs/agent_no_monitored_logs_no_monitors.json"
          agent_server_host: "ci-codespeed-benchmarks-py35-idle-conf-2"
          capture_line_counts: true
          cache_key_name: "benchmarks-idle-agent-no-monitors-py-35"

  benchmarks-loaded-agent-single-50mb-log-file-with-parser-py-27:
    working_directory: ~/scalyr-agent-2
    docker:
      - image: circleci/python:2.7.17
    steps:
      - codespeed_agent_process_benchmark:
          codespeed_executable: "Python 2.7.17 - loaded conf 1"
          codespeed_environment: "Circle CI Docker Executor Medium Size"
          agent_config: "benchmarks/configs/agent_single_50mb_access_log_file.json"
          agent_pre_run_command: "wget --directory-prefix=/tmp https://github.com/scalyr/codespeed-agent-fixtures/raw/master/fixtures/logs/access_log_50_mb.log"
          agent_server_host: "ci-codespeed-benchmarks-py27-loaded-conf-1"
          run_time: 140
          capture_agent_status_metrics: true
          capture_line_counts: true
          cache_key_name: "benchmarks-loaded-agent-single-50mb-log-file-with-parser-py-27"

  benchmarks-loaded-agent-single-50mb-log-file-with-parser-py-35:
    working_directory: ~/scalyr-agent-2
    docker:
      - image: circleci/python:3.5.9
    steps:
      - codespeed_agent_process_benchmark:
          codespeed_executable: "Python 3.5.9 - loaded conf 1"
          codespeed_environment: "Circle CI Docker Executor Medium Size"
          agent_config: "benchmarks/configs/agent_single_50mb_access_log_file.json"
          agent_pre_run_command: "wget --directory-prefix=/tmp https://github.com/scalyr/codespeed-agent-fixtures/raw/master/fixtures/logs/access_log_50_mb.log"
          agent_server_host: "ci-codespeed-benchmarks-py35-loaded-conf-1"
          run_time: 140
          capture_line_counts: true
          cache_key_name: "benchmarks-loaded-agent-single-50mb-log-file-with-parser-py-35"

  # NOTE: For the benchmarks below to work correctly "/tmp/random.log" file
  # which is being written to during the benchmark must existing before the
  # agent process is started.
  benchmarks-loaded-agent-single-growing-log-file-20mb-py-27:
    working_directory: ~/scalyr-agent-2
    docker:
      - image: circleci/python:2.7.17
    steps:
      - codespeed_agent_process_benchmark:
          codespeed_executable: "Python 2.7.17 - loaded conf 2"
          codespeed_environment: "Circle CI Docker Executor Medium Size"
          agent_config: "benchmarks/configs/agent_single_growing_log_file.json"
          run_time: 140
          agent_pre_run_command: "touch /tmp/random.log"
          agent_post_run_command: "benchmarks/scripts/write-random-lines.sh /tmp/random.log 2M 10 100 1"
          agent_server_host: "ci-codespeed-benchmarks-py27-loaded-conf-2"
          capture_line_counts: true
          cache_key_name: "benchmarks-loaded-agent-growing-log-file-py-27"

  benchmarks-loaded-agent-single-growing-log-file-20mb-py-35:
    working_directory: ~/scalyr-agent-2
    docker:
      - image: circleci/python:3.5.9
    steps:
      - codespeed_agent_process_benchmark:
          codespeed_executable: "Python 3.5.9 - loaded conf 2"
          codespeed_environment: "Circle CI Docker Executor Medium Size"
          agent_config: "benchmarks/configs/agent_single_growing_log_file.json"
          run_time: 140
          agent_pre_run_command: "touch /tmp/random.log"
          agent_post_run_command: "benchmarks/scripts/write-random-lines.sh /tmp/random.log 2M 10 100 1"
          agent_server_host: "ci-codespeed-benchmarks-py35-loaded-conf-2"
          capture_line_counts: true
          cache_key_name: "benchmarks-loaded-agent-growing-log-file-py-35"

<<<<<<< HEAD
  smoke-standalone-38:
    working_directory: ~/scalyr-agent-2
    docker:
      - image: circleci/python:3.8
    steps:
      - smoke-standalone-tox:
          python_version: "3.8"
          tox_target: "py3.8-smoke-tests"

  smoke-standalone-37:
    working_directory: ~/scalyr-agent-2
    docker:
      - image: circleci/python:3.7
    steps:
      - smoke-standalone-tox:
          python_version: "3.7"
          tox_target: "py3.7-smoke-tests"

  smoke-standalone-36:
    working_directory: ~/scalyr-agent-2
    docker:
      - image: circleci/python:3.6
    steps:
      - smoke-standalone-tox:
          python_version: "3.6"
          tox_target: "py3.6-smoke-tests"

  smoke-standalone-35:
    working_directory: ~/scalyr-agent-2
    docker:
      - image: circleci/python:3.5
    steps:
      - smoke-standalone-tox:
          python_version: "3.5"
          tox_target: "py3.5-smoke-tests"

  smoke-standalone-27:
    working_directory: ~/scalyr-agent-2
    docker:
      - image: circleci/python:2.7
    steps:
      - smoke-standalone-tox:
          python_version: "2.7"
          tox_target: "py2.7-smoke-tests"


  smoke-standalone-26:
    working_directory: ~/scalyr-agent-2
    docker:
      - image:  dockershelf/python:2.6-dev
    steps:
      - smoke-standalone-tox:
          python_version: "2.6"
          tox_version: "2.9.1"
          tox_target: "py2.6-smoke-tests"
          apt_dependencies: "procps build-essential"


  smoke-rpm-package-py3:
    working_directory: ~/scalyr-agent-2
    docker:
      - image: circleci/python:3.6
    steps:
      - smoke-package:
          distribution: "amazonlinux"
          python_version: "python3"

  smoke-rpm-package-py2:
    working_directory: ~/scalyr-agent-2
    docker:
      - image: circleci/python:3.6
    steps:
      - smoke-package:
          distribution: "amazonlinux"
          python_version: "python2"

  smoke-deb-package-py3:
    working_directory: ~/scalyr-agent-2
    docker:
      - image: circleci/python:3.6
    steps:
      - smoke-package:
          distribution: "ubuntu"
          python_version: "python3"

  smoke-deb-package-py2:
    working_directory: ~/scalyr-agent-2
    docker:
      - image: circleci/python:3.6
    steps:
      - smoke-package:
          distribution: "ubuntu"
          python_version: "python2"
=======
  benchmarks-loaded-agent-single-growing-log-file-180mb-py-27:
    working_directory: ~/scalyr-agent-2
    docker:
      - image: circleci/python:2.7.17
    steps:
      - codespeed_agent_process_benchmark:
          codespeed_executable: "Python 2.7.17 - loaded conf 3"
          codespeed_environment: "Circle CI Docker Executor Medium Size"
          agent_config: "benchmarks/configs/agent_single_growing_log_file.json"
          # NOTE: We set agent run time slightly longer than the insert script time run so we give a chance for memory and
          # other metrics to stabilize.
          run_time: 390
          agent_pre_run_command: "touch /tmp/random.log"
          # NOTE: We write a chunk every 1 seconds for a total of 6 minutes.
          # Each chunk is 0.5 MB in size which means we write a total of 360 * 1
          # / 0.5 MB of data
          agent_post_run_command: "benchmarks/scripts/write-random-lines.sh /tmp/random.log 500K 360 100 1 &> /tmp/write_lines_script.log &"
          agent_server_host: "ci-codespeed-benchmarks-py27-loaded-conf-3"
          capture_line_counts: true
          cache_key_name: "benchmarks-loaded-agent-growing-log-file-180-py-27"
>>>>>>> 64b5b892

  send-circle-ci-usage-report:
    description: "Job which emails weekly Circle CI usage report"
    working_directory: ~/scalyr-agent-2
    docker:
      - image: circleci/python:3.6-jessie
    steps:
      - checkout
      - run:
          name: Email Usage Report
          command: |
            export PYTHONPATH=.
            python scripts/circleci_usage_data.py --project_slug=gh/scalyr/scalyr-agent-2 \
                --workflows=unittest,benchmarks,package-smoke-tests --status=success --branch=all --limit=5 \
                --email=cloudtech-builds@scalyr.com

workflows:
  version: 2
  unittest:
    jobs:
      - lint-checks
      - unittest-38
      - unittest-37
      - unittest-36
      - unittest-35
      - unittest-27
      - unittest-26
      - smoke-standalone-38
      - smoke-standalone-37
      - smoke-standalone-36
      - smoke-standalone-35
      - smoke-standalone-27
      - smoke-standalone-26
      # smoke test jobs above are still uses old smoke tests.
      - smoke-docker-json
      - smoke-docker-syslog
      - smoke-k8s
      - smoke-standalone-27-tls12
      - smoke-standalone-26-tls12
      - coverage:
          requires:
            - unittest-27
            - smoke-docker-json
            - smoke-docker-syslog
            - smoke-k8s
  package-smoke-tests:
    jobs:
      - smoke-rpm-package-py3:
          filters:
            branches:
              only: master
      - smoke-rpm-package-py2:
          filters:
            branches:
              only: master
      - smoke-deb-package-py3:
          filters:
            branches:
              only: master
      - smoke-deb-package-py2:
          filters:
            branches:
              only: master
  benchmarks:
    jobs:
      - benchmarks-idle-agent-py-27:
          <<: *master_only
      - benchmarks-idle-agent-py-35:
          <<: *master_only
      - benchmarks-idle-agent-no-monitors-py-27:
          <<: *master_only
      - benchmarks-idle-agent-no-monitors-py-35:
          <<: *master_only
      - benchmarks-loaded-agent-single-50mb-log-file-with-parser-py-27:
          <<: *master_only
      - benchmarks-loaded-agent-single-50mb-log-file-with-parser-py-35:
          <<: *master_only
      - benchmarks-loaded-agent-single-growing-log-file-20mb-py-27:
          <<: *master_only
      - benchmarks-loaded-agent-single-growing-log-file-20mb-py-35:
          <<: *master_only
      - benchmarks-loaded-agent-single-growing-log-file-180mb-py-27:
          <<: *master_only

  weekly-circle-ci-usage-report:
    triggers:
      - schedule:
          cron: "0 0 * * 0"
          filters:
            branches:
              only:
                - master
    jobs:
      - send-circle-ci-usage-report<|MERGE_RESOLUTION|>--- conflicted
+++ resolved
@@ -798,101 +798,6 @@
           capture_line_counts: true
           cache_key_name: "benchmarks-loaded-agent-growing-log-file-py-35"
 
-<<<<<<< HEAD
-  smoke-standalone-38:
-    working_directory: ~/scalyr-agent-2
-    docker:
-      - image: circleci/python:3.8
-    steps:
-      - smoke-standalone-tox:
-          python_version: "3.8"
-          tox_target: "py3.8-smoke-tests"
-
-  smoke-standalone-37:
-    working_directory: ~/scalyr-agent-2
-    docker:
-      - image: circleci/python:3.7
-    steps:
-      - smoke-standalone-tox:
-          python_version: "3.7"
-          tox_target: "py3.7-smoke-tests"
-
-  smoke-standalone-36:
-    working_directory: ~/scalyr-agent-2
-    docker:
-      - image: circleci/python:3.6
-    steps:
-      - smoke-standalone-tox:
-          python_version: "3.6"
-          tox_target: "py3.6-smoke-tests"
-
-  smoke-standalone-35:
-    working_directory: ~/scalyr-agent-2
-    docker:
-      - image: circleci/python:3.5
-    steps:
-      - smoke-standalone-tox:
-          python_version: "3.5"
-          tox_target: "py3.5-smoke-tests"
-
-  smoke-standalone-27:
-    working_directory: ~/scalyr-agent-2
-    docker:
-      - image: circleci/python:2.7
-    steps:
-      - smoke-standalone-tox:
-          python_version: "2.7"
-          tox_target: "py2.7-smoke-tests"
-
-
-  smoke-standalone-26:
-    working_directory: ~/scalyr-agent-2
-    docker:
-      - image:  dockershelf/python:2.6-dev
-    steps:
-      - smoke-standalone-tox:
-          python_version: "2.6"
-          tox_version: "2.9.1"
-          tox_target: "py2.6-smoke-tests"
-          apt_dependencies: "procps build-essential"
-
-
-  smoke-rpm-package-py3:
-    working_directory: ~/scalyr-agent-2
-    docker:
-      - image: circleci/python:3.6
-    steps:
-      - smoke-package:
-          distribution: "amazonlinux"
-          python_version: "python3"
-
-  smoke-rpm-package-py2:
-    working_directory: ~/scalyr-agent-2
-    docker:
-      - image: circleci/python:3.6
-    steps:
-      - smoke-package:
-          distribution: "amazonlinux"
-          python_version: "python2"
-
-  smoke-deb-package-py3:
-    working_directory: ~/scalyr-agent-2
-    docker:
-      - image: circleci/python:3.6
-    steps:
-      - smoke-package:
-          distribution: "ubuntu"
-          python_version: "python3"
-
-  smoke-deb-package-py2:
-    working_directory: ~/scalyr-agent-2
-    docker:
-      - image: circleci/python:3.6
-    steps:
-      - smoke-package:
-          distribution: "ubuntu"
-          python_version: "python2"
-=======
   benchmarks-loaded-agent-single-growing-log-file-180mb-py-27:
     working_directory: ~/scalyr-agent-2
     docker:
@@ -913,7 +818,100 @@
           agent_server_host: "ci-codespeed-benchmarks-py27-loaded-conf-3"
           capture_line_counts: true
           cache_key_name: "benchmarks-loaded-agent-growing-log-file-180-py-27"
->>>>>>> 64b5b892
+
+  smoke-standalone-38:
+    working_directory: ~/scalyr-agent-2
+    docker:
+      - image: circleci/python:3.8
+    steps:
+      - smoke-standalone-tox:
+          python_version: "3.8"
+          tox_target: "py3.8-smoke-tests"
+
+  smoke-standalone-37:
+    working_directory: ~/scalyr-agent-2
+    docker:
+      - image: circleci/python:3.7
+    steps:
+      - smoke-standalone-tox:
+          python_version: "3.7"
+          tox_target: "py3.7-smoke-tests"
+
+  smoke-standalone-36:
+    working_directory: ~/scalyr-agent-2
+    docker:
+      - image: circleci/python:3.6
+    steps:
+      - smoke-standalone-tox:
+          python_version: "3.6"
+          tox_target: "py3.6-smoke-tests"
+
+  smoke-standalone-35:
+    working_directory: ~/scalyr-agent-2
+    docker:
+      - image: circleci/python:3.5
+    steps:
+      - smoke-standalone-tox:
+          python_version: "3.5"
+          tox_target: "py3.5-smoke-tests"
+
+  smoke-standalone-27:
+    working_directory: ~/scalyr-agent-2
+    docker:
+      - image: circleci/python:2.7
+    steps:
+      - smoke-standalone-tox:
+          python_version: "2.7"
+          tox_target: "py2.7-smoke-tests"
+
+
+  smoke-standalone-26:
+    working_directory: ~/scalyr-agent-2
+    docker:
+      - image:  dockershelf/python:2.6-dev
+    steps:
+      - smoke-standalone-tox:
+          python_version: "2.6"
+          tox_version: "2.9.1"
+          tox_target: "py2.6-smoke-tests"
+          apt_dependencies: "procps build-essential"
+
+
+  smoke-rpm-package-py3:
+    working_directory: ~/scalyr-agent-2
+    docker:
+      - image: circleci/python:3.6
+    steps:
+      - smoke-package:
+          distribution: "amazonlinux"
+          python_version: "python3"
+
+  smoke-rpm-package-py2:
+    working_directory: ~/scalyr-agent-2
+    docker:
+      - image: circleci/python:3.6
+    steps:
+      - smoke-package:
+          distribution: "amazonlinux"
+          python_version: "python2"
+
+  smoke-deb-package-py3:
+    working_directory: ~/scalyr-agent-2
+    docker:
+      - image: circleci/python:3.6
+    steps:
+      - smoke-package:
+          distribution: "ubuntu"
+          python_version: "python3"
+
+  smoke-deb-package-py2:
+    working_directory: ~/scalyr-agent-2
+    docker:
+      - image: circleci/python:3.6
+    steps:
+      - smoke-package:
+          distribution: "ubuntu"
+          python_version: "python2"
 
   send-circle-ci-usage-report:
     description: "Job which emails weekly Circle CI usage report"
