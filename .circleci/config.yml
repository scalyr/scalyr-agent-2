--- conflicted
+++ resolved
@@ -2100,9 +2100,6 @@
 
 workflows:
   version: 2
-<<<<<<< HEAD
-
-=======
   static-analysis:
     jobs:
       - lint-checks
@@ -2136,103 +2133,10 @@
             - smoke-docker-syslog
             - smoke-k8s
             - smoke-monitors-tests
->>>>>>> 156f44c4
   package-tests:
     jobs:
       - build-linux-packages
       - build-windows-package
-<<<<<<< HEAD
-      - ami-tests:
-          requires:
-            - build-windows-package
-            - build-linux-packages
-
-#workflows:
-#  version: 2
-#  unit-tests:
-#    # NOTE: To avoid massive and inflated build matrix, we currently don't run tests under multiple
-#    # Python 3 versions
-#    jobs:
-#      - lint-checks
-#      - unittest-26
-#      - unittest-27
-#      - unittest-35
-#      - unittest-35-osx
-#      - unittest-35-windows
-#  smoke-tests:
-#    jobs:
-#      - smoke-standalone-26
-#      - smoke-standalone-27
-#      - smoke-standalone-35
-#      - smoke-standalone-26-tls12
-#      - smoke-standalone-27-tls12
-#       # NOTE: smoke test jobs below still use old smoke tests framework
-#      - smoke-docker-json
-#      - smoke-docker-syslog
-#      - smoke-k8s
-#      - smoke-monitors-tests
-#  package-tests:
-#    jobs:
-#      - build-linux-packages
-#      - build-windows-package
-#      - package-test-rpm:
-#          <<: *master_and_release_only
-#      - package-test-deb:
-#          <<: *master_and_release_only
-#      - smoke-rpm-package-py2:
-#          requires:
-#            - package-test-rpm
-#          <<: *master_and_release_only
-#      - smoke-rpm-package-py3:
-#          requires:
-#            - package-test-rpm
-#          <<: *master_and_release_only
-#      - smoke-deb-package-py2:
-#          requires:
-#            - package-test-deb
-#          <<: *master_and_release_only
-#      - smoke-deb-package-py3:
-#          requires:
-#            - package-test-deb
-#          <<: *master_and_release_only
-#      - ami-tests:
-#          requires:
-#            - build-windows-package
-#            - build-linux-packages
-#          <<: *master_and_release_only
-#  benchmarks:
-#    jobs:
-#      - benchmarks-micro-py-27
-#      - benchmarks-micro-py-35
-#      - benchmarks-idle-agent-py-27:
-#          <<: *benchmarks_master_and_release_only
-#      - benchmarks-idle-agent-py-35:
-#          <<: *benchmarks_master_and_release_only
-#      - benchmarks-idle-agent-no-monitors-py-27:
-#          <<: *benchmarks_master_and_release_only
-#      - benchmarks-idle-agent-no-monitors-py-35:
-#          <<: *benchmarks_master_and_release_only
-#      - benchmarks-loaded-agent-single-50mb-log-file-with-parser-py-27:
-#          <<: *benchmarks_master_and_release_only
-#      - benchmarks-loaded-agent-single-50mb-log-file-with-parser-py-35:
-#          <<: *benchmarks_master_and_release_only
-#      - benchmarks-loaded-agent-single-growing-log-file-20mb-py-27:
-#          <<: *benchmarks_master_and_release_only
-#      - benchmarks-loaded-agent-single-growing-log-file-20mb-py-35:
-#          <<: *benchmarks_master_and_release_only
-#      - benchmarks-loaded-agent-single-growing-log-file-180mb-py-27:
-#          <<: *benchmarks_master_and_release_only
-#  weekly-circle-ci-usage-report:
-#    triggers:
-#      - schedule:
-#          cron: "0 0 * * 0"
-#          filters:
-#            branches:
-#              only:
-#                - master
-#    jobs:
-#      - send-circle-ci-usage-report
-=======
       - package-test-rpm:
           <<: *master_and_release_only
       - package-test-deb:
@@ -2319,5 +2223,4 @@
               only:
                 - master
     jobs:
-      - ami-tests-stable
->>>>>>> 156f44c4
+      - ami-tests-stable