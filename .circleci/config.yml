# Python CircleCI 2.1 configuration file
#
# Check https://circleci.com/docs/2.2/language-python/ for more details

master_and_release_only: &master_and_release_only
  filters:
    branches:
      only:
        - master
        - release
        # Those short lived branches are automatically created by our StackStorm build automation
        # so we can ensure all the jobs (including the ones which only run on master) pass before
        # merging a PR.
        - /automated_tests\/.*/

# NOTE: We intentionally don't want benchmarks to run on automated_tests/ branches.
benchmarks_master_and_release_only: &benchmarks_master_and_release_only
  filters:
    branches:
      only:
        - master
        - release

master_only: &master_only
  filters:
    branches:
      only:
        - master
        - improve_coverage
        # Those short lived branches are automatically created by our StackStorm build automation
        # so we can ensure all the jobs (including the ones which only run on master) pass before
        # merging a PR.
        - /automated_tests\/.*/

non_master_and_release: &non_master_and_release
  filters:
    branches:
      ignore:
        - master
        - release
        # Those short lived branches are automatically created by our StackStorm build automation
        # so we can ensure all the jobs (including the ones which only run on master) pass before
        # merging a PR.
        - /automated_tests\/.*/

# the "release_build" branch is used in the release process and should be triggered only through CircleCI API
# so, we skip triggering from regular git push.
skip_release_build_branch_push: &skip_release_build_branch_push
  unless:
    and:
      - equal: [ false, << pipeline.parameters.is_release_build >>]
      - equal: [ _release_build,  << pipeline.git.branch >>]

version: 2.1

orbs:
  slack: circleci/slack@3.4.2
  win: circleci/windows@2.4.0

# Global workflow level parameters
parameters:
  default_tox_version:
    type: string
    default: "3.20.1"
  default_pip_version:
    type: string
    default: "20.0.2"
  cache_version_docker_images:
    description: "Cache version suffix used for all the Docker image caches."
    type: string
    default: "v16"
  cache_version_py_dependencies:
    description: "Cache version suffix used for all the Python dependency caches."
    type: string
    default: "v7"
  is_release_build:
    description: "Only true when the pipeline is triggered for the release."
    type: boolean
    default: false
  agent_version:
    description: "The version of the packages which are built by specific jobs. It remains the same as in VERSION file if this parameter is empty."
    type: string
    default: ""
  release_repo_name:
    description: "The name of the target release S3 repo."
    type: string
    default: ""
  release_repo_base_url:
    description: "Build artifacts path in S3 repo."
    type: string
    default: ""

commands:
  run-tox-target:
    description: "Base command which runs the specified tox target."
    parameters:
      agent_host_name:
        type:
          string
      target_name:
        type:
          string
      upload_coverage:
        description: "True to combine and upload coverage data to codecov.io."
        type: boolean
        default: false
    steps:
      - run:
          name: "Run tox target: << parameters.target_name >>"
          command: |
            # Concatenate 'CIRCLE_BUILD_NUM' and 'AGENT_HOST_NAME' env. variables.
            # when job runs from CircleCi servers, the 'AGENT_HOST_NAME' is not set, so 'CIRCLE_BUILD_NUM' is used.
            # when job runs locally, the 'CIRCLE_BUILD_NUM' is not set, so 'AGENT_HOST_NAME' is used.
            export CIRCLE_BUILD_NUM=${CIRCLE_BUILD_NUM}${AGENT_HOST_NAME}
            echo << parameters.agent_host_name >>
            export AGENT_HOST_NAME=<< parameters.agent_host_name >>-${CIRCLE_BUILD_NUM}
            echo "Using agent hostname: ${AGENT_HOST_NAME}"
            mkdir -p ~/artifacts

            tox -e << parameters.target_name >> -- --no-rebuild --artifacts-path ~/artifacts -n 2

      # NOTE: We store the logs to ease with troubleshooting / debugging
      - store_artifacts:
          path: ~/artifacts

      - when:
          condition: << parameters.upload_coverage >>
          steps:
            - run:
                name: Submit Coverage Data to codecov.io and Combine it and Upload it to S3
                command: |
                  # Also copy over .coverage file from tests (aka coverage for test files themselves)
                  mkdir ~/artifacts/tests-coverage/
                  cp .coverage ~/artifacts/tests-coverage/

                  # Each test function runs in an isolated Docker container and results in a new .coverage file which we need to combine
                  ls -la ~/artifacts/*/.coverage

                  pip install "coverage==4.5.4" "codecov==2.1.3" "apache-libcloud==2.8.3"
                  cp .circleci/.coveragerc_ci .coveragerc

                  # Generate combined .coverage file for all our test functions
                  ls -la .coverage*
                  coverage combine ~/artifacts/*/.coverage
                  ls -la .coverage*

                  # coverage data from inside docker contains uses different paths which we need to normalize for
                  # coverage combine and codecov reporting and merging to work.
                  sed -i "s#/agent_source/#/home/circleci/scalyr-agent-2/#g" .coverage

                  # Print the report
                  coverage report -i

                  # Submit it to codecov.io
                  coverage xml --rcfile=.coveragerc -i -o coverage.xml

                  ./scripts/submit-codecov-data.sh

                  # Combine it and upload it to S3
                  coverage combine || true
                  export PYTHONPATH=.
                  ./scripts/circleci/upload-coverage-data-to-s3.py ".coverage"

  init-cached-docker-image:
    description: "Base command which initialized Docker image cache."
    parameters:
      cache-key-prefix:
        type: string
      cache-path:
        type: string
      image-builder-path:
        type: string
      python_executable_path:
        type: string
        default: "/usr/bin/env python"
    steps:
      - run:
          name: "Get checksum file for builder '<< parameters.image-builder-path >>'."
          command: |
            python -m << parameters.image-builder-path >> --checksum > ~/image_checksum

      - restore_cache:
          name: "Restore docker image file for the builder '<< parameters.image-builder-path >>'."
          key: << parameters.cache-key-prefix >>-{{ .Branch }}-{{ checksum "~/image_checksum" }}-<< pipeline.parameters.cache_version_docker_images >>

      - run:
          name: "Build image by '<< parameters.image-builder-path >>' builder."
          command: |
             << parameters.python_executable_path >> -m << parameters.image-builder-path >> --build-with-cache << parameters.cache-path >>

      - save_cache:
          name: "Save docker image of the builder '<< parameters.image-builder-path >>' into cache."
          key: << parameters.cache-key-prefix >>-{{ .Branch }}-{{ checksum "~/image_checksum" }}-<< pipeline.parameters.cache_version_docker_images >>
          paths:
            - << parameters.cache-path >>

      - run:
          name: "Remove image checksum file."
          command: |
            rm -f ~/image_checksum

  install-cached-tox:
    description: "Base command which pre-populates cache for a specific tox target without running the tests."
    parameters:
      target_name:
        type: string
        default: ""
    steps:
      - restore_cache:
          name: "Restore Python Dependencies cache"
          key: deps-tox-{{ .Branch }}-3.6-venv-{{ checksum "dev-requirements.txt" }}-<< pipeline.parameters.cache_version_py_dependencies >>

      - run:
          name: Install Dependencies
          shell: bash
          command: |
            pip install "tox==<< pipeline.parameters.default_tox_version >>"

      - save_cache:
          name: "Save Python Dependencies cache"
          key: deps-tox-{{ .Branch }}-3.6-venv-{{ checksum "dev-requirements.txt" }}-<< pipeline.parameters.cache_version_py_dependencies >>
          paths:
            - "~/.cache/pip"

      - when:
          condition: << parameters.target_name >>
          steps:
            - run:
                name: "Init tox environment for target: '<< parameters.target_name >>'"
                command: |
                  tox -e<< parameters.target_name >> --notest

  package-test:
    description: "A base command for package smoke tests. It invokes tox / shell command with name '<parameters.command>'"
    parameters:
      distribution:
        description: "The name of the distribution where the agent will be installed."
        type: string
      python_version:
        description: "The version of the python interpreter to install in distribution."
        type: string
        default: ""
      tox_target:
        description: "Tox target name used to run the tests."
        type: string
      agent_host_name_prefix:
        description: "Host name for the agent instances that will be started during job."
        type: string
        default: ""
      upload_coverage:
        description: "True to combine and upload coverage data to codecov.io."
        type: boolean
        default: false
    steps:
      - checkout
      - setup_remote_docker:
          docker_layer_caching: false
          version: 20.10.12

      - install-cached-tox:
          target_name: << parameters.tox_target >>

      - init-cached-docker-image:
          cache-key-prefix: fpm-builder
          cache-path: ~/fpm-builder-cache
          image-builder-path: tests.image_builder.distributions.fpm_package_builder.cmd
          python_executable_path: ./.tox/<< parameters.tox_target >>/bin/python

      - init-cached-docker-image:
          cache-key-prefix: << parameters.distribution >>
          cache-path: ~/<< parameters.distribution >>
          image-builder-path: tests.image_builder.distributions.<< parameters.distribution >>.cmd
          python_executable_path: ./.tox/<< parameters.tox_target >>/bin/python

      - run-tox-target:
          agent_host_name: << parameters.agent_host_name_prefix >>-<< parameters.distribution >>-<< parameters.python_version >>
          target_name:  << parameters.tox_target >>
          upload_coverage: << parameters.upload_coverage >>

      - slack/status:
          fail_only: true
          only_for_branches: master

  ami-tests:
    description: "Run scalyr agent packages sanity tests based on EC2/Libcloud."
    parameters:
      test_type:
        description: "Type of tests to run."
        type: enum
        enum:
          - "development"
          - "stable"
      test_os:
        description: "Tests for which operating system should run."
        type: enum
        enum:
          - "windows"
          - "linux"
        # URL to the installer script to use with the tests. We default to stable version, but
        # you can change that value if you made changes to the installer script and you want
        # to easily test them against all the distrod we run AMI tests on
      installer_script_url:
        description: "URL to the installer script which to use for the install and upgrade tests."
        type: string
        default: "https://www.scalyr.com/scalyr-repo/stable/latest/install-scalyr-agent-2.sh"
    steps:
      - add_ssh_keys:
          fingerprints:
            - "18:2d:c0:70:b1:f9:31:22:49:14:d8:3a:08:01:3d:2c"
      - checkout
      - attach_workspace:
          at: /tmp/workspace
      - restore_cache:
          name: "Restore Python Dependencies cache"
          key: deps-<<pipeline.parameters.cache_version_py_dependencies>>-py310-{{ .Branch }}-ami-tests-{{ checksum "tests/ami/requirements.txt" }}
      - run:
          name: Install Python Dependencies
          command: |
            # NOTE: We need to upgrade pip otherwise installation from git fails
            python -m pip install --user --upgrade pip

            # Install dependencies
            python -m pip install --user "requests"
            python -m pip install --user -r tests/ami/requirements.txt
      - save_cache:
          name: "Save Python Dependencies cache"
          key: deps-<<pipeline.parameters.cache_version_py_dependencies>>-py310-{{ .Branch }}-ami-tests-{{ checksum "tests/ami/requirements.txt" }}
          paths:
            - "~/.cache/pip"
      - run:
          # Step which cleans up any old nodes which might have been left running because a
          # previous build was canceled half way through or similar
          name: Clean Up Old Stray EC2 Instances
          environment:
            KEY_NAME: "circleci"
            PRIVATE_KEY_PATH: "~/.ssh/id_rsa_182dc070b1f931224914d83a08013d2c"
            PYTHONPATH: "."
          command: |
            export ACCESS_KEY=${AWS_ACCESS_KEY}
            export SECRET_KEY=${AWS_SECRET_KEY}

            ./tests/ami/cleanup_old_test_instances.py
      - run:
          name: "Run package tests on EC2 instances (<< parameters.test_os >>)"
          environment:
            KEY_NAME: "circleci"
            PRIVATE_KEY_PATH: "~/.ssh/id_rsa_182dc070b1f931224914d83a08013d2c"
            PYTHONPATH: "."
          no_output_timeout: 25m
          command: |
            export ACCESS_KEY=${AWS_ACCESS_KEY}
            export SECRET_KEY=${AWS_SECRET_KEY}
            export INSTALLER_SCRIPT_URL="<< parameters.installer_script_url >>"

            # If testing type is "development" we use installer script which is built in another job.
            if [ "<< parameters.test_type >>" = "development" ]; then
              export INSTALLER_SCRIPT_URL="/tmp/workspace/installScalyrAgentV2.sh"
            fi

            set +e

            max_attempts="2"
            sleep_delay="15"

            i=0
            until [ "$i" -ge ${max_attempts} ]; do
                echo "Running tests command"

                # On subsequent runs we enable VERBOSE flag to perhaps make
                # troubleshooting easier
                if [ "${i}" -ge 1 ]; then
                    export VERBOSE="true"
                fi

                ./scripts/circleci/run-ami-tests-in-bg.sh << parameters.test_type >> << parameters.test_os >>
                exit_code=$?

                # We preserve logs of all the runs - we move logs to directory per run iteration
                mkdir -p outputs/run_$i/
                cp outputs/*.log outputs/run_$i/
                rm outputs/*.log

                if [ "${exit_code}" -eq 0 ]; then
                    echo "Command exited with 0, breaking from the loop."
                    break
                else
                    echo "Command exited with non-zero status, retrying in ${sleep_delay} seconds..."
                fi
                i=$((i+1))
                sleep ${sleep_delay}
              done

              set -e

              if [ "${exit_code}" -ne 0 ]; then
                  echo "Command failed to exit with zero exit code after 2 attempts, failing (exit_code=${exit_code})"
                  exit 1
              fi

              exit 0

      - store_artifacts:
          path: outputs

      - slack/status:
          fail_only: true
          only_for_branches: master

jobs:
  package-test-rpm:
    working_directory: ~/scalyr-agent-2
    docker:
      - image: cimg/python:3.6
    steps:
      - package-test:
          distribution: "amazonlinux2"
          agent_host_name_prefix: "package-test"
          tox_target: agent_distributions_tests_amazonlinux2

  package-test-deb:
    working_directory: ~/scalyr-agent-2
    docker:
      - image: cimg/python:3.6
    steps:
      - package-test:
          distribution: "ubuntu2204"
          agent_host_name_prefix: "package-test"
          tox_target: agent_distributions_tests_ubuntu2204

  # Circle CI jobs which build agent packages for each PR.
  package-build-deb:
    working_directory: ~/scalyr-agent-2
    docker:
      - image: cimg/python:3.6
    steps:
      - package-test:
          distribution: "ubuntu1804"
          agent_host_name_prefix: "-test"
          tox_target: agent_deb_package

  package-build-rpm:
    working_directory: ~/scalyr-agent-2
    docker:
      - image: cimg/python:3.6
    steps:
      - package-test:
          distribution: "centos8"
          agent_host_name_prefix: "-test"
          tox_target: agent_rpm_package

  smoke-rpm-package-py3:
    working_directory: ~/scalyr-agent-2
    docker:
      - image: cimg/python:3.6
    steps:
      - package-test:
          distribution: "amazonlinux2"
          python_version: "python3"
          agent_host_name_prefix: "smoke"
          tox_target: agent_package_smoke_test_amazonlinux_python3

  smoke-rpm-package-py2:
    working_directory: ~/scalyr-agent-2
    docker:
      - image: cimg/python:3.6
    steps:
      - package-test:
          distribution: "amazonlinux2"
          python_version: "python2"
          tox_target: agent_package_smoke_test_amazonlinux_python2

  smoke-deb-package-py3:
    working_directory: ~/scalyr-agent-2
    docker:
      - image: cimg/python:3.6
    steps:
      - package-test:
          distribution: "ubuntu1804"
          python_version: "python3"
          tox_target: agent_package_smoke_test_ubuntu_python3

  smoke-deb-package-py2:
    working_directory: ~/scalyr-agent-2
    docker:
      - image: cimg/python:3.6
    steps:
      - package-test:
          distribution: "ubuntu1804"
          python_version: "python2"
          tox_target: agent_package_smoke_test_ubuntu_python2

  build-windows-package:
    description: "Build windows MSI installer."
    executor:
      name: win/default
      size: "medium"
      # windows-server-2019-vs2019:previous
      version: "previous"
      shell: bash
    parameters:
      python-version:
        description: Version of the Python interpreter to use.
        default: 3.10.7
        type: string
    steps:
      - checkout
      - restore_cache:
          name: Restore Python installer Cache
          key: windows-v2-python-installer-cache-{{ .Branch }}-<< parameters.python-version >>

      - restore_cache:
          name: Restore Wix cache
          key: windows-wix-cache-{{ .Branch }}

      - run:
          name: Extract Wix.
          shell: powershell.exe
          command: |
            $ProgressPreference = "SilentlyContinue"
            mkdir wix311_binaries -Force
            if (!(Test-Path .\wix311_binaries\wix311-binaries.zip -PathType Leaf)) {
              wget https://github.com/wixtoolset/wix3/releases/download/wix3112rtm/wix311-binaries.zip -OutFile wix311_binaries\wix311-binaries.zip
            }
            Expand-Archive -LiteralPath wix311_binaries\wix311-binaries.zip -DestinationPath C:\wix311

      - run:
          name: Install python.
          shell: powershell.exe
          command: |
            $ProgressPreference = "SilentlyContinue"
            mkdir python_installer -Force
            if (!(Test-Path .\python_installer\python-amd64.exe -PathType Leaf)) {
                wget -O .\python_installer\python-amd64.exe https://www.python.org/ftp/python/<< parameters.python-version >>/python-<< parameters.python-version >>-amd64.exe
            }
            python_installer\python-amd64.exe /quiet /passive

      - save_cache:
          name: Save Wix Cache
          key: windows-wix-cache-{{ .Branch }}
          paths:
            - "wix311_binaries"

      - save_cache:
          name: Save Python Installer Cache
          key: windows-v2-python-installer-cache-{{ .Branch }}-<< parameters.python-version >>
          paths:
            - "python_installer"

      - restore_cache:
          name: Restore Python Dependencies Cache
          key: windows_python_installer-python-<< parameters.python-version >>-{{ .Branch }}-py-deps-cache

      - when:
          condition: << pipeline.parameters.agent_version >>
          steps:
            - run:
                name: Change package version to << pipeline.parameters.agent_version >>.
                shell: bash
                command: |
                  echo << pipeline.parameters.agent_version >> > VERSION
      - unless:
          condition: << pipeline.parameters.agent_version >>
          steps:
            - run:
                name: Bump Version
                shell: bash
                command: |
                  # Update agent version to avoid version conflict with current scalyr repository package.
                  # This way we can also correctly assert that the upgrade has worked - if we didn't do
                  # that, from and to version would be the same
                  # NOTE: We can't include git revision as part of the version since it's not a valid
                  # version on Windows.

                  echo "$(cat VERSION).1" > VERSION
                  cat VERSION
      - run:
          name: Build MSI package
          shell: powershell.exe
          command: |
              $Env:WIX = ";C:\wix311;"

              # Make sure step fails on any command failure
              Set-StrictMode -Version Latest
              $ErrorActionPreference = "Stop"

              function ThrowOnNativeFailure {
                if (-not $?)
                {
                    throw 'Native Failure'
                }
              }

              $PSDefaultParameterValues['*:ErrorAction']='Stop'

              C:\Users\circleci\AppData\Local\Programs\Python\Python310\python.exe -m pip install -r win32\windows-build-requirements.txt

              # TODO: This step doesn't correctly exit with non zero on failure
              C:\Users\circleci\AppData\Local\Programs\Python\Python310\python.exe build_package.py win32
              ThrowOnNativeFailure

              mkdir package
              mkdir artifacts

              cp .\ScalyrAgentInstaller-*.msi artifacts/
              mv .\ScalyrAgentInstaller-*.msi package\ScalyrAgentInstaller.msi

              $ErrorActionPreference = "Stop"
              Test-Path -Path package/ScalyrAgentInstaller.msi -PathType Leaf

      - run:
          name: Copy Package With Version in Name
          shell: bash
          command: |
            # NOTE: We preserve two versions of the package as the build artifact. One with the
            # version in the name and one without.
            # This way AMI tests can use one with the static name and if we use it elsewhere (aka
            # if someone wgets a dev package or similar) they immediately know it's a dev version
            # from the name itself.
            export PACKAGE_VERSION="$(cat VERSION)"
            cp package/ScalyrAgentInstaller.msi package/ScalyrAgentInstaller-${PACKAGE_VERSION}.msi

      - save_cache:
          name: Save Python Dependencies Cache
          key: windows_python_installer-python-<< parameters.python-version >>-{{ .Branch }}-py-deps-cache
          paths:
            - C:\Users\circleci\AppData\Local\pip\Cache

      - persist_to_workspace:
          root: package
          paths: ScalyrAgentInstaller.msi

      - store_artifacts:
          path: artifacts

  build-linux-packages-and-installer-script:
    description: "Build deb and rpm packages."
    working_directory: ~/scalyr-agent-2
    docker:
        # NOTE: fpm and git gem depend on Ruby >= 2.3 so we need to use Debian
        # 10 which ships with Ruby 2.5. Jessie (Debian 8) ships with 2.1 which
        # doesn't work anymore with those gems.
        - image: cimg/python:3.6
    environment:
      RELEASE_REPO_NAME: "<< pipeline.parameters.release_repo_name >>"
      RELEASE_REPO_BASE_URL: "<< pipeline.parameters.release_repo_base_url >>"
      RELEASE_AGENT_VERSION: "<< pipeline.parameters.agent_version >>"
    steps:
      - checkout
      - restore_cache:
          key: deps2-tox-{{ .Branch }}-3.6-venv-{{ checksum "dev-requirements.txt" }}

      - run:
          name: Install System Dependencies
          command: |
            sudo apt-key update
            sudo apt update
            sudo apt install -y ruby ruby-dev rubygems rpm build-essential --force-yes
            # Needed to validate rpm package
            sudo apt install -y rpm

            # TODO: looks like fpm upgraded its 'ffi' dependency version, which is now requres newer version of ruby.
            # as a temporaty solution explicitly specify ffi version.
            sudo gem install --no-document ffi:1.14.2 fpm:1.12.0

      - run:
          name: Build packages and install script.
          command: |
            mkdir output
            mkdir artifacts
            mkdir package

            bash  ~/scalyr-agent-2/scripts/circleci/release/build-linux-packages-and-installer-script.sh \
              "$RELEASE_AGENT_VERSION" \
              ./output \
              "$RELEASE_REPO_BASE_URL" \
              "$RELEASE_REPO_NAME" \

            cp output/*.rpm output/*.deb output/installScalyrAgentV2.sh output/RELEASE_VERSION output/scalyr.repo artifacts

            cp artifacts/scalyr-agent-2*.deb package/scalyr-agent-2.deb
            cp artifacts/scalyr-agent-2*.rpm package/scalyr-agent-2.rpm
            cp artifacts/installScalyrAgentV2.sh package/installScalyrAgentV2.sh

      - persist_to_workspace:
          root: package
          paths:
            - scalyr-agent-2.deb
            - scalyr-agent-2.rpm
            - installScalyrAgentV2.sh

      - store_artifacts:
          path: artifacts

  ami-tests-stable-windows:
    # TODO As of Jan 2023, this feature requires a plan upgrade
    #circleci_ip_ranges: true # opt into this functionlity for whitelisting purposes
    description: "Run scalyr agent packages install sanity tests for the stable packages from the Scalyr repository."
    working_directory: ~/scalyr-agent-2
    docker:
      - image: cimg/python:3.10
    # TODO: Remove resource_class and use default medium one if tests are still
    # failing with large
    resource_class: medium
    steps:
      - ami-tests:
          test_type: "stable"
          test_os: "windows"

  ami-tests-stable-linux:
    #circleci_ip_ranges: true # opt into tlinuxhis functionlity for whitelisting purposes
    description: "Run scalyr agent packages install sanity tests for the stable packages from the Scalyr repository."
    working_directory: ~/scalyr-agent-2
    docker:
      - image: cimg/python:3.10
    # TODO: Remove resource_class and use default medium one if tests are still
    # failing with large
    resource_class: medium
    steps:
      - ami-tests:
          test_type: "stable"
          test_os: "linux"

  ami-tests-development-windows:
    #circleci_ip_ranges: true # opt into this functionlity for whitelisting purposes
    description: "Run scalyr agent packages sanity tests for the new packages which are built on the current revision."
    working_directory: ~/scalyr-agent-2
    docker:
      - image: cimg/python:3.10
    # TODO: Remove resource_class and use default medium one if tests are still
    # failing with large
    resource_class: medium
    steps:
      - ami-tests:
          test_type: "development"
          test_os: "windows"

  ami-tests-development-linux:
    #circleci_ip_ranges: true # opt into this functionlity for whitelisting purposes
    description: "Run scalyr agent packages sanity tests for the new packages which are built on the current revision."
    working_directory: ~/scalyr-agent-2
    docker:
      - image: cimg/python:3.10
    # TODO: Remove resource_class and use default medium one if tests are still
    # failing with large
    resource_class: medium
    steps:
      - ami-tests:
          test_type: "development"
          test_os: "linux"

<<<<<<< HEAD
=======
# NOTE: ami-tests have been disabled since Circle CI recently moved whitelist IP functionality
# to a different paid plan type to which we don't have access. Without using whitelisted IPs
# we can't access EC2 instances in our testing environment. In the near future those tests will be
# moved to GHA.
>>>>>>> 3a02ca9d

workflows:
 version: 2
 package-tests:
   <<: *skip_release_build_branch_push
   jobs:
<<<<<<< HEAD
=======
     - build-linux-packages-and-installer-script
     - build-windows-package
     - package-test-rpm:
         context: scalyr-agent
         <<: *master_and_release_only
     - package-test-deb:
         context: scalyr-agent
         <<: *master_and_release_only
     - smoke-rpm-package-py2:
         context: scalyr-agent
         requires:
           - package-test-rpm
         <<: *master_and_release_only
     - smoke-rpm-package-py3:
         context: scalyr-agent
         requires:
           - package-test-rpm
         <<: *master_and_release_only
     - smoke-deb-package-py2:
         context: scalyr-agent
         requires:
           - package-test-deb
         <<: *master_and_release_only
     - smoke-deb-package-py3:
         context: scalyr-agent
         requires:
           - package-test-deb
         <<: *master_and_release_only
    # - ami-tests-development-windows:
    #      context: scalyr-agent
    #      requires:
    #        - build-windows-package
    # - ami-tests-development-linux:
    #      context: scalyr-agent
    #      requires:
    #        - build-linux-packages-and-installer-script
    # - ami-tests-stable-windows:
    #      context: scalyr-agent
    #      <<: *master_and_release_only
    # - ami-tests-stable-linux:
    #      context: scalyr-agent
    #      <<: *master_and_release_only
 # We run AMI based package install tests which utilize installer script on
 # daily basis.
 # This helps us detect various installer script and other potential upstream
 # issues.
 daily-stable-ami-package-install-tests:
   triggers:
     - schedule:
         cron: "0 2 * * *"
         filters:
           branches:
             only:
               - master
   jobs:
     #- ami-tests-stable-windows:
     #   context: scalyr-agent
     #- ami-tests-stable-linux:
     #   context: scalyr-agent
     - build-linux-packages-and-installer-script
>>>>>>> 3a02ca9d
     - build-windows-package

#workflows:
# version: 2
# package-tests:
#   <<: *skip_release_build_branch_push
#   jobs:
#     - build-linux-packages-and-installer-script
#     - build-windows-package
#     - package-test-rpm:
#         context: scalyr-agent
#         <<: *master_and_release_only
#     - package-test-deb:
#         context: scalyr-agent
#         <<: *master_and_release_only
#     - smoke-rpm-package-py2:
#         context: scalyr-agent
#         requires:
#           - package-test-rpm
#         <<: *master_and_release_only
#     - smoke-rpm-package-py3:
#         context: scalyr-agent
#         requires:
#           - package-test-rpm
#         <<: *master_and_release_only
#     - smoke-deb-package-py2:
#         context: scalyr-agent
#         requires:
#           - package-test-deb
#         <<: *master_and_release_only
#     - smoke-deb-package-py3:
#         context: scalyr-agent
#         requires:
#           - package-test-deb
#         <<: *master_and_release_only
#     - ami-tests-development-windows:
#          context: scalyr-agent
#          requires:
#            - build-windows-package
#     - ami-tests-development-linux:
#          context: scalyr-agent
#          requires:
#            - build-linux-packages-and-installer-script
#     - ami-tests-stable-windows:
#          context: scalyr-agent
#          <<: *master_and_release_only
#     - ami-tests-stable-linux:
#          context: scalyr-agent
#          <<: *master_and_release_only
# # We run AMI based package install tests which utilize installer script on
# # daily basis.
# # This helps us detect various installer script and other potential upstream
# # issues.
# daily-stable-ami-package-install-tests:
#   triggers:
#     - schedule:
#         cron: "0 2 * * *"
#         filters:
#           branches:
#             only:
#               - master
#   jobs:
#     - ami-tests-stable-windows:
#         context: scalyr-agent
#     - ami-tests-stable-linux:
#         context: scalyr-agent
#     - build-linux-packages-and-installer-script
#     - build-windows-package
#     - package-test-rpm:
#         context: scalyr-agent
#     - package-test-deb:
#         context: scalyr-agent
#     - smoke-rpm-package-py2:
#         context: scalyr-agent
#         requires:
#           - package-test-rpm
#     - smoke-rpm-package-py3:
#         context: scalyr-agent
#         requires:
#           - package-test-rpm
#     - smoke-deb-package-py2:
#         context: scalyr-agent
#         requires:
#           - package-test-deb
#     - smoke-deb-package-py3:
#         context: scalyr-agent
#         requires:
#           - package-test-deb<|MERGE_RESOLUTION|>--- conflicted
+++ resolved
@@ -748,21 +748,16 @@
           test_type: "development"
           test_os: "linux"
 
-<<<<<<< HEAD
-=======
 # NOTE: ami-tests have been disabled since Circle CI recently moved whitelist IP functionality
 # to a different paid plan type to which we don't have access. Without using whitelisted IPs
 # we can't access EC2 instances in our testing environment. In the near future those tests will be
 # moved to GHA.
->>>>>>> 3a02ca9d
 
 workflows:
  version: 2
  package-tests:
    <<: *skip_release_build_branch_push
    jobs:
-<<<<<<< HEAD
-=======
      - build-linux-packages-and-installer-script
      - build-windows-package
      - package-test-rpm:
@@ -823,92 +818,24 @@
      #- ami-tests-stable-linux:
      #   context: scalyr-agent
      - build-linux-packages-and-installer-script
->>>>>>> 3a02ca9d
      - build-windows-package
-
-#workflows:
-# version: 2
-# package-tests:
-#   <<: *skip_release_build_branch_push
-#   jobs:
-#     - build-linux-packages-and-installer-script
-#     - build-windows-package
-#     - package-test-rpm:
-#         context: scalyr-agent
-#         <<: *master_and_release_only
-#     - package-test-deb:
-#         context: scalyr-agent
-#         <<: *master_and_release_only
-#     - smoke-rpm-package-py2:
-#         context: scalyr-agent
-#         requires:
-#           - package-test-rpm
-#         <<: *master_and_release_only
-#     - smoke-rpm-package-py3:
-#         context: scalyr-agent
-#         requires:
-#           - package-test-rpm
-#         <<: *master_and_release_only
-#     - smoke-deb-package-py2:
-#         context: scalyr-agent
-#         requires:
-#           - package-test-deb
-#         <<: *master_and_release_only
-#     - smoke-deb-package-py3:
-#         context: scalyr-agent
-#         requires:
-#           - package-test-deb
-#         <<: *master_and_release_only
-#     - ami-tests-development-windows:
-#          context: scalyr-agent
-#          requires:
-#            - build-windows-package
-#     - ami-tests-development-linux:
-#          context: scalyr-agent
-#          requires:
-#            - build-linux-packages-and-installer-script
-#     - ami-tests-stable-windows:
-#          context: scalyr-agent
-#          <<: *master_and_release_only
-#     - ami-tests-stable-linux:
-#          context: scalyr-agent
-#          <<: *master_and_release_only
-# # We run AMI based package install tests which utilize installer script on
-# # daily basis.
-# # This helps us detect various installer script and other potential upstream
-# # issues.
-# daily-stable-ami-package-install-tests:
-#   triggers:
-#     - schedule:
-#         cron: "0 2 * * *"
-#         filters:
-#           branches:
-#             only:
-#               - master
-#   jobs:
-#     - ami-tests-stable-windows:
-#         context: scalyr-agent
-#     - ami-tests-stable-linux:
-#         context: scalyr-agent
-#     - build-linux-packages-and-installer-script
-#     - build-windows-package
-#     - package-test-rpm:
-#         context: scalyr-agent
-#     - package-test-deb:
-#         context: scalyr-agent
-#     - smoke-rpm-package-py2:
-#         context: scalyr-agent
-#         requires:
-#           - package-test-rpm
-#     - smoke-rpm-package-py3:
-#         context: scalyr-agent
-#         requires:
-#           - package-test-rpm
-#     - smoke-deb-package-py2:
-#         context: scalyr-agent
-#         requires:
-#           - package-test-deb
-#     - smoke-deb-package-py3:
-#         context: scalyr-agent
-#         requires:
-#           - package-test-deb+     - package-test-rpm:
+         context: scalyr-agent
+     - package-test-deb:
+         context: scalyr-agent
+     - smoke-rpm-package-py2:
+         context: scalyr-agent
+         requires:
+           - package-test-rpm
+     - smoke-rpm-package-py3:
+         context: scalyr-agent
+         requires:
+           - package-test-rpm
+     - smoke-deb-package-py2:
+         context: scalyr-agent
+         requires:
+           - package-test-deb
+     - smoke-deb-package-py3:
+         context: scalyr-agent
+         requires:
+           - package-test-deb