# Python CircleCI 2.1 configuration file
#
# Check https://circleci.com/docs/2.2/language-python/ for more details

master_and_release_only: &master_and_release_only
  filters:
    branches:
      only:
        - master
        - release
        # Those short lived branches are automatically created by our StackStorm build automation
        # so we can ensure all the jobs (including the ones which only run on master) pass before
        # merging a PR.
        - /automated_tests\/.*/

# NOTE: We intentionally don't want benchmarks to run on automated_tests/ branches.
benchmarks_master_and_release_only: &benchmarks_master_and_release_only
  filters:
    branches:
      only:
        - master
        - release

master_only: &master_only
  filters:
    branches:
      only:
        - master
        # Those short lived branches are automatically created by our StackStorm build automation
        # so we can ensure all the jobs (including the ones which only run on master) pass before
        # merging a PR.
        - /automated_tests\/.*/

non_master_and_release: &non_master_and_release
  filters:
    branches:
      ignore:
        - master
        - release
        # Those short lived branches are automatically created by our StackStorm build automation
        # so we can ensure all the jobs (including the ones which only run on master) pass before
        # merging a PR.
        - /automated_tests\/.*/

version: 2.1

orbs:
  slack: circleci/slack@3.4.2

# Global workflow level parameters
parameters:
  default_tox_version:
    type: string
    default: "3.14.3"
  cache_version_docker_images:
    description: "Cache version suffix used for all the Docker image caches."
    type: string
    default: "v13"
  cache_version_py_dependencies:
    description: "Cache version suffix used for all the Python dependency caches."
    type: string
    default: "v4"

commands:
  unittest_tox:
    description: "A base command for all tox based unit test jobs"
    parameters:
      python_version:
        description: "Python version to use (e.g. 3.5, 3.6, 3.7, 3.8, etc.)."
        type: string
      tox_version:
        description: "tox package version to use."
        type: string
        default: "3.14.3"
      apt_dependencies:
        description: "Any optional apt dependencies which should be installed."
        type: string
        default: ""
      tox_target:
        description: "Tox target to run."
        type: string
      upload_coverage:
        description: "True to combine and upload coverage data to codecov.io."
        type: boolean
        default: false
    steps:
      - checkout
      - restore_cache:
          key: deps2-tox-{{ .Branch }}-<< parameters.python_version >>-venv-{{ checksum "dev-requirements.txt" }}
      - when:
          condition: << parameters.apt_dependencies >>
          steps:
            - run:
                name: Install APT Dependencies
                command: |
                  apt-get update -y
                  apt-get install -y << parameters.apt_dependencies >>
      - run:
          name: Install Dependencies
          command: |
            pip install "tox==<< parameters.tox_version >>"
      - run:
          name: Run Unit Tests under Python << parameters.python_version >>
          command: |
            tox -e<< parameters.tox_target >>
      - save_cache:
          key: deps2-tox-{{ .Branch }}-<< parameters.python_version >>-venv-{{ checksum "dev-requirements.txt" }}
          paths:
            - "~/.cache/pip"
      - store_test_results:
          path: test-results
      - store_artifacts:
          path: test-results
      - when:
          condition: << parameters.upload_coverage >>
          steps:
            - run:
                name: Submit Coverage Data to codecov.io
                command: |
                  ls -la .coverage* || true

                  pip install "coverage==4.5.4" "codecov==2.0.15"
                  cp .circleci/.coveragerc_ci .coveragerc

                  # Print the report
                  coverage report -i

                  # Submit it to codecov.io
                  coverage xml --rcfile=.coveragerc -i -o coverage.xml
                  ./scripts/submit-codecov-data.sh
<<<<<<< HEAD
=======
      - when:
          condition: << parameters.run_microbenchmarks >>
          steps:
            - run:
                name: Run Microbenchmarks
                command: |
                  mkdir -p microbenchmark_histograms/
                  tox -emicro-benchmarks
            - store_artifacts:
                path: ~/scalyr-agent-2/microbenchmark_histograms/
      - slack/status:
          fail_only: true
          only_for_branches: master
>>>>>>> f7abd508

  codespeed_agent_process_benchmark:
    description: "A base command which runs CodeSpeed agent process level benchmarks"
    parameters:
      codespeed_executable:
        description: "CodeSpeed executable name."
        type: string
      codespeed_environment:
        description: "CodeSpeed environment name."
        type: string
        default: "Circle CI Docker Executor Medium Size"
      agent_config:
        description: "Path to the agent config file to use."
        type: string
      run_time:
        description: "How long to run the capture for (in seconds)."
        type: integer
        default: 120
      capture_interval:
        description: "How often to capture agent process level metrics during the process run time (in seconds)."
        type: integer
        default: 5
      agent_pre_run_command:
        description: "Optional bash command / script to run before starting the agent and the metrics capture script."
        type: string
        default: ""
      agent_post_run_command:
        description: "Optional bash command / script to run after starting the agent and the metrics capture script."
        type: string
        default: ""
      agent_server_host:
        description: "Value for the server_attributes.serverHost agent configuration option."
        type: string
        default: "ci-codespeed-benchmarks"
      capture_agent_status_metrics:
        description: "True to capture additional metrics exposed via agent status command."
        type: boolean
        default: false
      capture_line_counts:
        description: "True to submit log line counts for each log level to CodeSpeed."
        type: boolean
        default: false
      dry_run:
        description: "True to enable dry run which runs the benchmarks without submitting data to CodeSpeed."
        type: boolean
        default: false
      cache_key_name:
        description: "Circle CI cache key name"
        type: string
        default: "Circle CI cache key name"
    steps:
      - checkout
      - restore_cache:
          key: deps1-{{ .Branch }}-<< parameters.cache_key_name >>-venv-{{ checksum "benchmarks/scripts/requirements.txt" }}
      - run:
          name: Install Dependencies
          command: |
            pip install --user -r benchmarks/scripts/requirements.txt

            # Workaround for issue with cffi library on the system using
            # different version than the one which is bundled with the agent
            pip install --user "cffi==1.12.3"
      - run:
          name: Run Agent And Capture Resource Utilization
          # NOTE: The following variables are specified in the Circle CI WebUI
          # and are handles as secrets: CODESPEED_AUTH
          environment:
            CODESPEED_URL: "https://scalyr-agent-codespeed.herokuapp.com/"
            CODESPEED_PROJECT: "scalyr-agent-2-process-benchmarks"
            CODESPEED_EXECUTABLE: "<< parameters.codespeed_executable >>"
            CODESPEED_ENVIRONMENT: "<< parameters.codespeed_environment >>"
            CODESPEED_BRANCH: "${CIRCLE_BRANCH}"
            # NOTE: "idle" agent process (which monitors no logs but just runs the linux process
            # monitor for the agent process) should stabilize in a couple of minutes so it makes
            # no sense to run that benchmark longer.
            RUN_TIME: << parameters.run_time >>
            CAPTURE_INTERVAL: << parameters.capture_interval >>
            AGENT_CONFIG_FILE: "<< parameters.agent_config >>"
            SCALYR_SERVER_ATTRIBUTES: "{\"serverHost\": \"<< parameters.agent_server_host>>\"}"
            CAPTURE_AGENT_STATUS_METRICS: "<< parameters.capture_agent_status_metrics >>"
            DRY_RUN: "<< parameters.dry_run >>"
          command: |
            # Create directories which are needed by the agent process
            mkdir -p ~/scalyr-agent-dev/{log,config,data}

            # NOTE: We explicitly specify a commit date to avoid CodeSpeed from
            # late setting the actual date once it fetches all the commits for a
            # branch / revision
            export TZ=UTC
            export COMMIT_DATE=$(git show --quiet --date='format-local:%Y-%m-%d %H:%M:%S' --format="%cd" ${CIRCLE_SHA1})

            # Run any pre agent run script (if defined)
            if [ ! -z "<< parameters.agent_pre_run_command >>" ]; then
                echo "Running agent pre run command..."
                << parameters.agent_pre_run_command >>
            fi

            # Run the agent process and capture the metrics
            ./benchmarks/scripts/start-agent-and-capture-metrics.sh "${CIRCLE_SHA1}" &> /tmp/capture_script.log &
            CAPTURE_SCRIPT_PID=$!

            # Run any post agent run script (if defined)
            # NOTE: We intentionally sleep for a bit to give agent time to fully
            # start up
            if [ ! -z "<< parameters.agent_post_run_command >>" ]; then
                echo "Running agent post run command..."
                sleep 2
                << parameters.agent_post_run_command >>
            fi

            # Wait for capture script to finish
            set +e
            sh -c 'tail -n +0 -F /tmp/capture_script.log | { sed "/Run completed, stopping the agent process./ q" && kill $$ ;}'
            wait ${CAPTURE_SCRIPT_PID} || true
            set -e

            # Send line count values for various log levels (if enabled)
            if [ "<< parameters.capture_line_counts >>" = "true" ]; then
                ./benchmarks/scripts/send-log-level-counts-to-codespeed.sh "${CIRCLE_SHA1}"
            fi
      - save_cache:
          key: deps1-{{ .Branch }}-<< parameters.cache_key_name >>-venv-{{ checksum "benchmarks/scripts/requirements.txt" }}
          paths:
            - "~/.cache/pip"
      # NOTE: We store the logs to ease with troubleshooting / debugging
      - store_artifacts:
          path: ~/scalyr-agent-dev/log
      - slack/status:
          fail_only: true
          only_for_branches: master

  codespeed_micro_benchmarks:
    description: "A base command which runs CodeSpeed code-level micro benchmarks"
    parameters:
      tox_version:
        description: "tox package version to use."
        type: string
        default: "3.14.3"
      codespeed_executable:
        description: "CodeSpeed executable name."
        type: string
      codespeed_environment:
        description: "CodeSpeed environment name."
        type: string
        default: "Circle CI Docker Executor Medium Size"
      cache_key_name:
        description: "Circle CI cache key name"
        type: string
        default: "none"
    steps:
      - checkout
      - restore_cache:
          key: deps1-{{ .Branch }}-<< parameters.cache_key_name >>-venv-{{ checksum "benchmarks/scripts/requirements.txt" }}
      - run:
          name: Install Dependencies
          command: |
            pip install "tox==<< parameters.tox_version >>"

            # Workaround for issue with cffi library on the system using
            # different version than the one which is bundled with the agent
            pip install --user "cffi==1.12.3"

            # Needed for snappy library
            sudo apt-get install -y libsnappy-dev
      - run:
          name: Run Micro Benchmarks
          # NOTE: The following variables are specified in the Circle CI WebUI
          # and are handles as secrets: CODESPEED_AUTH
          environment:
            CODESPEED_URL: "https://scalyr-agent-codespeed.herokuapp.com/"
            CODESPEED_PROJECT: "scalyr-agent-2-microbenchmarks"
            CODESPEED_EXECUTABLE: "<< parameters.codespeed_executable >>"
            CODESPEED_ENVIRONMENT: "<< parameters.codespeed_environment >>"
          command: |
            # Run benchmarks
            tox -emicro-benchmarks

            # Process and submit results to CodeSpeed
            export PYTHONPATH=.
            python benchmarks/scripts/send_microbenchmarks_data_to_codespeed.py \
                --data-path="benchmark-results-*.json" \
                --dry-run
      - store_artifacts:
          path: ~/scalyr-agent-2/benchmark_histograms/
      - save_cache:
          key: deps1-{{ .Branch }}-<< parameters.cache_key_name >>-venv-{{ checksum "benchmarks/scripts/requirements.txt" }}
          paths:
            - "~/.cache/pip"

  smoke-standalone-tox:
    description: "A base command for all tox based smoke test jobs"
    parameters:
      python_version:
        description: "Python version to use (e.g. 3.5, 3.6, 3.7, 3.8, etc.)."
        type: string
      tox_version:
        description: "tox package version to use."
        type: string
        default: "3.14.3"
      apt_dependencies:
        description: "Any optional apt dependencies which should be installed."
        type: string
        default: ""
      tox_target:
        description: "Tox target to run."
        type: string
    steps:
      - checkout
      - restore_cache:
          key: deps-<< pipeline.parameters.cache_version_py_dependencies >>-tox-{{ .Branch }}-<< parameters.python_version >>-venv-{{ checksum "dev-requirements.txt" }}
      - when:
          condition: << parameters.apt_dependencies >>
          steps:
            - run:
                name: Install APT Dependencies
                command: |
                  apt-get update -y
                  apt-get install -y << parameters.apt_dependencies >>
      - run:
          name: Install Dependencies
          command: |
            pip install "tox==<< parameters.tox_version >>"
      - run:
          name: Run Unit Tests under Python << parameters.python_version >>
          command: |
            # Concatenate 'CIRCLE_BUILD_NUM' and 'AGENT_HOST_NAME' env. variables.
            # when job runs from CircleCi servers, the 'AGENT_HOST_NAME' is not set, so 'CIRCLE_BUILD_NUM' is used.
            # when job runs locally, the 'CIRCLE_BUILD_NUM' is not set, so 'AGENT_HOST_NAME' is used.
            export CIRCLE_BUILD_NUM=${CIRCLE_BUILD_NUM}${AGENT_HOST_NAME}
            export AGENT_HOST_NAME=agent-smoke-standalone-<< parameters.python_version >>-${CIRCLE_BUILD_NUM}

            tox -e<< parameters.tox_target >>
      - save_cache:
          key: deps-<< pipeline.parameters.cache_version_py_dependencies >>-tox-{{ .Branch }}-<< parameters.python_version >>-venv-{{ checksum "dev-requirements.txt" }}
          paths:
            - "~/.cache/pip"

      # NOTE: We store the logs to ease with troubleshooting / debugging
      - store_artifacts:
          path: ~/scalyr-agent-dev/log

      - slack/status:
          fail_only: true
          only_for_branches: master

  run-tox-target:
    description: "Base command which runs the specified tox target."
    parameters:
      agent_host_name:
        type:
          string
      target_name:
        type:
          string
      upload_coverage:
        description: "True to combine and upload coverage data to codecov.io."
        type: boolean
        default: false
    steps:
      - run:
          name: "Run tox target: << parameters.target_name >>"
          command: |
            # Concatenate 'CIRCLE_BUILD_NUM' and 'AGENT_HOST_NAME' env. variables.
            # when job runs from CircleCi servers, the 'AGENT_HOST_NAME' is not set, so 'CIRCLE_BUILD_NUM' is used.
            # when job runs locally, the 'CIRCLE_BUILD_NUM' is not set, so 'AGENT_HOST_NAME' is used.
            export CIRCLE_BUILD_NUM=${CIRCLE_BUILD_NUM}${AGENT_HOST_NAME}
            echo << parameters.agent_host_name >>
            export AGENT_HOST_NAME=<< parameters.agent_host_name >>-${CIRCLE_BUILD_NUM}
            echo "Using agent hostname: ${AGENT_HOST_NAME}"
            mkdir -p ~/artifacts

            tox -e << parameters.target_name >> -- --no-rebuild --artifacts-path ~/artifacts -n 2

      # NOTE: We store the logs to ease with troubleshooting / debugging
      - store_artifacts:
          path: ~/artifacts

      - when:
          condition: << parameters.upload_coverage >>
          steps:
            - run:
                name: Combine and Submit Coverage Data to codecov.io
                command: |
                  # Each test function runs in an isolated Docker container and results in a new .coverage file which we need to combine
                  ls -la ~/artifacts/*/.coverage

                  pip install "coverage==4.5.4" "codecov==2.0.15"
                  cp .circleci/.coveragerc_ci .coveragerc

                  # Generate combined .coverage file for all our test functions
                  coverage combine ~/artifacts/*/.coverage

                  # coverage data from inside docker contains uses different paths which we need to normalize for
                  # coverage combine and codecov reporting and merging to work.
                  sed -i "s#/agent_source/#/home/circleci/scalyr-agent-2/#g" .coverage

                  # Print the report
                  coverage report -i

                  # Submit it to codecov.io
                  coverage xml --rcfile=.coveragerc -i -o coverage.xml

                  ./scripts/submit-codecov-data.sh

  init-cached-docker-image:
    description: "Base command which initialized Docker image cache."
    parameters:
      cache-key-prefix:
        type: string
      cache-path:
        type: string
      image-builder-path:
        type: string
      python_executable_path:
        type: string
        default: "/usr/bin/env python"
    steps:
      - run:
          name: "Get checksum file for builder '<< parameters.image-builder-path >>'."
          command: |
            python -m << parameters.image-builder-path >> --checksum > ~/image_checksum

      - restore_cache:
          name: "Restore docker image file for the builder '<< parameters.image-builder-path >>'."
          key: << parameters.cache-key-prefix >>-{{ .Branch }}-{{ checksum "~/image_checksum" }}-<< pipeline.parameters.cache_version_docker_images >>

      - run:
          name: "Build image by '<< parameters.image-builder-path >>' builder."
          command: |
             << parameters.python_executable_path >> -m << parameters.image-builder-path >> --build-with-cache << parameters.cache-path >>

      - save_cache:
          name: "Save docker image of the builder '<< parameters.image-builder-path >>' into cache."
          key: << parameters.cache-key-prefix >>-{{ .Branch }}-{{ checksum "~/image_checksum" }}-<< pipeline.parameters.cache_version_docker_images >>
          paths:
            - << parameters.cache-path >>

      - run:
          name: "Remove image checksum file."
          command: |
            rm -f ~/image_checksum

  install-cached-tox:
    description: "Base command which pre-populates cache for a specific tox target without running the tests."
    parameters:
      target_name:
        type: string
        default: ""
    steps:
      - restore_cache:
          name: "Restore Python Dependencies cache"
          key: deps-tox-{{ .Branch }}-3.6-venv-{{ checksum "dev-requirements.txt" }}-<< pipeline.parameters.cache_version_py_dependencies >>

      - run:
          name: Install Dependencies
          command: |
            pip install "tox==<< pipeline.parameters.default_tox_version >>"

      - save_cache:
          name: "Save Python Dependencies cache"
          key: deps-tox-{{ .Branch }}-3.6-venv-{{ checksum "dev-requirements.txt" }}-<< pipeline.parameters.cache_version_py_dependencies >>
          paths:
            - "~/.cache/pip"

      - when:
          condition: << parameters.target_name >>
          steps:
            - run:
                name: "Init tox environment for target: '<< parameters.target_name >>'"
                command: |
                  tox -e<< parameters.target_name >> --notest

  package-test:
    description: "A base command for package smoke tests. It invokes tox / shell command with name '<parameters.command>'"
    parameters:
      distribution:
        description: "The name of the distribution where the agent will be installed."
        type: string
      python_version:
        description: "The version of the python interpreter to install in distribution."
        type: string
        default: ""
      tox_target:
        description: "Tox target name used to run the tests."
        type: string
      agent_host_name_prefix:
        description: "Host name for the agent instances that will be started during job."
        type: string
        default: ""
      upload_coverage:
        description: "True to combine and upload coverage data to codecov.io."
        type: boolean
        default: false
    steps:
      - checkout
      - setup_remote_docker:
          docker_layer_caching: false

      - install-cached-tox:
          target_name: << parameters.tox_target >>

      - init-cached-docker-image:
          cache-key-prefix: fpm-builder
          cache-path: ~/fpm-builder-cache
          image-builder-path: tests.image_builder.distributions.fpm_package_builder.cmd
          python_executable_path: ./.tox/<< parameters.tox_target >>/bin/python

      - init-cached-docker-image:
          cache-key-prefix: << parameters.distribution >>
          cache-path: ~/<< parameters.distribution >>
          image-builder-path: tests.image_builder.distributions.<< parameters.distribution >>.cmd
          python_executable_path: ./.tox/<< parameters.tox_target >>/bin/python

      - run-tox-target:
          agent_host_name: << parameters.agent_host_name_prefix >>-<< parameters.distribution >>-<< parameters.python_version >>
          target_name:  << parameters.tox_target >>
          upload_coverage: << parameters.upload_coverage >>

      - slack/status:
          fail_only: true
          only_for_branches: master

  monitors-tests:
    description: "A base command for monitors smoke tests."
    parameters:
      distribution:
        description: "The name of the distribution where the agent will be installed."
        type: string
      python_version:
        description: "The version of the python interpreter to install in distribution."
        type: string
        default: ""
      tox_target:
        description: "Tox target name used to run the tests."
        type: string
      agent_host_name_prefix:
        description: "Host name for the agent instances that will be started during job."
        type: string
        default: ""
      upload_coverage:
        description: "True to combine and upload coverage data to codecov.io."
        type: boolean
        default: false
    steps:
      - checkout
      - setup_remote_docker:
          docker_layer_caching: false

      - install-cached-tox:
          target_name: << parameters.tox_target >>

      - init-cached-docker-image:
          cache-key-prefix: monitors-builder
          cache-path: ~/monitors-builder-cache
          image-builder-path: tests.image_builder.monitors.base.cmd
          python_executable_path: ./.tox/<< parameters.tox_target >>/bin/python

      - run-tox-target:
          agent_host_name: << parameters.agent_host_name_prefix >>-<< parameters.distribution >>-<< parameters.python_version >>
          target_name:  << parameters.tox_target >>
          upload_coverage: << parameters.upload_coverage >>

      - slack/status:
          fail_only: true
          only_for_branches: master

jobs:
  unittest-38:
    working_directory: ~/scalyr-agent-2
    docker:
      - image: circleci/python:3.8
    steps:
      - unittest_tox:
          python_version: "3.8"
          tox_target: "py3.8-unit-tests"

  unittest-37:
    working_directory: ~/scalyr-agent-2
    docker:
      - image: circleci/python:3.7
    steps:
      - unittest_tox:
          python_version: "3.7"
          tox_target: "py3.7-unit-tests"

  unittest-36:
    working_directory: ~/scalyr-agent-2
    docker:
      - image: circleci/python:3.6
    steps:
      - unittest_tox:
          python_version: "3.6"
          tox_target: "py3.6-unit-tests"

  unittest-35:
    working_directory: ~/scalyr-agent-2
    docker:
      - image: circleci/python:3.5
    steps:
      - unittest_tox:
          python_version: "3.5"
          tox_target: "py3.5-unit-tests"

  unittest-35-osx:
    working_directory: ~/scalyr-agent-2
    macos:
      xcode: "11.2.1"
    environment:
      PYTHON: 3.5.6
      # Updating homebrew is slow
      HOMEBREW_NO_AUTO_UPDATE: 1
    steps:
      - checkout
      - run:
          name: install pyenv
          command: |
            brew install pyenv
      - restore_cache:
          key: deps2-tox-{{ .Branch }}-2.5-osx-venv-{{ checksum "dev-requirements.txt" }}
      - run:
          name: Install Python
          command: |
            pyenv install $PYTHON -s
      - run:
          name: Install Dependencies
          command: |
            eval "$(pyenv init -)"
            pyenv local $PYTHON
            python -m pip install virtualenv
            python -m virtualenv venv
            ./venv/bin/pip install "tox==3.14.3"
      - save_cache:
          key: deps2-tox-{{ .Branch }}-2.5-osx-venv-{{ checksum "dev-requirements.txt" }}
          paths:
            - ~/.cache/pip
            - ~/.pyenv
      - run:
          name: Run Unit Tests under Python 3.5
          command: |
            pyenv local $PYTHON
            source ./venv/bin/activate
            tox -epy3.5-unit-tests

      - slack/status:
          fail_only: true
          only_for_branches: master

  unittest-27:
    working_directory: ~/scalyr-agent-2
    docker:
      - image: circleci/python:2.7
    steps:
      - unittest_tox:
          python_version: "2.7"
          tox_target: "coverage"
          upload_coverage: true

  unittest-26:
    working_directory: ~/scalyr-agent-2
    docker:
      - image: dockershelf/python:2.6-dev
    steps:
      - unittest_tox:
          python_version: "2.6"
          tox_version: "2.9.1"
          tox_target: "py2.6-unit-tests"
          apt_dependencies: "procps build-essential"

  smoke-standalone-27-tls12:
    docker:
      - image: circleci/python:2.7-jessie
    steps:
      - checkout
      - setup_remote_docker:
          docker_layer_caching: false
      - run:
          command: |
            docker container create --name dummy -v shared_vol:/app alpine && \
            docker cp $(pwd)/.circleci/smoketest_standalone.sh dummy:/app/ && \
            docker run -it -v shared_vol:/app -e TEST_BRANCH=${CIRCLE_BRANCH} -e MAX_WAIT=300 -e PYTHON_VERSION=2.7.nossl -e SCALYR_API_KEY=${SCALYR_API_KEY} -e READ_API_KEY=${READ_API_KEY} -e SCALYR_SERVER=${SCALYR_SERVER} -e CIRCLE_BUILD_NUM=${CIRCLE_BUILD_NUM} scalyr/scalyr-agent-ci-unittest:4 /app/smoketest_standalone.sh && \
            docker rm dummy;

      - slack/status:
          fail_only: true
          only_for_branches: master

  smoke-standalone-26-tls12:
    docker:
      - image: circleci/python:2.7-jessie
    steps:
      - checkout
      - setup_remote_docker:
          docker_layer_caching: false
      - run:
          command: |
            docker container create --name dummy -v shared_vol:/app alpine && \
            docker cp $(pwd)/.circleci/smoketest_standalone.sh dummy:/app/ && \
            docker run -it -v shared_vol:/app -e TEST_BRANCH=${CIRCLE_BRANCH} -e MAX_WAIT=300 -e PYTHON_VERSION=2.6.nossl -e SCALYR_API_KEY=${SCALYR_API_KEY} -e READ_API_KEY=${READ_API_KEY} -e SCALYR_SERVER=${SCALYR_SERVER} -e CIRCLE_BUILD_NUM=${CIRCLE_BUILD_NUM} scalyr/scalyr-agent-ci-unittest:4 /app/smoketest_standalone.sh && \
            docker rm dummy;

      - slack/status:
          fail_only: true
          only_for_branches: master

  smoke-docker-json:
    working_directory: ~/scalyr-agent-2
    docker:
      - image: circleci/python:2.7-jessie
    steps:
      - setup_remote_docker:
          docker_layer_caching: false
      - checkout
      - restore_cache:
          key: deps2-{{ .Branch }}-docker-json-{{ checksum "dev-requirements.txt" }}
      - run:
          name: "Install Python Dependencies"
          command: |
            virtualenv venv
            source venv/bin/activate
            pip install -r dev-requirements.txt
      - save_cache:
          name: "Save Dependencies Cache"
          key: deps2-{{ .Branch }}-docker-json-{{ checksum "dev-requirements.txt" }}
          paths:
            - "venv"
            - "~/.cache/pip"
      - run:
          name: Run Tests (with coverage)
          command: |
            source ./.circleci/smoketest_docker.sh scalyr/scalyr-agent-ci-unittest:4 json 300
      - run:
          name: Submit Coverage Data to codecov.io
          command: |
            ls -la .coverage* || true

            cp .circleci/.coveragerc_ci .coveragerc

            source venv/bin/activate

            # Ensure consistent paths for all the code coverage reports
            sed -i "s#/usr/share/scalyr-agent-2/py/#/home/circleci/scalyr-agent-2/#g" .coverage

            # Submit it to codecov.io
            ./venv/bin/coverage xml --rcfile=.coveragerc -i -o coverage.xml
            ./scripts/submit-codecov-data.sh

      - slack/status:
          fail_only: true
          only_for_branches: master

  smoke-docker-syslog:
    working_directory: ~/scalyr-agent-2
    docker:
      - image: circleci/python:2.7-jessie
    steps:
      - setup_remote_docker:
          docker_layer_caching: false
      - checkout
      - restore_cache:
          key: deps2-{{ .Branch }}-docker-json-{{ checksum "dev-requirements.txt" }}
      - run:
          name: "Install Python Dependencies"
          command: |
            virtualenv venv
            source venv/bin/activate
            pip install -r dev-requirements.txt
      - save_cache:
          name: "Save Dependencies Cache"
          key: deps2-{{ .Branch }}-docker-json-{{ checksum "dev-requirements.txt" }}
          paths:
            - "venv"
            - "~/.cache/pip"
      - run:
          name: Run Tests (with coverage)
          command: |
            source ./.circleci/smoketest_docker.sh scalyr/scalyr-agent-ci-unittest:4 syslog 300
      - run:
          name: Submit Coverage Data to codecov.io
          command: |
            ls -la .coverage* || true

            cp .circleci/.coveragerc_ci .coveragerc

            source venv/bin/activate

            # Ensure consistent paths for all the code coverage reports
            sed -i "s#/usr/share/scalyr-agent-2/py/#/home/circleci/scalyr-agent-2/#g" .coverage

            # Submit it to codecov.io
            ./venv/bin/coverage xml --rcfile=.coveragerc -i -o coverage.xml
            ./scripts/submit-codecov-data.sh

      - slack/status:
          fail_only: true
          only_for_branches: master

  smoke-k8s:
    working_directory: ~/scalyr-agent-2
    machine:
      image: circleci/classic:201808-01
    environment:
      K8S_VERSION: v1.10.0
      KUBECONFIG: /home/circleci/.kube/config
      MINIKUBE_VERSION: v0.30.0
      MINIKUBE_WANTUPDATENOTIFICATION: false
      MINIKUBE_WANTREPORTERRORPROMPT: false
      MINIKUBE_HOME: /home/circleci
      CHANGE_MINIKUBE_NONE_USER: true
    steps:
      - checkout
      - restore_cache:
          key: deps2-{{ .Branch }}-smoke-k8s-{{ checksum "dev-requirements.txt" }}
      - run:
          name: "Install Python Dependencies"
          command: |
            virtualenv venv
            source venv/bin/activate
            pip install -r dev-requirements.txt
      - save_cache:
          name: "Save Dependencies Cache"
          key: deps2-{{ .Branch }}-smoke-k8s-{{ checksum "dev-requirements.txt" }}
          paths:
            - "venv"
            - "~/.cache/pip"
      - run:
          name: setup kubectl
          command: |
            curl -Lo kubectl https://storage.googleapis.com/kubernetes-release/release/${K8S_VERSION}/bin/linux/amd64/kubectl && chmod +x kubectl && sudo mv kubectl /usr/local/bin/
            mkdir -p ${HOME}/.kube
            touch ${HOME}/.kube/config
      - run:
          name: setup minikube
          command: |
            curl -Lo minikube https://github.com/kubernetes/minikube/releases/download/${MINIKUBE_VERSION}/minikube-linux-amd64 && chmod +x minikube && sudo mv minikube /usr/local/bin/
      - run:
          name: start minikube
          command: |
            sudo -E minikube start --vm-driver=none --cpus 2 --memory 2048 --kubernetes-version=${K8S_VERSION} &> $HOME/minikube.log 2>&1 < /dev/null
      - run:
          name: wait for minikube
          command: |
            JSONPATH='{range .items[*]}{@.metadata.name}:{range @.status.conditions[*]}{@.type}={@.status};{end}{end}';
            until kubectl get nodes -o jsonpath="$JSONPATH" 2>&1 | grep -q "Ready=True"; do
              sleep 1;
            done
      - run:
          name: fix RBAC
          command: |
            # make default account cluster-admin
            kubectl create clusterrolebinding add-on-cluster-admin --clusterrole cluster-admin --serviceaccount=kube-system:default
      - run:
          name: dump cluster-info
          command: |
            kubectl cluster-info
            kubectl get po --all-namespaces
      - run:
          name: Run Tests (with coverage)
          command: |
            source ./.circleci/smoketest_k8s.sh scalyr/scalyr-agent-ci-unittest:4 300 no_delete_existing_k8s_objs
      - run:
          name: Submit Coverage Data to codecov.io
          command: |
            ls -la .coverage* || true

            cp .circleci/.coveragerc_ci .coveragerc

            source venv/bin/activate

            # Ensure consistent paths for all the code coverage reports
            sed -i "s#/usr/share/scalyr-agent-2/py/#/home/circleci/scalyr-agent-2/#g" .coverage

            # Submit it to codecov.io
            ./venv/bin/coverage xml --rcfile=.coveragerc -i -o coverage.xml
            ./scripts/submit-codecov-data.sh

      - slack/status:
          fail_only: true
          only_for_branches: master

  smoke-k8s-helm:
    machine:
      image: circleci/classic:201808-01
    environment:
      K8S_VERSION: v1.10.0
      KUBECONFIG: /home/circleci/.kube/config
      MINIKUBE_VERSION: v0.30.0
      MINIKUBE_WANTUPDATENOTIFICATION: false
      MINIKUBE_WANTREPORTERRORPROMPT: false
      MINIKUBE_HOME: /home/circleci
      CHANGE_MINIKUBE_NONE_USER: true
    steps:
      - checkout
      - run:
          name: setup kubectl
          command: |
            curl -Lo kubectl https://storage.googleapis.com/kubernetes-release/release/${K8S_VERSION}/bin/linux/amd64/kubectl && chmod +x kubectl && sudo mv kubectl /usr/local/bin/
            mkdir -p ${HOME}/.kube
            touch ${HOME}/.kube/config
      - run:
          name: setup minikube
          command: |
            curl -Lo minikube https://github.com/kubernetes/minikube/releases/download/${MINIKUBE_VERSION}/minikube-linux-amd64 && chmod +x minikube && sudo mv minikube /usr/local/bin/
      - run:
          name: setup helm
          command: curl https://raw.githubusercontent.com/helm/helm/master/scripts/get | bash
      - run:
          name: start minikube
          command: |
            sudo -E minikube start --vm-driver=none --cpus 2 --memory 2048 --kubernetes-version=${K8S_VERSION} &> $HOME/minikube.log 2>&1 < /dev/null
      - run:
          name: wait for minikube
          command: |
            JSONPATH='{range .items[*]}{@.metadata.name}:{range @.status.conditions[*]}{@.type}={@.status};{end}{end}';
            until kubectl get nodes -o jsonpath="$JSONPATH" 2>&1 | grep -q "Ready=True"; do
              sleep 1;
            done
      - run:
          name: fix RBAC
          command: |
            # make default account cluster-admin
            kubectl create clusterrolebinding add-on-cluster-admin --clusterrole cluster-admin --serviceaccount=kube-system:default
      - run:
          name: dump cluster-info
          command: |
            kubectl cluster-info
            kubectl get po --all-namespaces
      - run:
          name: install helm in cluster
          command: |
            kubectl -n kube-system create sa tiller
            kubectl create clusterrolebinding tiller --clusterrole cluster-admin --serviceaccount=kube-system:tiller
            helm init --wait --service-account tiller
      - run:
          name: deploy sample nginx
          command: kubectl run circleci-example --image=nginx
      - run:
          name: dump pods & services
          command: |
            # wait for all pods to start
            sleep 30
            # dump pods
            kubectl get po  --all-namespaces | grep -vE '(kube-sys|docker)'
            echo
            # dump services
            kubectl get svc  --all-namespaces | grep -vE '(kube-sys|docker)'

      - slack/status:
          fail_only: true
          only_for_branches: master

  lint-checks:
    working_directory: ~/scalyr-agent-2
    docker:
      - image: circleci/python:3.6-jessie
    steps:
      - checkout
      - restore_cache:
          key: deps2-tox-{{ .Branch }}-lint-venv-{{ checksum "dev-requirements.txt" }}-{{ checksum "lint-requirements.txt" }}
      - run:
          name: Install Dependencies
          command: |
            # NOTE: We use precompiled binary since debian sid which contains shellcheck 0.7.0 which we depend on
            # currently (March 25, 2020) contains broken libc version
            sudo wget https://github.com/koalaman/shellcheck/releases/download/stable/shellcheck-stable.linux.x86_64.tar.xz
            sudo tar xvf shellcheck-stable.linux.x86_64.tar.xz
            sudo cp shellcheck-stable/shellcheck /usr/local/bin
            sudo rm -rf shellcheck-stable*
      - run:
          name: Install Python dependencies
          command: |
            sudo pip install "tox==3.14.3"
      - run:
          name: Run Python Lint Checks
        # Small safety check to make sure the build fails if codecov.yml file is invalid.
        # By default codecov doesn't fail on invalid config and simply falls back to
        # system wide default config in case repo local config is invalid. This usually results
        # in confused and undesired behavior.
          command: |
            ./scripts/circleci/verify-codecov-config.sh
            tox -e lint
      - run:
          name: Run Shell Scripts Lint Checks
          environment:
            IGNORE_BINARY_DOESNT_EXIST: "0"
          command: |
            ./scripts/shell-scripts-lint.sh
      - run:
          name: Generate Monitor Docs
          command: |
            tox -e generate-monitor-docs
            # Verify there are no changes after generating the docs. If there
            # are, this indicates developer didn't run this target locally and
            # that some files are not up to date
            git status
            git status -- *docs/monitors/*.md */docs/monitors/*.md | (grep -q "nothing to commit" || (echo "Auto-generate monitor doc files are not up to date. Make sure you run tox -e generate-monitor-docs and commit any changed files." && exit 1))
      - save_cache:
          key: deps2-tox-{{ .Branch }}-lint-venv-{{ checksum "dev-requirements.txt" }}-{{ checksum "lint-requirements.txt" }}
          paths:
            - "~/.cache/pip"
      - slack/status:
          fail_only: true
          only_for_branches: master

  benchmarks-idle-agent-py-27:
    working_directory: ~/scalyr-agent-2
    docker:
      - image: circleci/python:2.7.17
    steps:
      - codespeed_agent_process_benchmark:
          codespeed_executable: "Python 2.7.17 - idle conf 1"
          codespeed_environment: "Circle CI Docker Executor Medium Size"
          agent_config: "benchmarks/configs/agent_no_monitored_logs.json"
          agent_server_host: "ci-codespeed-benchmarks-py27-idle-conf-1"
          capture_line_counts: true
          cache_key_name: "benchmarks-idle-27"

  benchmarks-idle-agent-py-35:
    working_directory: ~/scalyr-agent-2
    docker:
      - image: circleci/python:3.5.9
    steps:
      - codespeed_agent_process_benchmark:
          codespeed_executable: "Python 3.5.9 - idle conf 1"
          codespeed_environment: "Circle CI Docker Executor Medium Size"
          agent_config: "benchmarks/configs/agent_no_monitored_logs.json"
          agent_server_host: "ci-codespeed-benchmarks-py35-idle-conf-1"
          capture_line_counts: true
          cache_key_name: "benchmarks-idle-35"

  benchmarks-idle-agent-no-monitors-py-27:
    working_directory: ~/scalyr-agent-2
    docker:
      - image: circleci/python:2.7.17
    steps:
      - codespeed_agent_process_benchmark:
          codespeed_executable: "Python 2.7.17 - idle conf 2"
          codespeed_environment: "Circle CI Docker Executor Medium Size"
          agent_config: "benchmarks/configs/agent_no_monitored_logs_no_monitors.json"
          agent_server_host: "ci-codespeed-benchmarks-py27-idle-conf-2"
          capture_line_counts: true
          cache_key_name: "benchmarks-idle-agent-no-monitors-py-27"

  benchmarks-idle-agent-no-monitors-py-35:
    working_directory: ~/scalyr-agent-2
    docker:
      - image: circleci/python:3.5.9
    steps:
      - codespeed_agent_process_benchmark:
          codespeed_executable: "Python 3.5.9 - idle conf 2"
          codespeed_environment: "Circle CI Docker Executor Medium Size"
          agent_config: "benchmarks/configs/agent_no_monitored_logs_no_monitors.json"
          agent_server_host: "ci-codespeed-benchmarks-py35-idle-conf-2"
          capture_line_counts: true
          cache_key_name: "benchmarks-idle-agent-no-monitors-py-35"

  benchmarks-loaded-agent-single-50mb-log-file-with-parser-py-27:
    working_directory: ~/scalyr-agent-2
    docker:
      - image: circleci/python:2.7.17
    steps:
      - codespeed_agent_process_benchmark:
          codespeed_executable: "Python 2.7.17 - loaded conf 1"
          codespeed_environment: "Circle CI Docker Executor Medium Size"
          agent_config: "benchmarks/configs/agent_single_50mb_access_log_file.json"
          agent_pre_run_command: "wget --directory-prefix=/tmp https://github.com/scalyr/codespeed-agent-fixtures/raw/master/fixtures/logs/access_log_50_mb.log"
          agent_server_host: "ci-codespeed-benchmarks-py27-loaded-conf-1"
          run_time: 140
          capture_agent_status_metrics: true
          capture_line_counts: true
          cache_key_name: "benchmarks-loaded-agent-single-50mb-log-file-with-parser-py-27"

  benchmarks-loaded-agent-single-50mb-log-file-with-parser-py-35:
    working_directory: ~/scalyr-agent-2
    docker:
      - image: circleci/python:3.5.9
    steps:
      - codespeed_agent_process_benchmark:
          codespeed_executable: "Python 3.5.9 - loaded conf 1"
          codespeed_environment: "Circle CI Docker Executor Medium Size"
          agent_config: "benchmarks/configs/agent_single_50mb_access_log_file.json"
          agent_pre_run_command: "wget --directory-prefix=/tmp https://github.com/scalyr/codespeed-agent-fixtures/raw/master/fixtures/logs/access_log_50_mb.log"
          agent_server_host: "ci-codespeed-benchmarks-py35-loaded-conf-1"
          run_time: 140
          capture_line_counts: true
          cache_key_name: "benchmarks-loaded-agent-single-50mb-log-file-with-parser-py-35"

  # NOTE: For the benchmarks below to work correctly "/tmp/random.log" file
  # which is being written to during the benchmark must existing before the
  # agent process is started.
  benchmarks-loaded-agent-single-growing-log-file-20mb-py-27:
    working_directory: ~/scalyr-agent-2
    docker:
      - image: circleci/python:2.7.17
    steps:
      - codespeed_agent_process_benchmark:
          codespeed_executable: "Python 2.7.17 - loaded conf 2"
          codespeed_environment: "Circle CI Docker Executor Medium Size"
          agent_config: "benchmarks/configs/agent_single_growing_log_file_with_shell_and_url_monitor.json"
          run_time: 140
          agent_pre_run_command: "touch /tmp/random.log"
          agent_post_run_command: "benchmarks/scripts/write-random-lines.sh /tmp/random.log 2M 10 100 1"
          agent_server_host: "ci-codespeed-benchmarks-py27-loaded-conf-2"
          capture_line_counts: true
          cache_key_name: "benchmarks-loaded-agent-growing-log-file-py-27"

  benchmarks-loaded-agent-single-growing-log-file-20mb-py-35:
    working_directory: ~/scalyr-agent-2
    docker:
      - image: circleci/python:3.5.9
    steps:
      - codespeed_agent_process_benchmark:
          codespeed_executable: "Python 3.5.9 - loaded conf 2"
          codespeed_environment: "Circle CI Docker Executor Medium Size"
          agent_config: "benchmarks/configs/agent_single_growing_log_file_with_shell_and_url_monitor.json"
          run_time: 140
          agent_pre_run_command: "touch /tmp/random.log"
          agent_post_run_command: "benchmarks/scripts/write-random-lines.sh /tmp/random.log 2M 10 100 1"
          agent_server_host: "ci-codespeed-benchmarks-py35-loaded-conf-2"
          capture_line_counts: true
          cache_key_name: "benchmarks-loaded-agent-growing-log-file-py-35"

  benchmarks-loaded-agent-single-growing-log-file-180mb-py-27:
    working_directory: ~/scalyr-agent-2
    docker:
      - image: circleci/python:2.7.17
    steps:
      - codespeed_agent_process_benchmark:
          codespeed_executable: "Python 2.7.17 - loaded conf 3"
          codespeed_environment: "Circle CI Docker Executor Medium Size"
          agent_config: "benchmarks/configs/agent_single_growing_log_file.json"
          # NOTE: We set agent run time slightly longer than the insert script time run so we give a chance for memory and
          # other metrics to stabilize.
          run_time: 390
          agent_pre_run_command: "touch /tmp/random.log"
          # NOTE: We write a chunk every 1 seconds for a total of 6 minutes.
          # Each chunk is 0.5 MB in size which means we write a total of 360 * 1
          # / 0.5 MB of data
          agent_post_run_command: "benchmarks/scripts/write-random-lines.sh /tmp/random.log 500K 360 100 1 &> /tmp/write_lines_script.log &"
          agent_server_host: "ci-codespeed-benchmarks-py27-loaded-conf-3"
          capture_line_counts: true
          cache_key_name: "benchmarks-loaded-agent-growing-log-file-180-py-27"

  benchmarks-micro-py-35:
    working_directory: ~/scalyr-agent-2
    docker:
      - image: circleci/python:3.5.9
    steps:
      - codespeed_micro_benchmarks:
          codespeed_executable: "Python 3.5.9"
          codespeed_environment: "Circle CI Docker Executor Medium Size"
          cache_key_name: "benchmarks-micro-py36"

  benchmarks-micro-py-27:
    working_directory: ~/scalyr-agent-2
    docker:
      - image: circleci/python:2.7.17
    steps:
      - codespeed_micro_benchmarks:
          codespeed_executable: "Python 2.7.17"
          codespeed_environment: "Circle CI Docker Executor Medium Size"
          cache_key_name: "benchmarks-micro-py27"

  smoke-standalone-38:
    working_directory: ~/scalyr-agent-2
    docker:
      - image: circleci/python:3.8
    steps:
      - smoke-standalone-tox:
          python_version: "3.8"
          tox_target: "py3.8-smoke-tests"

  smoke-standalone-37:
    working_directory: ~/scalyr-agent-2
    docker:
      - image: circleci/python:3.7
    steps:
      - smoke-standalone-tox:
          python_version: "3.7"
          tox_target: "py3.7-smoke-tests"

  smoke-standalone-36:
    working_directory: ~/scalyr-agent-2
    docker:
      - image: circleci/python:3.6
    steps:
      - smoke-standalone-tox:
          python_version: "3.6"
          tox_target: "py3.6-smoke-tests"

  smoke-standalone-35:
    working_directory: ~/scalyr-agent-2
    docker:
      - image: circleci/python:3.5
    steps:
      - smoke-standalone-tox:
          python_version: "3.5"
          tox_target: "py3.5-smoke-tests"

  smoke-standalone-27:
    working_directory: ~/scalyr-agent-2
    docker:
      - image: circleci/python:2.7
    steps:
      - smoke-standalone-tox:
          python_version: "2.7"
          tox_target: "py2.7-smoke-tests"

  smoke-standalone-26:
    working_directory: ~/scalyr-agent-2
    docker:
      - image:  dockershelf/python:2.6-dev
    steps:
      - smoke-standalone-tox:
          python_version: "2.6"
          tox_version: "2.9.1"
          tox_target: "py2.6-smoke-tests"
          apt_dependencies: "procps build-essential"

  package-test-rpm:
    working_directory: ~/scalyr-agent-2
    docker:
      - image: circleci/python:3.6
    steps:
      - package-test:
          distribution: "amazonlinux2"
          agent_host_name_prefix: "package-test"
          tox_target: agent_distributions_tests_amazonlinux2

  package-test-deb:
    working_directory: ~/scalyr-agent-2
    docker:
      - image: circleci/python:3.6
    steps:
      - package-test:
          distribution: "ubuntu1804"
          agent_host_name_prefix: "package-test"
          tox_target: agent_distributions_tests_ubuntu1804

  # Circle CI jobs which build agent packages for each PR.
  package-build-deb:
    working_directory: ~/scalyr-agent-2
    docker:
      - image: circleci/python:3.6
    steps:
      - package-test:
          distribution: "ubuntu1804"
          agent_host_name_prefix: "-test"
          tox_target: agent_deb_package

  package-build-rpm:
    working_directory: ~/scalyr-agent-2
    docker:
      - image: circleci/python:3.6
    steps:
      - package-test:
          distribution: "centos8"
          agent_host_name_prefix: "-test"
          tox_target: agent_rpm_package

  smoke-monitors-tests:
    working_directory: ~/scalyr-agent-2
    docker:
      - image: circleci/python:3.6
    steps:
      - monitors-tests:
          distribution: "ubuntu1804"
          python_version: "python3"
          agent_host_name_prefix: "monitors-test"
          tox_target: agent_monitors_ubuntu
          upload_coverage: true

  smoke-rpm-package-py3:
    working_directory: ~/scalyr-agent-2
    docker:
      - image: circleci/python:3.6
    steps:
      - package-test:
          distribution: "amazonlinux2"
          python_version: "python3"
          agent_host_name_prefix: "smoke"
          tox_target: agent_package_smoke_test_amazonlinux_python3

  smoke-rpm-package-py2:
    working_directory: ~/scalyr-agent-2
    docker:
      - image: circleci/python:3.6
    steps:
      - package-test:
          distribution: "amazonlinux2"
          python_version: "python2"
          tox_target: agent_package_smoke_test_amazonlinux_python2

  smoke-deb-package-py3:
    working_directory: ~/scalyr-agent-2
    docker:
      - image: circleci/python:3.6
    steps:
      - package-test:
          distribution: "ubuntu1804"
          python_version: "python3"
          tox_target: agent_package_smoke_test_ubuntu_python3

  smoke-deb-package-py2:
    working_directory: ~/scalyr-agent-2
    docker:
      - image: circleci/python:3.6
    steps:
      - package-test:
          distribution: "ubuntu1804"
          python_version: "python2"
          tox_target: agent_package_smoke_test_ubuntu_python2

  send-circle-ci-usage-report:
    description: "Job which emails weekly Circle CI usage report"
    working_directory: ~/scalyr-agent-2
    docker:
      - image: circleci/python:3.6-jessie
    steps:
      - checkout
      - run:
          name: Email Usage Report
          command: |
            export PYTHONPATH=.
            python scripts/circleci_usage_data.py --project_slug=gh/scalyr/scalyr-agent-2 \
                --workflows=unit-tests,smoke-tests,package-tests,benchmarks --status=success \
                --branch=all --branch-limit=5 --limit=2 \
                --email=cloudtech-builds@scalyr.com

workflows:
  version: 2
<<<<<<< HEAD
  #    #unittest:
      #    # NOTE: To avoid massive and inflated build matrix, we currently don't run tests under multiple
      #    # Python 3 versions
      #    jobs:
      #      - lint-checks
      #      - unittest-26
      #      - unittest-27
      #      - unittest-35
      #      - unittest-35-osx
      #      - smoke-standalone-26
      #      - smoke-standalone-27
      #      - smoke-standalone-35
      #      - smoke-standalone-26-tls12
      #      - smoke-standalone-27-tls12
      #       # NOTE: smoke test jobs below still use old smoke tests framework
      #      - smoke-docker-json
      #      - smoke-docker-syslog
      #      - smoke-k8s
      #  package-tests:
      #    jobs:
      #      - smoke-monitors-tests
      #      - package-build-rpm:
      #          <<: *non_master_and_release
      #      - package-build-deb:
      #          <<: *non_master_and_release
      #      - package-test-rpm:
      #          <<: *master_and_release_only
      #      - package-test-deb:
      #          <<: *master_and_release_only
      #      - smoke-rpm-package-py2:
      #          requires:
      #            - package-test-rpm
      #          <<: *master_and_release_only
      #      - smoke-rpm-package-py3:
      #          requires:
      #            - package-test-rpm
      #          <<: *master_and_release_only
      #      - smoke-deb-package-py2:
      #          requires:
      #            - package-test-deb
      #          <<: *master_and_release_only
      #      - smoke-deb-package-py3:
      #          requires:
      #            - package-test-deb
      #          <<: *master_and_release_only
=======
  unit-tests:
    # NOTE: To avoid massive and inflated build matrix, we currently don't run tests under multiple
    # Python 3 versions
    jobs:
      - lint-checks
      - unittest-26
      - unittest-27
      - unittest-35
      - unittest-35-osx
  smoke-tests:
    jobs:
      - smoke-standalone-26
      - smoke-standalone-27
      - smoke-standalone-35
      - smoke-standalone-26-tls12
      - smoke-standalone-27-tls12
       # NOTE: smoke test jobs below still use old smoke tests framework
      - smoke-docker-json
      - smoke-docker-syslog
      - smoke-k8s
      - smoke-monitors-tests
  package-tests:
    jobs:
      # NOTE: package-build-* jobs only run for PR / non-master builds. Those jobs
      # product deb and rpm packages which can be used for testing.
      # On master build, we run package-test-* jobs which also produce packages which
      # can be used for testing. This means it's redundant to run both jobs at the same
      # time since as long as one set of those jobs runs, packages will be produced.
      # The reason why we run package-build-*, but not package-test-* jobs for each PR
      # is that those jobs are much faster.
      - package-build-rpm:
          <<: *non_master_and_release
      - package-build-deb:
          <<: *non_master_and_release
      - package-test-rpm:
          <<: *master_and_release_only
      - package-test-deb:
          <<: *master_and_release_only
      - smoke-rpm-package-py2:
          requires:
            - package-test-rpm
          <<: *master_and_release_only
      - smoke-rpm-package-py3:
          requires:
            - package-test-rpm
          <<: *master_and_release_only
      - smoke-deb-package-py2:
          requires:
            - package-test-deb
          <<: *master_and_release_only
      - smoke-deb-package-py3:
          requires:
            - package-test-deb
          <<: *master_and_release_only
>>>>>>> f7abd508
  benchmarks:
    jobs:
      - benchmarks-idle-agent-py-27:
          <<: *benchmarks_master_and_release_only
      - benchmarks-idle-agent-py-35:
          <<: *benchmarks_master_and_release_only
      - benchmarks-idle-agent-no-monitors-py-27:
          <<: *benchmarks_master_and_release_only
      - benchmarks-idle-agent-no-monitors-py-35:
          <<: *benchmarks_master_and_release_only
      - benchmarks-loaded-agent-single-50mb-log-file-with-parser-py-27:
          <<: *benchmarks_master_and_release_only
      - benchmarks-loaded-agent-single-50mb-log-file-with-parser-py-35:
          <<: *benchmarks_master_and_release_only
      - benchmarks-loaded-agent-single-growing-log-file-20mb-py-27:
          <<: *benchmarks_master_and_release_only
      - benchmarks-loaded-agent-single-growing-log-file-20mb-py-35:
          <<: *benchmarks_master_and_release_only
      - benchmarks-loaded-agent-single-growing-log-file-180mb-py-27:
<<<<<<< HEAD
          <<: *master_and_release_only
      - benchmarks-micro-py-27
      - benchmarks-micro-py-35
=======
          <<: *benchmarks_master_and_release_only
>>>>>>> f7abd508
  weekly-circle-ci-usage-report:
    triggers:
      - schedule:
          cron: "0 0 * * 0"
          filters:
            branches:
              only:
                - master
    jobs:
      - send-circle-ci-usage-report<|MERGE_RESOLUTION|>--- conflicted
+++ resolved
@@ -128,22 +128,6 @@
                   # Submit it to codecov.io
                   coverage xml --rcfile=.coveragerc -i -o coverage.xml
                   ./scripts/submit-codecov-data.sh
-<<<<<<< HEAD
-=======
-      - when:
-          condition: << parameters.run_microbenchmarks >>
-          steps:
-            - run:
-                name: Run Microbenchmarks
-                command: |
-                  mkdir -p microbenchmark_histograms/
-                  tox -emicro-benchmarks
-            - store_artifacts:
-                path: ~/scalyr-agent-2/microbenchmark_histograms/
-      - slack/status:
-          fail_only: true
-          only_for_branches: master
->>>>>>> f7abd508
 
   codespeed_agent_process_benchmark:
     description: "A base command which runs CodeSpeed agent process level benchmarks"
@@ -1374,110 +1358,64 @@
 
 workflows:
   version: 2
-<<<<<<< HEAD
-  #    #unittest:
-      #    # NOTE: To avoid massive and inflated build matrix, we currently don't run tests under multiple
-      #    # Python 3 versions
-      #    jobs:
-      #      - lint-checks
-      #      - unittest-26
-      #      - unittest-27
-      #      - unittest-35
-      #      - unittest-35-osx
-      #      - smoke-standalone-26
-      #      - smoke-standalone-27
-      #      - smoke-standalone-35
-      #      - smoke-standalone-26-tls12
-      #      - smoke-standalone-27-tls12
-      #       # NOTE: smoke test jobs below still use old smoke tests framework
-      #      - smoke-docker-json
-      #      - smoke-docker-syslog
-      #      - smoke-k8s
-      #  package-tests:
-      #    jobs:
-      #      - smoke-monitors-tests
-      #      - package-build-rpm:
-      #          <<: *non_master_and_release
-      #      - package-build-deb:
-      #          <<: *non_master_and_release
-      #      - package-test-rpm:
-      #          <<: *master_and_release_only
-      #      - package-test-deb:
-      #          <<: *master_and_release_only
-      #      - smoke-rpm-package-py2:
-      #          requires:
-      #            - package-test-rpm
-      #          <<: *master_and_release_only
-      #      - smoke-rpm-package-py3:
-      #          requires:
-      #            - package-test-rpm
-      #          <<: *master_and_release_only
-      #      - smoke-deb-package-py2:
-      #          requires:
-      #            - package-test-deb
-      #          <<: *master_and_release_only
-      #      - smoke-deb-package-py3:
-      #          requires:
-      #            - package-test-deb
-      #          <<: *master_and_release_only
-=======
-  unit-tests:
-    # NOTE: To avoid massive and inflated build matrix, we currently don't run tests under multiple
-    # Python 3 versions
-    jobs:
-      - lint-checks
-      - unittest-26
-      - unittest-27
-      - unittest-35
-      - unittest-35-osx
-  smoke-tests:
-    jobs:
-      - smoke-standalone-26
-      - smoke-standalone-27
-      - smoke-standalone-35
-      - smoke-standalone-26-tls12
-      - smoke-standalone-27-tls12
-       # NOTE: smoke test jobs below still use old smoke tests framework
-      - smoke-docker-json
-      - smoke-docker-syslog
-      - smoke-k8s
-      - smoke-monitors-tests
-  package-tests:
-    jobs:
-      # NOTE: package-build-* jobs only run for PR / non-master builds. Those jobs
-      # product deb and rpm packages which can be used for testing.
-      # On master build, we run package-test-* jobs which also produce packages which
-      # can be used for testing. This means it's redundant to run both jobs at the same
-      # time since as long as one set of those jobs runs, packages will be produced.
-      # The reason why we run package-build-*, but not package-test-* jobs for each PR
-      # is that those jobs are much faster.
-      - package-build-rpm:
-          <<: *non_master_and_release
-      - package-build-deb:
-          <<: *non_master_and_release
-      - package-test-rpm:
-          <<: *master_and_release_only
-      - package-test-deb:
-          <<: *master_and_release_only
-      - smoke-rpm-package-py2:
-          requires:
-            - package-test-rpm
-          <<: *master_and_release_only
-      - smoke-rpm-package-py3:
-          requires:
-            - package-test-rpm
-          <<: *master_and_release_only
-      - smoke-deb-package-py2:
-          requires:
-            - package-test-deb
-          <<: *master_and_release_only
-      - smoke-deb-package-py3:
-          requires:
-            - package-test-deb
-          <<: *master_and_release_only
->>>>>>> f7abd508
+  #  unit-tests:
+  #    # NOTE: To avoid massive and inflated build matrix, we currently don't run tests under multiple
+  #    # Python 3 versions
+  #    jobs:
+  #      - lint-checks
+  #      - unittest-26
+  #      - unittest-27
+  #      - unittest-35
+  #      - unittest-35-osx
+  #  smoke-tests:
+  #    jobs:
+  #      - smoke-standalone-26
+  #      - smoke-standalone-27
+  #      - smoke-standalone-35
+  #      - smoke-standalone-26-tls12
+  #      - smoke-standalone-27-tls12
+  #       # NOTE: smoke test jobs below still use old smoke tests framework
+  #      - smoke-docker-json
+  #      - smoke-docker-syslog
+  #      - smoke-k8s
+  #      - smoke-monitors-tests
+  #  package-tests:
+  #    jobs:
+  #      # NOTE: package-build-* jobs only run for PR / non-master builds. Those jobs
+  #      # product deb and rpm packages which can be used for testing.
+  #      # On master build, we run package-test-* jobs which also produce packages which
+  #      # can be used for testing. This means it's redundant to run both jobs at the same
+  #      # time since as long as one set of those jobs runs, packages will be produced.
+  #      # The reason why we run package-build-*, but not package-test-* jobs for each PR
+  #      # is that those jobs are much faster.
+  #      - package-build-rpm:
+  #          <<: *non_master_and_release
+  #      - package-build-deb:
+  #          <<: *non_master_and_release
+  #      - package-test-rpm:
+  #          <<: *master_and_release_only
+  #      - package-test-deb:
+  #          <<: *master_and_release_only
+  #      - smoke-rpm-package-py2:
+  #          requires:
+  #            - package-test-rpm
+  #          <<: *master_and_release_only
+  #      - smoke-rpm-package-py3:
+  #          requires:
+  #            - package-test-rpm
+  #          <<: *master_and_release_only
+  #      - smoke-deb-package-py2:
+  #          requires:
+  #            - package-test-deb
+  #          <<: *master_and_release_only
+  #      - smoke-deb-package-py3:
+  #          requires:
+  #            - package-test-deb
+  #          <<: *master_and_release_only
   benchmarks:
     jobs:
+      - benchmarks-micro-py-27
+      - benchmarks-micro-py-35
       - benchmarks-idle-agent-py-27:
           <<: *benchmarks_master_and_release_only
       - benchmarks-idle-agent-py-35:
@@ -1495,13 +1433,7 @@
       - benchmarks-loaded-agent-single-growing-log-file-20mb-py-35:
           <<: *benchmarks_master_and_release_only
       - benchmarks-loaded-agent-single-growing-log-file-180mb-py-27:
-<<<<<<< HEAD
-          <<: *master_and_release_only
-      - benchmarks-micro-py-27
-      - benchmarks-micro-py-35
-=======
           <<: *benchmarks_master_and_release_only
->>>>>>> f7abd508
   weekly-circle-ci-usage-report:
     triggers:
       - schedule:
