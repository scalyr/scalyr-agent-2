--- conflicted
+++ resolved
@@ -1,4 +1,4 @@
-# Python CircleCI 2.0 configuration file
+# Python CircleCI 2.1 configuration file
 #
 # Check https://circleci.com/docs/2.0/language-python/ for more details
 #
@@ -22,29 +22,6 @@
             docker run -it -v /home/circleci/scalyr-agent-2:/scalyr-agent-2 unittest
 
 jobs:
-<<<<<<< HEAD
-  unittest-27-tox-wip:
-    working_directory: ~/scalyr-agent-2
-    docker:
-      - image: circleci/python:2.7-jessie-browsers
-        environment:
-          PYTHONPATH=./scalyr_agent/third_party
-    steps:
-      - checkout
-      - restore_cache:
-          key: deps-tox-py27-unit-{{ .Branch }}-{{ checksum "dev-requirements.txt" }}
-      - run:
-          name: "Install tox dependency"
-          command: |
-            sudo pip install "tox==3.14.3"
-      - save_cache:
-          key: deps-tox-py27-unit-{{ .Branch }}-{{ checksum "dev-requirements.txt" }}
-          paths:
-            - ".tox"
-      - run:
-          command: |
-            tox -e py2.7-unit-tests
-=======
   unittest-38:
     working_directory: ~/scalyr-agent-2
     executor: unittest_python3_executor
@@ -72,7 +49,6 @@
     steps:
       - unittest_python3:
           python_version: "3.5.9"
->>>>>>> 22aedb1a
 
   unittest-27:
     working_directory: ~/scalyr-agent-2
@@ -454,14 +430,10 @@
   unittest:
     jobs:
       - modernize-check
-<<<<<<< HEAD
-      - unittest-27-tox-wip
-=======
       - unittest-38
       - unittest-37
       - unittest-36
       - unittest-35
->>>>>>> 22aedb1a
       - unittest-27
       - unittest-26
       - smoke-standalone-37
