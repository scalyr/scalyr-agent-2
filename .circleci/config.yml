--- conflicted
+++ resolved
@@ -1,140 +1,12 @@
 # Python CircleCI 2.1 configuration file
 #
-<<<<<<< HEAD
-# Check https://circleci.com/docs/2.1/language-python/ for more details
-=======
 # Check https://circleci.com/docs/2.2/language-python/ for more details
->>>>>>> c8804eec
 
 master_only: &master_only
   filters:
     branches:
       only:
         - master
-<<<<<<< HEAD
-        - release_performance_tracking
-
-version: 2.1
-commands:
-  codespeed_agent_process_benchmark:
-    description: "A base command which runs CodeSpeed agent process level benchmarks"
-    parameters:
-      codespeed_executable:
-        description: "CodeSpeed executable name."
-        type: string
-      codespeed_environment:
-        description: "CodeSpeed environment name."
-        type: string
-        default: "Circle CI Docker Executor Medium Size"
-      agent_config:
-        description: "Path to the agent config file to use."
-        type: string
-      run_time:
-        description: "How long to run the capture for (in seconds)."
-        type: integer
-        default: 120
-      capture_interval:
-        description: "How often to capture agent process level metrics during the process run time (in seconds)."
-        type: integer
-        default: 5
-      agent_pre_run_command:
-        description: "Optional bash command / script to run before starting the agent and the metrics capture script."
-        type: string
-        default: ""
-      agent_post_run_command:
-        description: "Optional bash command / script to run after starting the agent and the metrics capture script."
-        type: string
-        default: ""
-      capture_line_counts:
-        description: "True to submit log line counts for each log level to CodeSpeed."
-        type: boolean
-        default: false
-      cache_key_name:
-        description: "Circle CI cache key name"
-        type: string
-        default: "Circle CI cache key name"
-    steps:
-      - checkout
-      - restore_cache:
-          key: deps1-{{ .Branch }}-<< parameters.cache_key_name >>-venv-{{ checksum "benchmarks/scripts/requirements.txt" }}
-      - run:
-          name: Install Dependencies
-          command: |
-            pip install --user -r benchmarks/scripts/requirements.txt
-            # Workaround for issue with cffi library on the system using
-            # different version than the one which is bundled with the agent
-            pip install --user "cffi==1.12.3"
-      - run:
-          name: Run Agent And Capture Resource Utilization
-          # NOTE: The following variables are specified in the Circle CI WebUI
-          # and are handles as secrets: CODESPEED_AUTH
-          environment:
-            CODESPEED_URL: "https://scalyr-agent-codespeed.herokuapp.com/"
-            CODESPEED_PROJECT: "scalyr-agent-2"
-            CODESPEED_EXECUTABLE: "<< parameters.codespeed_executable >>"
-            CODESPEED_ENVIRONMENT: "<< parameters.codespeed_environment >>"
-            CODESPEED_BRANCH: "${CIRCLE_BRANCH}"
-            # NOTE: "idle" agent process (which monitors no logs but just runs the linux process
-            # monitor for the agent process) should stabilize in a couple of minutes so it makes
-            # no sense to run that benchmark longer.
-            RUN_TIME: << parameters.run_time >>
-            CAPTURE_INTERVAL: << parameters.capture_interval >>
-            AGENT_CONFIG_FILE: "<< parameters.agent_config >>"
-          command: |
-            # Create directories which are needed by the agent process
-            mkdir -p ~/scalyr-agent-dev/{log,config,data}
-
-            # NOTE: We explicitly specify a commit date to avoid CodeSpeed from
-            # late setting the actual date once it fetches all the commits for a
-            # branch / revision
-            export TZ=UTC
-            export COMMIT_DATE=$(git show --quiet --date='format-local:%Y-%m-%d %H:%M:%S' --format="%cd" ${CIRCLE_SHA1})
-
-            # Run any pre agent run script (if defined)
-            if [ ! -z "<< parameters.agent_pre_run_command >>" ]; then
-                echo "Running agent pre run command..."
-                << parameters.agent_pre_run_command >>
-            fi
-
-            # Run the agent process and capture the metrics
-            ./benchmarks/scripts/start-agent-and-capture-metrics.sh "${CIRCLE_SHA1}" &> /tmp/capture_script.log &
-            CAPTURE_SCRIPT_PID=$!
-
-            # Run any post agent run script (if defined)
-            # NOTE: We intentionally sleep for a bit to give agent time to fully
-            # start up
-            if [ ! -z "<< parameters.agent_post_run_command >>" ]; then
-                echo "Running agent post run command..."
-                sleep 2
-                << parameters.agent_post_run_command >>
-            fi
-
-            # Wait for capture script to finish
-            set +e
-            sh -c 'tail -n +0 -F /tmp/capture_script.log | { sed "/Run completed, stopping the agent process./ q" && kill $$ ;}'
-            wait ${CAPTURE_SCRIPT_PID} || true
-            set -e
-
-            # Send line count values for various log levels (if enabled)
-            if [ "<< parameters.capture_line_counts >>" = "true" ]; then
-                ./benchmarks/scripts/send-log-level-counts-to-codespeed.sh "${CIRCLE_SHA1}"
-            fi
-      - save_cache:
-          key: deps1-{{ .Branch }}-<< parameters.cache_key_name >>-venv-{{ checksum "benchmarks/scripts/requirements.txt" }}
-          paths:
-            - "~/.cache/pip"
-      # NOTE: We store the logs to ease with troubleshooting / debugging
-      - store_artifacts:
-          path: ~/scalyr-agent-dev/log
-
-jobs:
-  unittest-27:
-    working_directory: ~/scalyr-agent-2
-    docker:
-      - image: circleci/python:2.7-jessie-browsers
-        environment:
-          PYTHONPATH=./scalyr_agent/third_party
-=======
 
 version: 2.1
 parameters:
@@ -167,7 +39,6 @@
         description: "True to persist / store coverage data."
         type: boolean
         default: false
->>>>>>> c8804eec
     steps:
       - checkout
       - restore_cache:
@@ -415,32 +286,11 @@
       - run:
           name: Install Dependencies
           command: |
-<<<<<<< HEAD
-            docker container create --name dummy -v shared_vol:/app alpine && \
-            docker cp $(pwd)/.circleci/smoketest_standalone.sh dummy:/app/ && \
-            docker run -it -v shared_vol:/app -e TEST_BRANCH=${CIRCLE_BRANCH} -e MAX_WAIT=300 -e PYTHON_VERSION=2.7 -e SCALYR_API_KEY=${SCALYR_API_KEY} -e READ_API_KEY=${READ_API_KEY} -e SCALYR_SERVER=${SCALYR_SERVER} -e CIRCLE_BUILD_NUM=${CIRCLE_BUILD_NUM} scalyr/scalyr-agent-ci-unittest:4 /app/smoketest_standalone.sh && \
-            docker rm dummy;
-
-  smoke-standalone-26:
-    docker:
-      - image: circleci/python:2.7-jessie-browsers
-    steps:
-      - checkout
-      - setup_remote_docker:
-          docker_layer_caching: true
-=======
             pip install "tox==<< pipeline.parameters.default_tox_version >>"
 
->>>>>>> c8804eec
       - run:
           name: "Get Dockerfile for current agent image."
           command: |
-<<<<<<< HEAD
-            docker container create --name dummy -v shared_vol:/app alpine && \
-            docker cp $(pwd)/.circleci/smoketest_standalone.sh dummy:/app/ && \
-            docker run -it -v shared_vol:/app -e TEST_BRANCH=${CIRCLE_BRANCH} -e MAX_WAIT=300 -e PYTHON_VERSION=2.6 -e SCALYR_API_KEY=${SCALYR_API_KEY} -e READ_API_KEY=${READ_API_KEY} -e SCALYR_SERVER=${SCALYR_SERVER} -e CIRCLE_BUILD_NUM=${CIRCLE_BUILD_NUM} scalyr/scalyr-agent-ci-unittest:4 /app/smoketest_standalone.sh && \
-            docker rm dummy;
-=======
             # Add agent source code to PYTHONPATH to be able to import its components.
             export PYTHONPATH=.:${PYTHONPATH}
             # get Dockerfile of the needed image by specifying distribution name and python version. Also this Dockerfile is needed to get the checksum for cache.
@@ -547,7 +397,6 @@
           tox_target: "py2.6-unit-tests"
           apt_dependencies: "procps build-essential"
 
->>>>>>> c8804eec
 
   smoke-standalone-27-tls12:
     docker:
@@ -758,8 +607,6 @@
             # dump services
             kubectl get svc  --all-namespaces | grep -vE '(kube-sys|docker)'
 
-<<<<<<< HEAD
-=======
   coverage:
     working_directory: ~/scalyr-agent-2
     docker:
@@ -857,7 +704,6 @@
           paths:
             - "~/.cache/pip"
 
->>>>>>> c8804eec
   benchmarks-idle-agent-py-27:
     working_directory: ~/scalyr-agent-2
     docker:
@@ -867,11 +713,6 @@
           codespeed_executable: "Python 2.7.17 - idle conf 1"
           codespeed_environment: "Circle CI Docker Executor Medium Size"
           agent_config: "benchmarks/configs/agent_no_monitored_logs.json"
-<<<<<<< HEAD
-          capture_line_counts: true
-          cache_key_name: "benchmarks-idle-27"
-
-=======
           agent_server_host: "ci-codespeed-benchmarks-py27-idle-conf-1"
           capture_line_counts: true
           cache_key_name: "benchmarks-idle-27"
@@ -889,7 +730,6 @@
           capture_line_counts: true
           cache_key_name: "benchmarks-idle-35"
 
->>>>>>> c8804eec
   benchmarks-idle-agent-no-monitors-py-27:
     working_directory: ~/scalyr-agent-2
     docker:
@@ -899,11 +739,6 @@
           codespeed_executable: "Python 2.7.17 - idle conf 2"
           codespeed_environment: "Circle CI Docker Executor Medium Size"
           agent_config: "benchmarks/configs/agent_no_monitored_logs_no_monitors.json"
-<<<<<<< HEAD
-          capture_line_counts: true
-          cache_key_name: "benchmarks-idle-agent-no-monitors-py-27"
-
-=======
           agent_server_host: "ci-codespeed-benchmarks-py27-idle-conf-2"
           capture_line_counts: true
           cache_key_name: "benchmarks-idle-agent-no-monitors-py-27"
@@ -921,7 +756,6 @@
           capture_line_counts: true
           cache_key_name: "benchmarks-idle-agent-no-monitors-py-35"
 
->>>>>>> c8804eec
   benchmarks-loaded-agent-single-50mb-log-file-with-parser-py-27:
     working_directory: ~/scalyr-agent-2
     docker:
@@ -932,12 +766,6 @@
           codespeed_environment: "Circle CI Docker Executor Medium Size"
           agent_config: "benchmarks/configs/agent_single_50mb_access_log_file.json"
           agent_pre_run_command: "wget --directory-prefix=/tmp https://github.com/scalyr/codespeed-agent-fixtures/raw/master/fixtures/logs/access_log_50_mb.log"
-<<<<<<< HEAD
-          run_time: 140
-          capture_line_counts: true
-          cache_key_name: "benchmarks-loaded-agent-single-50mb-log-file-with-parser-py-27"
-
-=======
           agent_server_host: "ci-codespeed-benchmarks-py27-loaded-conf-1"
           run_time: 140
           capture_agent_status_metrics: true
@@ -959,7 +787,6 @@
           capture_line_counts: true
           cache_key_name: "benchmarks-loaded-agent-single-50mb-log-file-with-parser-py-35"
 
->>>>>>> c8804eec
   # NOTE: For the benchmarks below to work correctly "/tmp/random.log" file
   # which is being written to during the benchmark must existing before the
   # agent process is started.
@@ -971,15 +798,6 @@
       - codespeed_agent_process_benchmark:
           codespeed_executable: "Python 2.7.17 - loaded conf 2"
           codespeed_environment: "Circle CI Docker Executor Medium Size"
-<<<<<<< HEAD
-          agent_config: "benchmarks/configs/agent_single_growing_log_file.json"
-          run_time: 140
-          agent_pre_run_command: "touch /tmp/random.log"
-          agent_post_run_command: "benchmarks/scripts/write-random-lines.sh /tmp/random.log 2M 10 100 1"
-          capture_line_counts: true
-          cache_key_name: "benchmarks-loaded-agent-growing-log-file-py-27"
-
-=======
           agent_config: "benchmarks/configs/agent_single_growing_log_file_with_shell_and_url_monitor.json"
           run_time: 140
           agent_pre_run_command: "touch /tmp/random.log"
@@ -1159,7 +977,6 @@
                 --workflows=unittest,benchmarks,package-smoke-tests --status=success --branch=all --limit=5 \
                 --email=cloudtech-builds@scalyr.com
 
->>>>>>> c8804eec
 workflows:
   version: 2
   unittest:
@@ -1181,8 +998,6 @@
       - smoke-docker-json
       - smoke-docker-syslog
       - smoke-k8s
-<<<<<<< HEAD
-=======
       - smoke-standalone-27-tls12
       - smoke-standalone-26-tls12
       - coverage:
@@ -1213,19 +1028,10 @@
           requires:
             - package-test-deb
           <<: *master_only
->>>>>>> c8804eec
   benchmarks:
     jobs:
       - benchmarks-idle-agent-py-27:
           <<: *master_only
-<<<<<<< HEAD
-      - benchmarks-idle-agent-no-monitors-py-27:
-          <<: *master_only
-      - benchmarks-loaded-agent-single-50mb-log-file-with-parser-py-27:
-          <<: *master_only
-      - benchmarks-loaded-agent-single-growing-log-file-20mb-py-27:
-          <<: *master_only
-=======
       - benchmarks-idle-agent-py-35:
           <<: *master_only
       - benchmarks-idle-agent-no-monitors-py-27:
@@ -1251,5 +1057,4 @@
               only:
                 - master
     jobs:
-      - send-circle-ci-usage-report
->>>>>>> c8804eec
+      - send-circle-ci-usage-report