"""
Agent smoketest code.

This python script is meant to be invoked within a docker image in which the proper python version is activated (e.g.
via pyenv).  In this way, the agent can be validated against different python versions.

Concept:
    This code serves as a common code-base for different types of smoketest "processes" (i.e. same code runs in
    different modes). Examples of modes are (uploader, verifier).

    Uploader (a.k.a Producer):
        Waits for Scalyr agent to be up and running (by querying scalyr backend).
        Produces 1000 lines of dummy data very quickly, then produces one additional line of data every second.
        If the agent is working correctly, this data will be correctly ingested and uploaded to Scalyr (by the agent)
        and can subsequently be verified (by the Verifier).

    Verifier:
        Waits for Scalyr agent to be up and running.
        Keeps polling until max_wait for the expected uploader data.

Usage:
    smoketest.py ${process_name} ${max_wait} \
    --mode verifier \
    --scalyr_server ${SCALYR_SERVER} \
    --read_api_key ${READ_API_KEY} \
    --agent_hostname ${agent_hostname} \
    --uploader_hostname ${uploader_hostname} \
    --debug true"

where:
    process_name: A means by which the invoker script can inform this script what the current process name is.
        The process_name is important as it is parsed/modified to construct verifying queries.
        E.g. process_name is used to construct a logfile to be queried such as "/docker/<process_name>-uploader.log".
        Moreover, any given CI build should not conflict with other builds and therefore should have a unique
        process name (e.g. /docker/ci-agent-docker-json-5986-uploader.log where "ci-agent-docker-json-5986" is a unique
        identifier specific to a CI build.

        Additionally, the process name determines which class to instantiate (see
        CONTAINER_PREFIX_2_VERIFIER_CLASS). The invoker can choose different implementations (e.g. for LogStash)
        by using on of the prefixes defined CONTAINER_PREFIX_2_VERIFIER_CLASS. An object of that class is then
        instantiated and begins running in the specified mode (either as an Uploader or Verifier).

    max_wait: Maximum time to run until exiting with failure.

    mode: Operational mode which determines what this process does. Must be one of (uploader, verifier, agent).

    scalyr_server: Scalyr backend server to connect to (typically qatesting.scalyr.com when testing)

    monitored_logfile: Absolute path of the data file to write which the agent then ingests.  Logstash producers also
        write to this file which is then configured to as an input into the Logstash aggregator.

    python_version: Python version that the agent is running on (becomes part of the Uploader data)

    read_api_key: Read API key to use when querying the Scalyr backend to verify expected data has been uploaded.

    agent_hostname: Uploaders and Verifiers need to know the agent_hostname of the agent process in order to construct
        a proper verifying query (because they query for a log line uploaded by the agent in order to know when it has
        successfully started.  This agent_hostname is typically passed in by the invoker script that starts the Uploader
        or Verifier.

    uploader_hostname: Similar to agent_hostname, Verifiers need to wait for Uploaders to finish uploading before
        performing their verifying queries. The uploader_hostname is a necessary piece of information typically passed
        in by the invoker script that starts the Uploader and Verifier.

    debug: true|false . If true, prints out all Scalyr api queries (useful for debugging)


Note:
    This test code require python 3 with specific packages installed (i.e. requests)
"""

from __future__ import print_function
from __future__ import absolute_import

__author__ = "echee@scalyr.com"

import argparse
import os
import json
import time
import requests
import socket
import sys
import threading
import shlex
from io import open
from copy import deepcopy

from pprint import pprint


try:
    from urllib.parse import urlencode, quote_plus, unquote_plus
except ImportError:
    from urllib import urlencode, quote_plus, unquote_plus

NAME_SUFFIX_UPLOADER = "uploader"
NAME_SUFFIX_VERIFIER = "verifier"
# no actual Actor will run as the this name but the constant is needed for logic that checks on the Agent container
NAME_SUFFIX_AGENT = "agent"

NAME_SUFFIXES = [NAME_SUFFIX_UPLOADER, NAME_SUFFIX_VERIFIER, NAME_SUFFIX_AGENT]


def _pretty_print(header="", message="", file=sys.stdout):
    if header:
        print("", file=file)
        print("=" * 79, file=file)
        print(header, file=file)
        print("=" * 79, file=file)
    if len(message) > 0:  # message can be spaces
        print(message, file=file)


def _exit(code, show_agent_status=True, header="", message=""):
    """Prints agent status before exiting"""
    file = sys.stdout if code == 0 else sys.stderr
    if show_agent_status:
        _pretty_print(header="BEGIN AGENT STATUS")
        agent_exec = "/usr/share/scalyr-agent-2/bin/scalyr-agent-2"
        if os.path.isfile(agent_exec):
            os.system("{} status -v".format(shlex.quote(agent_exec)))
        _pretty_print(header="END AGENT STATUS")
        _pretty_print(message=" ")
    _pretty_print(header, message, file=file)
    # exit even if other threads are running
    os._exit(code)


class SmokeTestActor(object):
    """
    Abstract base class for all verifiers.
    Some objects may only upload.
    Others may only verify.
    Some may do both, in which case we may need a barrier
    """

    DEFAULT_POLL_INTERVAL_SEC = 10

    def __init__(self, **kwargs):
        self._process_name = kwargs.get("process_name")
        self._scalyr_server = kwargs.get("scalyr_server")
        self._read_api_key = kwargs.get("read_api_key")
        self._max_wait = float(kwargs.get("max_wait"))
        self._localhostname = socket.gethostname()
        self._barrier = None
        self._barrier_lock = threading.Lock()
        self._lines_to_upload = 1000
        self.__init_time = time.time()
        self._agent_started_lock = threading.Lock()
        self._agent_started = False

        self._debug = (kwargs.get("debug") or "").lower() in (
            "true",
            "y",
            "yes",
            "t",
            "1",
        )

    def _get_uploader_output_streams(self):
        """Returns list of streams to write log data"""
        raise NotImplementedError

    def _get_uploader_stream_names(self):
        """Returns list of streams to write log data"""
        raise NotImplementedError

    def _get_stream_name_from_stream(self, stream):
        return stream.name[1:-1]

    def get_hard_kill_time(self):
        """Returns time in epoch seconds for when this process must terminate"""
        return self.__init_time + self._max_wait

    def verifier_type(self):
        raise NotImplementedError

    def is_verifier(self):
        raise NotImplementedError

    def is_uploader(self):
        raise NotImplementedError

    def _get_barrier(self, parties=2):
        """Lazy-instantiate a barrier"""
        with self._barrier_lock:
            if not self._barrier:
                self._barrier = threading.Barrier(parties, timeout=self._max_wait)
            return self._barrier

    def __wait_at_barrier(self):
        """
        For coordinating processes.
        Currently only used to prevent uploader OR verifier from proceeding until agent is verified up and running.
        Note: uploader and verifier do not block each other, regardless of whether they
        run within same process or in different processes.
        """
        barrier = self._get_barrier()
        if barrier:
            print("... Blocking at barrier")
            barrier.wait()
            print("... Unblocked")

    def exit(self, code, **kwargs):
        _exit(code, **kwargs)

    def verify_logs_uploaded(self):
        """Query scalyr to verify presence of uploaded data"""
        raise NotImplementedError

    def verify_agent_started_or_die(self):
        """Verify state or processes that should be present or running if agent is running"""
        raise NotImplementedError

    def wait_for_agent_to_start(self):
        """Both upload or verification should not begin until agent is confirmed started"""
        with self._agent_started_lock:
            if not self._agent_started:
                self.verify_agent_started_or_die()
            self._agent_started = True

    def verify_or_die(self):
        """
        Query the Scalyr backend in search for what we know we uploaded.
        Error out after a certain time limit.

        Returns:
            Nothing.  Exits with status 0 or 1
        """
        self.wait_for_agent_to_start()
        self.verify_logs_uploaded()

    def _make_log_line(self, count, stream):
        """Return a line of text to be written to the log.  Don't include trailing newline
        Args:
            count: line number (concrete class may choose to incorporate into line content for verification)
            stream: output stream (concrete class may choose to incorporate into line content for verification)
        """
        raise NotImplementedError

    def trigger_log_upload(self):
        self.wait_for_agent_to_start()
        streams = self._get_uploader_output_streams()
        count = 0
        while time.time() < self.get_hard_kill_time():
            for stream in streams:
                stream.write(self._make_log_line(count, stream))
                stream.write("\n")
                stream.flush()
                if count >= self._lines_to_upload:
                    time.sleep(1)  # slow down if threshold is reached
            # Write to all streams for a given count
            count += 1

    def _make_query_url(
        self,
        filter_dict=None,
        message="",
        override_serverHost=None,
        override_log=None,
        override_log_regex=None,
        override_max_count=1,
    ):
        """
        Make url for querying Scalyr server.  Any str filter values will be url-encoded
        """

        base_params = sorted(self._get_base_query_params(override_max_count).items())

        url = "https://" if not self._scalyr_server.startswith("http") else ""
        url += "{0}/api/query?queryType=log&{1}".format(
            self._scalyr_server, urlencode(base_params)
        )

        # NOTE: In theory we could also escape $, but API doesn't require it. It does appear to work
        # both ways though.

        # Set serverHost/logfile from object state if not overridden
        if not filter_dict:
            filter_dict = {}
        filter_dict["$serverHost"] = override_serverHost or self._process_name

        # only if no log regex is provided do we then add an exact logfile match
        if not override_log_regex:
            filter_dict["$logfile"] = (
                override_log or self._logfile  # pylint: disable=no-member
            )

        filter_frags = []
        for k, v in sorted(filter_dict.items()):
            if type(v) == str:
                v = quote_plus('"{0}"'.format(v))
            elif type(v) == bool:
                v = quote_plus('"{0}"'.format(str(v).lower()))

            filter_frags.append("{0}=={1}".format(k, v))

        # If log regex is provided, add a regex matches clause
        if override_log_regex:
            filter_frags.append(
                '{0} matches "{1}"'.format("$logfile", override_log_regex)
            )

        # Add message
        if message:
            filter_frags.append(
                "$message{0}".format(quote_plus(' contains "{0}"'.format(message)))
            )

        url += "&filter={0}".format("+and+".join(filter_frags))
        if self._debug:
            print("\nURL quoted: {0}".format(url))
            print("  unquoted: {0}".format(unquote_plus(url)))
            print("  curl command: curl -v '{0}'".format(url))
        return url

    def _get_base_query_params(self, max_count):
        """Get base query params (not including filter)"""
        params = {
            "maxCount": max_count,
            "startTime": "10m",
            "token": self._read_api_key,
        }
        return params

    def poll_until_max_wait(
        self,
        verify_func,
        description,
        success_mesg,
        fail_mesg,
        exit_on_success=False,
        exit_on_fail=False,
        poll_interval=None,
    ):
        """
        Template design pattern method for polling until a maximum time.  Each poll executes the provided verify_func().
        fail/success messages are parameterized, as well as whether to exit.

        Args:
            verify_func: Function to execute for each check.  Must return True/False
            description: Text to print at beginning of check
            success_mesg: Text to print on success
            fail_mesg: Text to print on failure
            exit_on_success: If success, exit (with code 0)
            exit_on_fail: If fail, exit (with code 1)
        """
        _pretty_print(description)
        verified = False
        prev = time.time()
        while time.time() < self.get_hard_kill_time():

            # Try to verify upload by querying Scalyr server
            sys.stdout.write(". ")
            sys.stdout.flush()
            verified = verify_func()

            # query backend to confirm.
            if verified:
                success_mesg = "\nSUCCESS !!. " + success_mesg
                if exit_on_success:
                    self.exit(0, message=success_mesg)
                else:
                    _pretty_print(message=success_mesg, file=sys.stdout)
                    break

            # Sleep a bit before trying again
            time.sleep(poll_interval or SmokeTestActor.DEFAULT_POLL_INTERVAL_SEC)
            cur = time.time()
            if cur - prev > 10:
                print(
                    "{} seconds remaining".format(int(self.get_hard_kill_time() - cur))
                )
                prev = cur
        else:
            fail_mesg = "FAILED. Time limit reached. " + fail_mesg
            if exit_on_fail:
                self.exit(1, message=fail_mesg)
            else:
                _pretty_print(message=fail_mesg, file=sys.stderr)


class StandaloneSmokeTestActor(SmokeTestActor):
    """
    Standalone agent verifier.

    A single process performs both Uploader and Verifier tasks.
    Therefore, the logfile that we Upload to is the same file that is verified (filename queried for verification).

    Waits for same-host Agent to be up and running (by watching for local agent.pid/log files).
    Then writes to a Json file which is picked up by Agent.
    Finally, queries Scalyr backend to condfirm Json file was uploaded.
    """

    VERIFIER_TYPE = "Standalone"

    def __init__(self, **kwargs):
        super(StandaloneSmokeTestActor, self).__init__(**kwargs)
        self._logfile = kwargs.get("monitored_logfile")
        self._python_version = kwargs.get("python_version")

    def is_verifier(self):
        return True

    def is_uploader(self):
        return True

    def _get_uploader_output_streams(self):
        """Returns stream to write log data into"""
        return [open(self._logfile, "w+")]

    def _get_uploader_stream_names(self):
        """Returns stream to read log data from"""
        return [self._logfile]

    def _make_log_line(self, count, stream):
        """Return a line of JSON for data.json (which is uploaded by the Agent)"""
        obj = {
            "verifier_type": self.VERIFIER_TYPE,
            "count": count,
            "hostname": self._localhostname,
            "python_version": "python{}".format(self._python_version),
            "line_stream": stream.name,
        }
        return json.dumps(obj)

    def verify_agent_started_or_die(self):
        """Poll for agent pid and log file"""

        def _check_agent_pid_and_log_files():
            # If agent is not started, print agent.log if it exists
            agent_logfile = "/var/log/scalyr-agent-2/agent.log"
            agent_pid_file = "/var/log/scalyr-agent-2/agent.pid"
            if not os.path.isfile(agent_pid_file) or not os.path.isfile(agent_logfile):
                return False
            return True

        self.poll_until_max_wait(
            _check_agent_pid_and_log_files,
            "Checking for agent pid and log files",
            "Agent is running.",
            "No agent running.",
            poll_interval=1,
        )

    def verify_logs_uploaded(self):
        """
        For standalone agent, confirmation of log upload impinges on successful poll
        of a single matching row as follows:

        python_version matches the standalone agent python version
        hostname matches the docker container hostname running the standalone agent
        """

        def _query_scalyr_for_monitored_log_upload():

            # TODO: This should be self._lines_to_upload (i.e. 1000, but it doesn't work
            # for logstash where for some reason only 300-600 lines are uploaded most
            # of the time.  Once that bug is fixed, change this back to self._lines_to_upload
            expected_count = 1000

            resp = requests.get(
                self._make_query_url(
                    {
                        "$verifier_type": self.VERIFIER_TYPE,
                        "$python_version": "python{}".format(self._python_version),
                        "$hostname": self._localhostname,
                        "$count": expected_count,
                    }
                )
            )

            if resp.ok:
                data = json.loads(resp.content)
                if "matches" not in data:
                    print('API response doesn\'t contain "matches" attribute')
                    print("API response: %s" % (str(data)))
                    return False
                matches = data["matches"]
                if len(matches) == 0:
                    print("Found 0 matches")
                    return False
                print("")
                print("Sample response for matches[0]")
                pprint(matches[0])
                print("")
                att = matches[0]["attributes"]
                verifier_type = att["verifier_type"]
                python_version = att["python_version"]
                hostname = att["hostname"]
                cnt = att["count"]
                if all(
                    [
                        verifier_type == self.VERIFIER_TYPE,
                        python_version == "python{}".format(self._python_version),
                        hostname == self._localhostname,
                        cnt == expected_count,
                    ]
                ):
                    return True

            print("Received non-OK (200) response")
            print("Response status code: %s" % (resp.status_code))
            print("Response text: %s" % (resp.text))
            return False

        self.poll_until_max_wait(
            _query_scalyr_for_monitored_log_upload,
            "Querying server to verify monitored logfile was uploaded.",
            "Monitored logfile upload verified",
            "Monitored logfile upload not verified",
            exit_on_success=True,
            exit_on_fail=True,
        )


class DockerSmokeTestActor(SmokeTestActor):
    """
    Base Docker actor.

    Some containers will write logs to Scalyr but only one container will verify.
    (The current setup has only one uploader + one verifier)

    Because there are multiple processes (containers) running, it is necessary to synchronize them for the Smoketest
    to correctly work.

    Upload / Verify will not begin until the remote agent is confirmed to be up and running.  This is done by querying
    Scalyr.

    For clarity/maintainability of the Upload/Verifier code, an actor should only upload or verify, not both.  (This is
    different from the Standalone actor where a single process runs both upload and verify and checks the local agent
    via file system).
    """

    def __init__(self, **kwargs):
        """
        :param max_wait: Max seconds before exiting
        :param mode: One of 'query', 'upload_and_ verify'
        """
        super().__init__(**kwargs)
        self.mode = kwargs.get("mode")
        self._logfile = "/docker/{}.log".format(self._process_name)
        self._agent_hostname = kwargs.get("agent_hostname")
        self._uploader_hostname = kwargs.get("uploader_hostname")
        _pretty_print('Agent hostname="{}"'.format(self._agent_hostname))
        _pretty_print('Uploader hostname="{}"'.format(self._uploader_hostname))

    def is_verifier(self):
        return self.mode == NAME_SUFFIX_VERIFIER

    def is_uploader(self):
        return self.mode == NAME_SUFFIX_UPLOADER

    def _serialize_row(self, obj):
        """Write a single row of key=value, separated by commas. Standardize by sorting keys"""
        keyvals = [(key, obj.get(key)) for key in sorted(obj.keys())]
        return ",".join(["{}={}".format(k, v) for k, v in keyvals])

    def _make_log_line(self, count, stream):
        return self._serialize_row(
            {
                "verifier_type": self.VERIFIER_TYPE,  # pylint: disable=no-member
                "count": count,
                "line_stream": self._get_stream_name_from_stream(stream),
                # No need hostname in logline. The agent_container_id & remote-container-logfile name uniquely identify the
                # correct log.
                # "hostname": self._localhostname,
            }
        )

    def _get_process_name_for_suffix(self, suffix):
        assert suffix in [
            NAME_SUFFIX_AGENT,
            NAME_SUFFIX_UPLOADER,
            NAME_SUFFIX_VERIFIER,
        ]
        parts = self._process_name.split("-")[:-1]
        parts.append(suffix)
        return "-".join(parts)

    def _get_stream_name_from_stream(self, stream):
        return stream.name[1:-1]

    def _get_uploader_output_streams(self):
        return [sys.stderr, sys.stdout]

    def _get_uploader_stream_names(self):
        """Docker and k8s subclasses all verify by querying stream names of 'stderr' and 'stdout'"""
        return [stream.name[1:-1] for stream in [sys.stderr, sys.stdout]]

    def verify_agent_started_or_die(self):
        """
        Docker agent is not running in same container as Verifier.
        Verifier must query Scalyr to determine presence of these 2 files:
        serverHost=<agent_short_container_id>, logfile=/var/log/scalyr-agent-2/agent.log
        serverHost=<agent_short_container_id>, logfile=/var/log/scalyr-agent-2/docker_monitor.log
        filter="Starting monitor docker_monitor()"
        """

        def _query_scalyr_for_agent_logfile(logfile):
            def _func():
                resp = requests.get(
                    self._make_query_url(
                        override_serverHost=self._agent_hostname,
                        override_log=logfile,
                    )
                )
                if resp.ok:
                    data = json.loads(resp.content)
                    if "matches" not in data:
                        return False
                    matches = data["matches"]
                    if len(matches) == 0:
                        return False
                    return True

                print("Received non-OK (200) response")
                print("Response status code: %s" % (resp.status_code))
                print("Response text: %s" % (resp.text))
                return False

            return _func

        for filename in self._get_expected_agent_logfiles():
            self.poll_until_max_wait(
                _query_scalyr_for_agent_logfile(filename),
                "Check if Agent is running: query scalyr for agent container file: {}".format(
                    filename
                ),
                "{} found".format(filename),
                "Time limit reached.  Could not verify liveness of Agent Docker Container.",
                exit_on_success=False,
                exit_on_fail=True,
            )

    def _get_expected_agent_logfiles(self):
        return [
            "/var/log/scalyr-agent-2/agent.log",
            "/var/log/scalyr-agent-2/docker_monitor.log",
        ]

    def _get_uploader_override_logfilename_regex(self, process_name):
        """All logfile filters are exact and therefore we return None in the general case"""
        return None

    def _get_mapped_logfile_prefix(self):
        raise NotImplementedError

    def _get_extra_query_attributes(self, stream_name, process_name):
        """Dictionary of query field key-vals (besides serverHost, logfile, filters)"""
        raise NotImplementedError

    def _verify_queried_attributes(self, att, stream_name, process_name):
        if att.get("containerName") != process_name:
            print(
                "containerName attribute doesn't match process name. Expected '%s' got '%s'"
                % (process_name, att.get("containerName"))
            )
            return False
        return True

    def verify_logs_uploaded(self):
        """
        For docker agent, confirmation requires verification that all uploaders were able to uploaded.
        There are 2 separate types of containers.
         1. uploader: uploads data to Scalyr (can easily support multiple but for now, just 1)
         2. verifier: verifies data was uploaded by uploader
        """

        def _query_scalyr_for_upload_activity(contname_suffix, stream_name):
            def _func():
                process_name = self._get_process_name_for_suffix(contname_suffix)
                resp = requests.get(
                    self._make_query_url(
                        self._get_extra_query_attributes(stream_name, process_name),
                        override_serverHost=self._agent_hostname,
                        override_log="{}/{}.log".format(
                            self._get_mapped_logfile_prefix(), process_name
                        ),
                        override_log_regex=self._get_uploader_override_logfilename_regex(
                            process_name
                        ),
                        message=self._serialize_row(
                            {
                                "verifier_type": self.VERIFIER_TYPE,  # pylint: disable=no-member
                                "count": self._lines_to_upload,
                                "line_stream": stream_name,
                            }
                        ),
                    )
                )
                if resp.ok:
                    data = json.loads(resp.content)
                    if "matches" not in data:
                        print('API response doesn\'t contain "matches" attribute')
                        print("API response: %s" % (str(data)))
                        return False
                    matches = data["matches"]
                    if len(matches) == 0:
                        print("Found 0 matches")
                        return False
                    print("")
                    print("Sample response for matches[0]")
                    pprint(matches[0])
                    print("")
                    att = matches[0]["attributes"]
                    return self._verify_queried_attributes(
                        att, stream_name, process_name
                    )

                print("Received non-OK (200) response")
                print("Response status code: %s" % (resp.status_code))
                print("Response text: %s" % (resp.text))
                return False  # Non-ok response

            return _func

        suffixes_to_check = [NAME_SUFFIX_UPLOADER]
        for count, suffix in enumerate(suffixes_to_check):
            for stream_name in self._get_uploader_stream_names():
                self.poll_until_max_wait(
                    _query_scalyr_for_upload_activity(suffix, stream_name),
                    "Querying server to verify upload: container[stream]='{}[{}].".format(
                        self._get_process_name_for_suffix(suffix), stream_name
                    ),
                    "Upload verified for {}[{}].".format(suffix, stream_name),
                    "Upload not verified for {}[{}].".format(suffix, stream_name),
                    exit_on_success=count == len(suffixes_to_check),
                    exit_on_fail=True,
                )


class DockerJsonActor(DockerSmokeTestActor):
    """These subclasses capture differences between JSON and Syslog implementations"""

    VERIFIER_TYPE = "Docker JSON"

    def _get_mapped_logfile_prefix(self):
        return "/docker"

    def _get_extra_query_attributes(self, stream_name, process_name):
        return {"$stream": stream_name}

    def _verify_queried_attributes(self, att, stream_name, process_name):
        if not super()._verify_queried_attributes(att, stream_name, process_name):
            return False
        if not all(
            [att.get("stream") in stream_name, att.get("monitor") == "agentDocker"]
        ):
            return False
        return True


class DockerAPIActor(DockerSmokeTestActor):
    """
    Verifier to be used when Docker monitor utilizes Docker API mode for ingesting log (aka
    docker_raw_logs config option is False).

    It verifies both streams - stdout and stderr.
    """

    VERIFIER_TYPE = "Docker API (docker_raw_logs: false)"

    def __init__(self, *args, **kwargs):
        super(DockerAPIActor, self).__init__(*args, **kwargs)

        # Stores a list of objects for matching lines we've seen
        self._seen_matching_lines = set()
        self._last_seen_timestamp = 0

    def _get_base_query_params(self, max_count=100):
        # NOTE: We can't really use last timestamp based querying since sometimes data appears to
        # come in out of order so we miss messages that away
        if self._last_seen_timestamp:
            start_time = str(self._last_seen_timestamp)
        else:
            start_time = "10m"

        params = {
            "maxCount": max_count,
            "startTime": start_time,
            "token": self._read_api_key,
        }
        return params

    def verify_logs_uploaded(self):
        """
        Function which verifies container logs were indeed correctly ingested into Scalyr.
        """

        def _query_scalyr_for_monitored_log_upload(contname_suffix, stream_name):
            def _func():
                process_name = self._get_process_name_for_suffix(contname_suffix)
                resp = requests.get(
                    self._make_query_url(
                        self._get_extra_query_attributes(stream_name, process_name),
                        override_serverHost=self._agent_hostname,
                        override_log="{}/{}.log".format(
                            self._get_mapped_logfile_prefix(), process_name
                        ),
                        override_log_regex=self._get_uploader_override_logfilename_regex(
                            stream_name=stream_name, process_name=process_name
                        ),
                        override_max_count=100,
                        message=None,
                    )
                )

                if resp.ok:
                    data = json.loads(resp.content)

                    if "matches" not in data:
                        print('API response doesn\'t contain "matches" attribute')
                        print("API response: %s" % (str(data)))
                        return False

                    matches = data["matches"]

                    if len(matches) == 0:
                        print("Found 0 matches")
                        return False

                    print("")
                    print("Sample response for matches[0]")
                    pprint(matches[0])
                    print("")

                    self._last_seen_timestamp = int(matches[0]["timestamp"])

                    return self._verify_response_matches(
                        matches=matches,
                        stream_name=stream_name,
                        process_name=process_name,
                    )

                print("Received non-OK (200) response")
                print("Response status code: %s" % (resp.status_code))
                print("Response text: %s" % (resp.text))
                return False  # Non-ok response

            return _func

        self.poll_until_max_wait(
            _query_scalyr_for_monitored_log_upload("agent", "stdout"),
            "Querying server to verify monitored logfile was uploaded.",
            "Monitored logfile upload verified",
            "Monitored logfile upload not verified",
            exit_on_success=True,
            exit_on_fail=True,
        )

    def _get_uploader_stream_names(self):
        return ["stdout", "stderr"]

    def _get_mapped_logfile_prefix(self):
        return "/var/log/scalyr-agent-2"

    def _serialize_row(self, obj):
        return ""

    def _get_uploader_override_logfilename_regex(self, stream_name, process_name):
        # $logfile will look something like this:
        # "/var/log/scalyr-agent-2/docker-ci-agent-docker-api-56640-agent-stdout.log"
        # process name will contain a value similar to this one:
        #  ci-agent-docker-api-56644-agent
        logname_suffix = process_name + "-" + stream_name
        return "{}/docker-{}.log".format(
            self._get_mapped_logfile_prefix(), logname_suffix
        )

    def _get_extra_query_attributes(self, stream_name, process_name):
        return {}

    def _verify_response_matches(self, matches, stream_name, process_name):
        for item in matches:
            attributes = item["attributes"]
            message = item.get("message", "") or ""

            self._verify_queried_attributes(
                att=attributes,
                message=message,
                stream_name=stream_name,
                process_name=process_name,
            )

        success = len(self._seen_matching_lines) >= 1 + 2 + 2
        if success:
            print(
                "Found all the required log lines (%s)"
                % (str(self._seen_matching_lines))
            )

        return success

    def _verify_queried_attributes(self, att, message, stream_name, process_name):
        log_path = self._get_uploader_override_logfilename_regex(
            stream_name=stream_name, process_name=process_name
        )

<<<<<<< HEAD
        if "Docker API (docker_raw_logs: false)" in message or "Starting docker monitor (raw_logs=False)" in message:
=======
        if (
            "Docker API (docker_raw_logs: false)" in message
            or "Starting docker monitor (raw_logs=False)" in message
        ):
>>>>>>> b61eec66
            self._seen_matching_lines.add(message)
            return

        log_path = self._get_uploader_override_logfilename_regex(
            stream_name=stream_name, process_name=process_name
        )

        # Message should look something like this:
        # INFO [core] [copying_manager.py:423] Adding new log file
        # '/var/log/scalyr-agent-2/docker-ci-agent-docker-api-57068-agent-stdout.log' for monitor
        # 'scalyr_agent.builtin_monitors.docker_monitor'
        if (
            "Adding new log file" in message
            and log_path in message
            and "-stdout.log" in message
        ):
            self._seen_matching_lines.add(message)
            return

        if (
            "Adding new log file" in message
            and log_path in message
            and "-stderr.log" in message
        ):
            self._seen_matching_lines.add(message)
            return

        # Message should look something like this:
        # INFO [monitor:docker_monitor] [docker_monitor.py:1308] File
        # /var/log/scalyr-agent-2/docker-ci-agent-docker-api-57087-verifier-stdout.log doesn't
        # exist on disk. This likely means a new container has been started and no existing logs
        # are available for it on disk. Original error: [Errno 2] No such file or directory:
        # '/var/log/scalyr-agent-2/docker-ci-agent-docker-api-57087-verifier-stdout.log'
        if (
            "-stdout.log doesn't exist on disk. This likely means a new container has been started"
            in message
        ):
            self._seen_matching_lines.add(message)
            return

        if (
            "-stderr.log doesn't exist on disk. This likely means a new container has been started"
            in message
        ):
            self._seen_matching_lines.add(message)
            return


class DockerSyslogActor(DockerSmokeTestActor):

    VERIFIER_TYPE = "Docker Syslog"

    def _get_extra_query_attributes(self, stream_name, process_name):
        return {}

    def _get_mapped_logfile_prefix(self):
        return "/var/log/scalyr-agent-2/containers"

    def _verify_queried_attributes(self, att, stream_name, process_name):
        if not super()._verify_queried_attributes(att, stream_name, process_name):
            return False

        expected_monitor = "agentSyslog"
        # expected_parser = "agentSyslogDocker"

        actual_monitor = att.get("monitor")
        # actual_parser = att.get("parser")

        # NOTE: "parser" attribute is not returned by the API anymore since early July 2020 so we
        # only assert on the monitor name
        if actual_monitor != expected_monitor:
            print(
                "Expected(monitor): '%s', got '%s'" % (expected_monitor, actual_monitor)
            )
            return False

        return True


class K8sActor(DockerSmokeTestActor):
    """
    Uploaders write to std output/error
    Verifiers query for 'stdout', 'stderr'
    """

    VERIFIER_TYPE = "Kubernetes"
    EXPECTED_DOCKER_METRICS = [
        "docker.cpu.throttling.throttled_time",
        "docker.cpu.throttling.periods",
        "docker.cpu.throttling.throttled_periods",
        "docker.cpu.system_cpu_usage",
        "docker.cpu.total_usage",
        "docker.cpu.usage_in_usermode",
        "docker.cpu.usage_in_kernelmode",
        "docker.mem.limit",
        "docker.mem.usage",
        "docker.mem.max_usage",
        "docker.mem.stat.active_file",
        "docker.mem.stat.total_writeback",
        "docker.mem.stat.active_anon",
        "docker.mem.stat.total_pgpgout",
        "docker.mem.stat.total_pgmajfault",
        "docker.mem.stat.total_rss_huge",
        "docker.mem.stat.total_inactive_file",
        "docker.mem.stat.inactive_file",
        "docker.mem.stat.pgfault",
        "docker.mem.stat.total_cache",
        "docker.mem.stat.total_pgfault",
        "docker.mem.stat.total_mapped_file",
        "docker.mem.stat.inactive_anon",
        "docker.mem.stat.pgmajfault",
        "docker.mem.stat.pgpgin",
        "docker.mem.stat.rss_huge",
        "docker.mem.stat.rss",
        "docker.mem.stat.hierarchical_memory_limit",
        "docker.mem.stat.unevictable",
        "docker.mem.stat.total_unevictable",
        "docker.mem.stat.cache",
        "docker.mem.stat.mapped_file",
        "docker.mem.stat.total_rss",
        "docker.mem.stat.total_active_anon",
        "docker.mem.stat.total_active_file",
        "docker.mem.stat.writeback",
        "docker.mem.stat.pgpgout",
        "docker.mem.stat.total_inactive_anon",
        "docker.mem.stat.total_pgpgin",
        "docker.net.rx_packets",
        "docker.net.tx_packets",
        "docker.net.rx_bytes",
        "docker.net.tx_errors",
        "docker.net.rx_errors",
        "docker.net.tx_bytes",
        "docker.net.rx_dropped",
        "docker.net.tx_dropped",
    ]

    def _get_expected_agent_logfiles(self):
        return [
            "/var/log/scalyr-agent-2/agent.log",
            "/var/log/scalyr-agent-2/kubernetes_monitor.log",
        ]

    def _get_mapped_logfile_prefix(self):
        return "/docker"

    def _get_extra_query_attributes(self, stream_name, process_name):
        return {"$stream": stream_name}

    def _verify_queried_attributes(self, att, stream_name, process_name):
        """
        Here's example JSON response for k8s

        "matches": [
            {
                "severity": 3,
                "session": "log_session_5645060384390470634",
                "attributes": {
                    "pod_namespace": "default",
                    "scalyr-category": "log",
                    "stream": "stderr",
                    "pod_uid": "f2d1d738-9a0c-11e9-9b04-080027029126",
                    "pod-template-hash": "76bcb9cf9",
                    "run": "ci-agent-k8s-7777-uploader",
                    "monitor": "agentKubernetes",
                    "k8s_node": "minikube",
                    "serverHost": "scalyr-agent-2-z5c8l",
                    "container_id": "6eb4215ac1589de13089419e90cdfe08c01262e6cfb821f18061a63ab4188a87",
                    "raw_timestamp": "2019-06-29T03:16:28.058676421Z",
                    "pod_name": "ci-agent-k8s-7777-uploader-76bcb9cf9-cb96t",
                    "container_name": "ci-agent-k8s-7777-uploader",
                },
                "thread": "default",
                "message": "count=1000,line_stream=<stderr>,verifier_type=Kubernetes\n",
                "timestamp": "1561778193736899060"
            }
        ],
        """
        if not all(
            [
                att.get("stream") in stream_name,
                att.get("monitor") == "agentKubernetes",
                process_name in att.get("pod_name"),
                "ci-agent-k8s" in att.get("container_name"),
                "uploader" in att.get("container_name"),
            ]
        ):
            return False
        return True

    def _get_uploader_override_logfilename_regex(self, process_name):
        """For k8s, return a logfile regex because it too difficult to construct an exact logfile filter.

        The regex clause becomes: $logfile+matches+"/docker/k8s_ci-agent-k8s-7777-uploader.*"
        """
        return "{}/k8s_{}*".format(self._get_mapped_logfile_prefix(), process_name)

    def verify_logs_uploaded(self):
        """
        For docker agent, confirmation requires verification that all uploaders were able to uploaded.
        There are 2 separate types of containers.
         1. uploader: uploads data to Scalyr (can easily support multiple but for now, just 1)
         2. verifier: verifies data was uploaded by uploader
        """

        def _query_scalyr_for_upload_activity(contname_suffix, stream_name):
            def _func():
                process_name = self._get_process_name_for_suffix(contname_suffix)
                resp = requests.get(
                    self._make_query_url(
                        self._get_extra_query_attributes(stream_name, process_name),
                        override_serverHost=self._agent_hostname,
                        override_log="{}/{}.log".format(
                            self._get_mapped_logfile_prefix(), process_name
                        ),
                        override_log_regex=self._get_uploader_override_logfilename_regex(
                            process_name
                        ),
                        message=self._serialize_row(
                            {
                                "verifier_type": self.VERIFIER_TYPE,  # pylint: disable=no-member
                                "count": self._lines_to_upload,
                                "line_stream": stream_name,
                            }
                        ),
                    )
                )
                if resp.ok:
                    data = json.loads(resp.content)
                    if "matches" not in data:
                        print('API response doesn\'t contain "matches" attribute')
                        print("API response: %s" % (str(data)))
                        return False
                    matches = data["matches"]
                    if len(matches) == 0:
                        print("Found 0 matches")
                        return False
                    print("")
                    print("Sample response for matches[0]")
                    pprint(matches[0])
                    print("")
                    att = matches[0]["attributes"]
                    return self._verify_queried_attributes(
                        att, stream_name, process_name
                    )

                print("Received non-OK (200) response")
                print("Response status code: %s" % (resp.status_code))
                print("Response text: %s" % (resp.text))
                return False  # Non-ok response

            return _func

        def _query_scalyr_for_metrics(metrics):
            def _func():
                resp = requests.get(
                    self._make_query_url(
                        {},
                        override_serverHost=self._agent_hostname,
                        override_log="/var/log/scalyr-agent-2/kubernetes_monitor.log",
                        override_max_count=100,
                    )
                )
                if resp.ok:
                    data = json.loads(resp.content)
                    if "matches" not in data:
                        print('API response doesn\'t contain "matches" attribute')
                        print("API response: %s" % (str(data)))
                        return False
                    matches = data["matches"]
                    if len(matches) == 0:
                        print("Found 0 matches")
                        return False
                    print("")
                    print("Sample response for matches[0]")
                    pprint(matches[0])
                    print("")

                    for expected_metric in metrics:
                        found_match = False
                        for match in matches:
                            if (
                                match.get("attributes", {}).get("metric", "")
                                == expected_metric
                            ):
                                found_match = True
                                break
                        if not found_match:
                            print("Failed to find expected metric %s" % expected_metric)
                            return False

                    return True

                print("Received non-OK (200) response")
                print("Response status code: %s" % (resp.status_code))
                print("Response text: %s" % (resp.text))
                return False  # Non-ok response

            return _func

        suffixes_to_check = [NAME_SUFFIX_UPLOADER]
        for count, suffix in enumerate(suffixes_to_check):
            for stream_name in self._get_uploader_stream_names():
                self.poll_until_max_wait(
                    _query_scalyr_for_upload_activity(suffix, stream_name),
                    "Querying server to verify upload: container[stream]='{}[{}].".format(
                        self._get_process_name_for_suffix(suffix), stream_name
                    ),
                    "Upload verified for {}[{}].".format(suffix, stream_name),
                    "Upload not verified for {}[{}].".format(suffix, stream_name),
                    exit_on_success=count == len(suffixes_to_check),
                    exit_on_fail=True,
                )

        metrics_to_check = (
            self.EXPECTED_DOCKER_METRICS
        )  # TODO: if running in CRI use a different list

        self.poll_until_max_wait(
            _query_scalyr_for_metrics(metrics_to_check),
            "Querying server to verify upload of metrics.",
            "Upload verified for all metrics.",
            "Upload not verified for all metrics.",
            exit_on_success=True,
            exit_on_fail=True,
        )


class LogstashActor(DockerSmokeTestActor):
    """
    Uploader writes to a common shared logfile that is bind-mounted in a shared volume (not local disk)
    Verifier reads from common shareed logfile
    """

    VERIFIER_TYPE = "Logstash"

    def __init__(self, **kwargs):
        super().__init__(**kwargs)
        self._monitored_logfile = kwargs.get("monitored_logfile")

    def _get_uploader_output_streams(self):
        """Returns stream for Uploader to write log data into"""
        return [open(self._monitored_logfile, "w+")]

    def _get_uploader_stream_names(self):
        """Returns stream to read log data from"""
        return [self._monitored_logfile]

    def _get_stream_name_from_stream(self, stream):
        return stream.name

    def _get_expected_agent_logfiles(self):
        return ["scalyr_logstash.log"]

    def _get_mapped_logfile_prefix(self):
        return "/logstash"

    def _get_extra_query_attributes(self, stream_name, process_name):
        # {'$stream': stream.name}
        # no server-side parser has been defined so cannot filter on $stream
        return {}

    def _verify_queried_attributes(self, att, stream_name, process_name):
        if not all(
            [
                # att.get('stream') in stream.name,  # we haven't setup server-side parser so $stream is not available
                # Since the input streams are locally mounted, the event origins are all the same as the agent hostname
                att.get("serverHost") == self._agent_hostname,
                # the following fields are added on in the logstash pipeline config
                # and should appear in every event
                att.get("output_attribute1") == "output_value1",
                att.get("output_attribute2") == "output_value2",
                att.get("output_attribute3") == "output_value3",
                # TODO: adjust if these are eventually split into "booleans"a
                att.get("tags") == "[tag_t1, tag_t2]",
            ]
        ):
            return False
        return True

    def _get_uploader_override_logfilename_regex(self, process_name):
        """For logstash setup, the input is a local file mounted to the logstash container, hence the fields are
        host=container_id, path=/tmp/ci-plugin-logstash-7778-uploader.log
        host/path are mapped to origin/logfile
        """
        return self._monitored_logfile


# Select verifier class based on containers name (prefix)
CONTAINER_PREFIX_2_VERIFIER_CLASS = {
    "ci-agent-standalone": StandaloneSmokeTestActor,
    "ci-agent-docker-json": DockerJsonActor,
    "ci-agent-docker-api": DockerAPIActor,
    "ci-agent-docker-syslog": DockerSyslogActor,
    "ci-agent-k8s": K8sActor,
    "ci-plugin-logstash": LogstashActor,
}


if __name__ == "__main__":
    parser = argparse.ArgumentParser()
    parser.add_argument(
        "process_name",
        type=str,
        help="name of process running this instance of test code. Prefix should be a key in "
        "CONTAINER_PREFIX_2_VERIFIER_CLASS so that the correct verifier can be chosen.",
    )
    parser.add_argument(
        "max_wait", type=int, help="max seconds this test will run (will force-quit)"
    )

    # Generic param that can be used by any test as needed
    parser.add_argument("--mode", type=str, help="mode switch", choices=NAME_SUFFIXES)

    # For connecting to Scalyr.  Note that we need not supply SCALYR_API_KEY as the Agent gets it from it's own config
    # or the environment.
    parser.add_argument(
        "--scalyr_server",
        type=str,
        help="Scalyr backend server (required by Agent or Verifier containers)",
    )
    parser.add_argument(
        "--read_api_key",
        type=str,
        help="read api key (required all Verifier containers)",
    )

    # For Standalone testing
    parser.add_argument(
        "--monitored_logfile",
        type=str,
        help="absolute path of data file to write to (must match Agent config).  "
        "Logstash producers also write to this, which are then picked up by the Logstash agent.",
    )
    parser.add_argument(
        "--python_version",
        type=str,
        help="python version agent is running on (will be added into generated test data)",
    )

    # For Docker testing
    parser.add_argument(
        "--agent_hostname",
        type=str,
        help="hostname of Agent container (required by Docker/k8s Verifier containers",
    )
    parser.add_argument(
        "--uploader_hostname",
        type=str,
        help="hostname of Uploader container (required by Docker/k8s Verifier containers",
    )
    parser.add_argument("--debug", type=str, help="turn on debugging")
    args = parser.parse_args()

    klass = None
    for key, val in CONTAINER_PREFIX_2_VERIFIER_CLASS.items():
        if args.process_name.startswith(key):
            klass = CONTAINER_PREFIX_2_VERIFIER_CLASS.get(key)
            break

    # Display args to stdout, redacting sensitive keys
    _pretty_print("Launching actor", message="Class={}".format(klass))
    if not klass:
        _exit(
            1,
            message="Bad test config: process_name must start with one of {}".format(
                list(CONTAINER_PREFIX_2_VERIFIER_CLASS.keys())
            ),
        )

    args_copy = deepcopy(vars(args))
    if "read_api_key" in args_copy:
        args_copy["read_api_key"] = args_copy["read_api_key"][:4] + "xxxxxxxxx"
    _pretty_print("smoketest.py command line args", str(args_copy))
    actor = klass(**vars(args))  # type: ignore

    # Optionally start upload in a separate thread.  Verifiers should not upload.
    uploader_thread = None
    if actor.is_uploader():
        _pretty_print("START UPLOAD", actor._process_name)
        uploader_thread = threading.Thread(target=actor.trigger_log_upload, args=())
        uploader_thread.start()

    if actor.is_verifier():
        _pretty_print("START VERIFIER", actor._process_name)
        actor.verify_or_die()

    # If verify_or_die hasn't force-killed the program, wait for uploader to finish
    if uploader_thread:
        uploader_thread.join()<|MERGE_RESOLUTION|>--- conflicted
+++ resolved
@@ -898,14 +898,10 @@
             stream_name=stream_name, process_name=process_name
         )
 
-<<<<<<< HEAD
-        if "Docker API (docker_raw_logs: false)" in message or "Starting docker monitor (raw_logs=False)" in message:
-=======
         if (
             "Docker API (docker_raw_logs: false)" in message
             or "Starting docker monitor (raw_logs=False)" in message
         ):
->>>>>>> b61eec66
             self._seen_matching_lines.add(message)
             return
 
