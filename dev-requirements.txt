# This is only meant for Scalyr's internal development and dev environment.
# These dependencies are not needed to run the Scalyr Agent, but mainly used for
# running test suites, and mocking Python Objects for the Scalyr Agent.

# Testing tools and libraries
tox==3.14.3
mock==0.8.0
<<<<<<< HEAD
coverage==4.5.4
-r extra-requirements.txt
=======
pytest==4.6.9
pytest-coverage
coverage==4.5.4
codecov==2.0.15

# Test / 3rd party dependencies
ujson==1.35
tlslite-ng==0.7.5
cffi==1.12.3
ecdsa==0.13.2
certvalidator==0.11.1
asn1crypto==0.24.0
oscrypto==0.19.1
docker-py==1.10.6
requests==2.18.0

# cffi==1.12.3
# asyncio==3.4.3
# coverage==4.4.1
# nose==1.3.7
# nose-exclude
# nose_xunitmp==0.4.0
# pg8000==1.11.0
# pysnmp
# redis==2.10.6
# virtualenv==15.1.0
# webapp2==2.5.2
# WebTest==2.0.28
# unittest2==1.1.0
# future==0.17.1
>>>>>>> f61fb796
<|MERGE_RESOLUTION|>--- conflicted
+++ resolved
@@ -5,38 +5,10 @@
 # Testing tools and libraries
 tox==3.14.3
 mock==0.8.0
-<<<<<<< HEAD
-coverage==4.5.4
--r extra-requirements.txt
-=======
 pytest==4.6.9
 pytest-coverage
 coverage==4.5.4
 codecov==2.0.15
 
 # Test / 3rd party dependencies
-ujson==1.35
-tlslite-ng==0.7.5
-cffi==1.12.3
-ecdsa==0.13.2
-certvalidator==0.11.1
-asn1crypto==0.24.0
-oscrypto==0.19.1
-docker-py==1.10.6
-requests==2.18.0
-
-# cffi==1.12.3
-# asyncio==3.4.3
-# coverage==4.4.1
-# nose==1.3.7
-# nose-exclude
-# nose_xunitmp==0.4.0
-# pg8000==1.11.0
-# pysnmp
-# redis==2.10.6
-# virtualenv==15.1.0
-# webapp2==2.5.2
-# WebTest==2.0.28
-# unittest2==1.1.0
-# future==0.17.1
->>>>>>> f61fb796
+-r extra-requirements.txt