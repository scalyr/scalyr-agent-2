--- conflicted
+++ resolved
@@ -33,12 +33,6 @@
     "scalyr_agent/third_party_python2/*",
 ]
 
-GLOBAL_WHITELIST_PYTHON26 = [
-    "scalyr_agent/third_party/",
-    "scalyr_agent/third_party_tls/",
-    "scalyr_agent/third_party_python2/",
-]
-
 # A list of Python module FQDNs or file paths relative to this directory (repo
 # root) to be ignored under Python 2.4
 PYTHON24_WHITELIST = [
@@ -63,14 +57,6 @@
 
 collect_ignore = ["setup.py"]
 
-<<<<<<< HEAD
-# NOTE: Older version of pytest which is used under Python 2.6 doesn't support collect_ignore_glob
-if sys.version_info[:0] == (2, 6) or True:
-    import fnmatch
-
-    for directory in GLOBAL_WHITELIST_PYTHON26:
-        for root, dirnames, filenames in os.walk(directory):
-=======
 # NOTE: Older version of pytest (<= 3.2.5 )which is used under Python 2.6 doesn't support
 # collect_ignore_glob directive
 if sys.version_info[:0] == (2, 6):
@@ -78,7 +64,6 @@
 
     for directory in GLOBAL_WHITELIST:
         for root, dirnames, filenames in os.walk(directory.replace('/*', '/')):
->>>>>>> 4ae63733
             for filename in fnmatch.filter(filenames, '*.py'):
                 file_path = os.path.join(root, filename)
                 collect_ignore.append(file_path)
