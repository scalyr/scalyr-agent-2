apiVersion: apps/v1
kind: DaemonSet
metadata:
  labels:
    app: scalyr-agent-2
  name: scalyr-agent-2
spec:
  revisionHistoryLimit: 10
  selector:
    matchLabels:
      app: scalyr-agent-2
  template:
    metadata:
      labels:
        app: scalyr-agent-2
    spec:
      containers:
      - env:
        - name: SCALYR_API_KEY
          valueFrom:
            secretKeyRef:
              key: scalyr-api-key
              name: scalyr-api-key
        - name: SCALYR_K8S_NODE_NAME
          valueFrom:
            fieldRef:
              apiVersion: v1
              fieldPath: spec.nodeName
        - name: SCALYR_K8S_POD_NAME
          valueFrom:
            fieldRef:
              apiVersion: v1
              fieldPath: metadata.name
        - name: SCALYR_K8S_POD_NAMESPACE
          valueFrom:
            fieldRef:
              apiVersion: v1
              fieldPath: metadata.namespace
        - name: SCALYR_K8S_POD_UID
          valueFrom:
            fieldRef:
              apiVersion: v1
              fieldPath: metadata.uid
        - name: SCALYR_K8S_KUBELET_HOST_IP
          valueFrom:
            fieldRef:
              apiVersion: v1
              fieldPath: status.hostIP
        envFrom:
        - configMapRef:
            name: scalyr-config
<<<<<<< HEAD
        image: scalyr/scalyr-k8s-agent:2.1.10
=======
        image: scalyr/scalyr-k8s-agent:2.1.11
>>>>>>> cb275bf5
        imagePullPolicy: Always
        name: scalyr-agent
        resources:
          limits:
            memory: 500Mi
        terminationMessagePath: /dev/termination-log
        terminationMessagePolicy: File
        volumeMounts:
        - mountPath: /var/lib/docker/containers
          name: varlibdockercontainers
          readOnly: true
        - mountPath: /var/log/pods
          name: varlogpods
          readOnly: true
        - mountPath: /var/log/containers
          name: varlogcontainers
          readOnly: true
        - mountPath: /var/scalyr/docker.sock
          name: dockersock
        - mountPath: /var/lib/scalyr-agent-2
          name: checkpoints
      dnsPolicy: ClusterFirst
      restartPolicy: Always
      schedulerName: default-scheduler
      securityContext: {}
      serviceAccount: scalyr-service-account
      serviceAccountName: scalyr-service-account
      terminationGracePeriodSeconds: 30
      volumes:
      - hostPath:
          path: /var/lib/docker/containers
          type: ""
        name: varlibdockercontainers
      - hostPath:
          path: /var/log/pods
          type: ""
        name: varlogpods
      - hostPath:
          path: /var/log/containers
          type: ""
        name: varlogcontainers
      - hostPath:
          path: /var/run/docker.sock
          type: ""
        name: dockersock
      - hostPath:
          path: /tmp/scalyr-agent-2
          type: DirectoryOrCreate
        name: checkpoints
      # comment this section if you do not want to run on the master
      tolerations:
      - effect: NoSchedule
        key: node-role.kubernetes.io/master
        operator: Exists<|MERGE_RESOLUTION|>--- conflicted
+++ resolved
@@ -49,11 +49,7 @@
         envFrom:
         - configMapRef:
             name: scalyr-config
-<<<<<<< HEAD
-        image: scalyr/scalyr-k8s-agent:2.1.10
-=======
         image: scalyr/scalyr-k8s-agent:2.1.11
->>>>>>> cb275bf5
         imagePullPolicy: Always
         name: scalyr-agent
         resources:
