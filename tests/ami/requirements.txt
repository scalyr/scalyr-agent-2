# NOTE: We rely on change in Libcloud which allows us to specify a custom wait_period which makes
# it less likely for us to hit EC2 rate limits when spinning up and deploying many instances
# concurrently
<<<<<<< HEAD
git+https://github.com/apache/libcloud.git@trunk#egg=libcloud
=======
git+https://github.com/apache/libcloud.git@trunk#egg=apache-libcloud
>>>>>>> 22dc8c50
paramiko==2.7.1
Jinja2==2.11.1<|MERGE_RESOLUTION|>--- conflicted
+++ resolved
@@ -1,10 +1,6 @@
 # NOTE: We rely on change in Libcloud which allows us to specify a custom wait_period which makes
 # it less likely for us to hit EC2 rate limits when spinning up and deploying many instances
 # concurrently
-<<<<<<< HEAD
-git+https://github.com/apache/libcloud.git@trunk#egg=libcloud
-=======
 git+https://github.com/apache/libcloud.git@trunk#egg=apache-libcloud
->>>>>>> 22dc8c50
 paramiko==2.7.1
 Jinja2==2.11.1