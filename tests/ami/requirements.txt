<<<<<<< HEAD
# NOTE: We rely on change in Libcloud which allows us to specify a custom wait_period which makes
# it less likely for us to hit EC2 rate limits when spinning up and deploying many instances
# concurrently
#git+https://github.com/apache/libcloud.git@trunk#egg=apache-libcloud
=======
>>>>>>> 02e1eb51
apache-libcloud==3.4.1
paramiko==2.7.2
Jinja2==2.11.3<|MERGE_RESOLUTION|>--- conflicted
+++ resolved
@@ -1,10 +1,3 @@
-<<<<<<< HEAD
-# NOTE: We rely on change in Libcloud which allows us to specify a custom wait_period which makes
-# it less likely for us to hit EC2 rate limits when spinning up and deploying many instances
-# concurrently
-#git+https://github.com/apache/libcloud.git@trunk#egg=apache-libcloud
-=======
->>>>>>> 02e1eb51
 apache-libcloud==3.4.1
 paramiko==2.7.2
 Jinja2==2.11.3