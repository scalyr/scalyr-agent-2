# Copyright 2014-2020 Scalyr Inc.
#
# Licensed under the Apache License, Version 2.0 (the "License");
# you may not use this file except in compliance with the License.
# You may obtain a copy of the License at
#
#   http://www.apache.org/licenses/LICENSE-2.0
#
# Unless required by applicable law or agreed to in writing, software
# distributed under the License is distributed on an "AS IS" BASIS,
# WITHOUT WARRANTIES OR CONDITIONS OF ANY KIND, either express or implied.
# See the License for the specific language governing permissions and
# limitations under the License.
#
# This script installs Scalyr agent MSI package for windows.

# Enable strict mode and make sure we fail and exit with non zero on any error
Set-StrictMode -Version 3.0
Set-PSDebug -Strict

$ErrorActionPreference = "Stop"
$ProgressPreference = "SilentlyContinue"

{% if verbose -%}
Set-PSDebug -trace 2
{% endif -%}

function GetMSIVersion {
    param (
        [IO.FileInfo] $MSI
    )

    # this function gets version string from .msi package.
    if (!(Test-Path $MSI.FullName)) {
        throw "File '{0}' does not exist" -f $MSI.FullName
    }

    try {
        $windowsInstaller = New-Object -com WindowsInstaller.Installer
        $database = $windowsInstaller.GetType().InvokeMember(
            "OpenDatabase", "InvokeMethod", $Null,
            $windowsInstaller, @($MSI.FullName, 0)
        )

        $q = "SELECT Value FROM Property WHERE Property = 'ProductVersion'"
        $View = $database.GetType().InvokeMember(
            "OpenView", "InvokeMethod", $Null, $database, ($q)
        )

        $View.GetType().InvokeMember("Execute", "InvokeMethod", $Null, $View, $Null)
        $record = $View.GetType().InvokeMember( "Fetch", "InvokeMethod", $Null, $View, $Null )
        $version = $record.GetType().InvokeMember( "StringData", "GetProperty", $Null, $record, 1 )

        $View.GetType().InvokeMember("Close", "InvokeMethod", $Null, $View, $Null)

        return $version
    } catch {
        throw "Failed to get MSI file version: {0}." -f $_
    }
}

$msi_version=GetMSIVersion -MSI .\install_package.msi
# Method returns an object so we need to cast it to a String
$msi_version="$msi_version".Trim()
echo "Retrieved version: $msi_version"

# install scalyr agent and wait until it is done.
Start-Process C:\Windows\System32\msiexec.exe -ArgumentList "/i install_package.msi /quiet /qn" -wait

# replace api_key and serverHost
(Get-Content "C:\Program Files (x86)\Scalyr\config\agent.json") `
    -replace 'REPLACE_THIS', '{{scalyr_api_key}}' |
  Out-File "C:\Program Files (x86)\Scalyr\config\agent.json";

# After string replacement we need to reencode config file without BOM
{% include "partial/reencode_config_without_bom.ps1.j2" %}

$Env:Path += ";C:\Program Files (x86)\Scalyr\bin"

# Backup originl config with the API key since we will reference it multiple times
Copy-Item "C:\Program Files (x86)\Scalyr\config\agent.json" -Destination "C:\Program Files (x86)\Scalyr\config\agent.json.org"

scalyr-agent-2 start;

Start-Sleep 5

$status_output=scalyr-agent-2 status -v;
<<<<<<< HEAD
=======
echo $status_output
>>>>>>> 1cb1eda9

if ($LASTEXITCODE -ne 0) { Throw "Status command failed" }

Write-Output $status_output

<<<<<<< HEAD
# Also verify we can start the agent using the cmd script we provide
$status_output2="C:\Program Files (x86)\Scalyr\bin\ScalyrShell.cmd status"
if ($LASTEXITCODE -ne 0) { Throw "Status command via cmdlet failed" }

echo $status_output2

=======
if ($msi_version -eq $null) {
    Throw "Unable to retrieve version from the msi package!"
}
>>>>>>> 1cb1eda9

if ("$status_output" -notmatch "$msi_version")   {
    # If there is a an internal build, we need to check version string for the 'windows version' format.
    $version_numbers=$msi_version.Split(".");
    $version_first_part=$version_numbers[0..2] -join "\.";
    $version_second_part=$version_numbers[-1];
    $pattern=$version_first_part.Trim() + "\.[a-zA-Z]+[0-9]+\." + $version_second_part.Trim();
    $pattern=$pattern.Trim()

    if ("$status_output" -notmatch $pattern)
    {
        Throw "Can not find version.";
    }
};

if ("$status_output" -notmatch "agent.log")   { Throw "Can not find agent log." };
if ("$status_output" -notmatch "windows_system_metrics")   { Throw "Can not find windows_system_metrics." };
if ("$status_output" -notmatch "windows_process_metrics")   { Throw "Can not find windows_process_metrics." };

# Ensure CA validation is not disabled with default install
$log_output=type "C:\Program Files (x86)\Scalyr\log\agent.log"

if ("$log_output" -match "sslverifyoff") { Throw "cert validation is disabled" };
if ("$log_output" -match "certificate validation has been disabled") { Throw "cert validation is disabled" };

# Verify build_info file exists
echo ""
echo "Verifying build_info file exists"
echo ""

type "C:\Program Files (x86)\Scalyr\bin\build_info"
echo ""<|MERGE_RESOLUTION|>--- conflicted
+++ resolved
@@ -64,6 +64,10 @@
 $msi_version="$msi_version".Trim()
 echo "Retrieved version: $msi_version"
 
+if ($msi_version -eq $null) {
+    Throw "Unable to retrieve version from the msi package!"
+}
+
 # install scalyr agent and wait until it is done.
 Start-Process C:\Windows\System32\msiexec.exe -ArgumentList "/i install_package.msi /quiet /qn" -wait
 
@@ -85,27 +89,18 @@
 Start-Sleep 5
 
 $status_output=scalyr-agent-2 status -v;
-<<<<<<< HEAD
-=======
 echo $status_output
->>>>>>> 1cb1eda9
 
 if ($LASTEXITCODE -ne 0) { Throw "Status command failed" }
 
 Write-Output $status_output
 
-<<<<<<< HEAD
 # Also verify we can start the agent using the cmd script we provide
 $status_output2="C:\Program Files (x86)\Scalyr\bin\ScalyrShell.cmd status"
 if ($LASTEXITCODE -ne 0) { Throw "Status command via cmdlet failed" }
 
 echo $status_output2
 
-=======
-if ($msi_version -eq $null) {
-    Throw "Unable to retrieve version from the msi package!"
-}
->>>>>>> 1cb1eda9
 
 if ("$status_output" -notmatch "$msi_version")   {
     # If there is a an internal build, we need to check version string for the 'windows version' format.
