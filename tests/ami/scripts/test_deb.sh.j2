#!/usr/bin/env bash
# Copyright 2014-2020 Scalyr Inc.
#
# Licensed under the Apache License, Version 2.0 (the "License");
# you may not use this file except in compliance with the License.
# You may obtain a copy of the License at
#
#   http://www.apache.org/licenses/LICENSE-2.0
#
# Unless required by applicable law or agreed to in writing, software
# distributed under the License is distributed on an "AS IS" BASIS,
# WITHOUT WARRANTIES OR CONDITIONS OF ANY KIND, either express or implied.
# See the License for the specific language governing permissions and
# limitations under the License.
set -e

{% if verbose -%}
set -x
{% endif -%}

# Give it some time to finish provisioning process. It's possible that we can SSH in before
# cloud-init fully finished
CLOUD_INIT_RESULT_FILE="/run/cloud-init/result.json"
MAX_WAIT_COUNTER=20 # we wait a maximum of 20 x 2 seconds for provision to finish

WAIT_COUNTER=0
while [ ! -f "${CLOUD_INIT_RESULT_FILE}" ] && [ ${WAIT_COUNTER} -lt ${MAX_WAIT_COUNTER} ]; do
    echo "Waiting for cloud init provisioning to complete..."
    ((WAIT_COUNTER=WAIT_COUNTER+1))
    sleep 2
done

if [ ! -f "${CLOUD_INIT_RESULT_FILE}" ]; then
    echo "Provisioning didn't finish in 40 seconds (file ${CLOUD_INIT_RESULT_FILE} doesn't exist), failing..."
    exit 1
fi

uname -a
cat /etc/*-release

sudo apt-get update -y
sudo apt-get install -y "{{python_package}}"

{% if additional_packages -%}
sudo apt-get install -y {{additional_packages}}
{% endif -%}

# Install Sclayr agent.
echo ""
echo "Installing Scalyr agent"
echo "Using package: {{ install_package["source"] }}"
echo ""

{% if install_package["type"] in ("file", "url") -%}
{# type of the package is 'file' or 'url', that means that file
should be uploaded by script or already uploaded by Libloud. #}
    {% if install_package["type"] == "url" -%}
    wget -O install_package.deb "{{ install_package["source"] }}"
    {% elif install_package["type"] == "file" -%}
    {# file should be already uploaded by Libcloud, so just pass this. #}
    {% endif -%}

# install Scalyr agent from package file.
sudo DEBIAN_FRONTEND=noninteractive dpkg -i install_package.deb
sudo sed -i 's/REPLACE_THIS/{{scalyr_api_key}}/' /etc/scalyr-agent-2/agent.json
export INSTALL_PACKAGE_VERSION=$(dpkg-deb -f "install_package.deb" Version)
{% else -%}
# install Scalyr agent by downloading convenience script.
    {% if installer_script_info["type"] == "url" -%}
wget -O "install-scalyr-agent-2.sh" -q "{{installer_script_info["source"]}}"
    {% endif -%}
sudo bash ./install-scalyr-agent-2.sh --set-api-key "{{scalyr_api_key}}"
    {% if install_package["source"] == "current" -%}
    {# Install the latest agent version in repo. #}
# Get version of the current package
export INSTALL_PACKAGE_VERSION=$(apt-cache policy scalyr-agent-2 | grep Installed | awk '{print $2}')
    {% else -%}
    {# Install particular agent version from repo. #}
# Install older package.
sudo DEBIAN_FRONTEND=noninteractive apt-get install -y "scalyr-agent-2={{install_package["source"]}}" --allow-downgrades
export INSTALL_PACKAGE_VERSION="{{install_package["source"]}}"
    {% endif -%}
{% endif -%}

<<<<<<< HEAD
echo "Restarting agent"
echo ""

# NOTE: Before each restart and after each new set of checks, we delete the log file to ensure
# assertions / checks we are performed are performed against the latest version of the logs and not
# against old logs from previous start.
sudo /etc/init.d/scalyr-agent-2 stop
sudo rm -f /var/log/scalyr-agent-2/agent.log

sudo /etc/init.d/scalyr-agent-2 start

sleep 5
=======
{% include "partial/restart_agent_and_remove_logs.sh.j2" %}
>>>>>>> 22dc8c50

# Run some basic sanity checks
echo "Verifying agent status output"
echo ""
sudo scalyr-agent-2 status -v
echo ""

sudo scalyr-agent-2 status -v | grep "${INSTALL_PACKAGE_VERSION}"
sudo scalyr-agent-2 status -v | grep agent.log
sudo scalyr-agent-2 status -v | grep linux_system_metrics
sudo scalyr-agent-2 status -v | grep linux_process_metrics

# Verify build_info file with build metadata is present
echo ""
echo "Verifying build_info file exists"
cat /usr/share/scalyr-agent-2/build_info || (echo "build_info file is missing" ; exit 1)
echo ""

# Verify rc*.d symlinks are in place
echo ""
echo "Verifying rc.d symlinks exist"
echo ""
ls -la /etc/rc*.d/ | grep scalyr-agent
echo ""
ls -la /etc/rc*.d/ | grep scalyr-agent | wc -l | grep 7

echo ""
echo "Verifying agent.log"
echo ""

# Ensure CA validation is not disabled with default install
sudo cat /var/log/scalyr-agent-2/agent.log | grep -v "sslverifyoff"
sudo cat /var/log/scalyr-agent-2/agent.log | grep -v "Server certificate validation has been disabled"
echo ""


{% if test_type == "upgrade" -%}
# Upgrade to new version
echo ""
echo "Upgrading Scalyr agent"
echo "Using version: {{ upgrade_package["source"] }}"
echo ""
{% if upgrade_package["type"] in ("file", "url") -%}
{# type of the package is 'file' or 'url', that means that file
should be uploaded by script or already uploaded by Libloud. #}
    {% if upgrade_package["type"] == "url" -%}
wget -O upgrade_package.deb "{{ upgrade_package["source"] }}"
    {% elif upgrade_package["type"] == "file" -%}
    {# file should be already uploaded by Libcloud, so just pass this. #}
    {% endif -%}

echo "Upgrade Scalyr agent from file."
sudo DEBIAN_FRONTEND=noninteractive dpkg -i upgrade_package.deb
sudo sed -i 's/REPLACE_THIS/{{scalyr_api_key}}/' /etc/scalyr-agent-2/agent.json
export UPGRADE_PACKAGE_VERSION=$(dpkg-deb -f "upgrade_package.deb" Version)
{% else -%}
    {% if upgrade_package["source"] == "current" -%}
    {# Upgrade agent to the latest verson in repo. #}
sudo DEBIAN_FRONTEND=noninteractive apt-get install --only-upgrade -y scalyr-agent-2
export UPGRADE_PACKAGE_VERSION=$(apt-cache policy scalyr-agent-2 | grep Installed | awk '{print $2}')
    {% else -%}
    {# Upgrade agent to the particular version #}
sudo DEBIAN_FRONTEND=noninteractive apt-get install -y "scalyr-agent-2={{upgrade_package["source"]}}"
export UPGRADE_PACKAGE_VERSION="{{upgrade_package["source"]}}"
    {% endif -%}
{% endif -%}

<<<<<<< HEAD
echo ""
echo "Restarting agent"
echo ""

# NOTE: Before each restart and after each new set of checks, we delete the log file to ensure
# assertions / checks we are performed are performed against the latest version of the logs and not
# against old logs from previous start.
sudo /etc/init.d/scalyr-agent-2 stop
sudo rm -f /var/log/scalyr-agent-2/agent.log

sudo /etc/init.d/scalyr-agent-2 start

sleep 5
=======
{% include "partial/restart_agent_and_remove_logs.sh.j2" %}
>>>>>>> 22dc8c50

# Verify status works and symlinks are in place
echo ""
echo "Verifying agent status output"
echo ""
sudo scalyr-agent-2 status -v
echo ""

sudo scalyr-agent-2 status -v | grep "${UPGRADE_PACKAGE_VERSION}"
sudo scalyr-agent-2 status -v | grep agent.log
sudo scalyr-agent-2 status -v | grep linux_system_metrics
sudo scalyr-agent-2 status -v | grep linux_process_metrics

# Verify rc*.d symlinks are in place
echo ""
echo "Verifying rc.d symlinks exist"
echo ""
ls -la /etc/rc*.d/ | grep scalyr-agent
echo ""
ls -la /etc/rc*.d/ | grep scalyr-agent | wc -l | grep 7

echo ""
echo "Verifying agent.log"
echo ""

# Ensure CA validation is not disabled with default install
sudo cat /var/log/scalyr-agent-2/agent.log | grep -v "sslverifyoff"
sudo cat /var/log/scalyr-agent-2/agent.log | grep -v "Server certificate validation has been disabled"
echo ""
{% endif -%}

{% include "partial/ssl_checks.sh.j2" %}<|MERGE_RESOLUTION|>--- conflicted
+++ resolved
@@ -82,22 +82,7 @@
     {% endif -%}
 {% endif -%}
 
-<<<<<<< HEAD
-echo "Restarting agent"
-echo ""
-
-# NOTE: Before each restart and after each new set of checks, we delete the log file to ensure
-# assertions / checks we are performed are performed against the latest version of the logs and not
-# against old logs from previous start.
-sudo /etc/init.d/scalyr-agent-2 stop
-sudo rm -f /var/log/scalyr-agent-2/agent.log
-
-sudo /etc/init.d/scalyr-agent-2 start
-
-sleep 5
-=======
 {% include "partial/restart_agent_and_remove_logs.sh.j2" %}
->>>>>>> 22dc8c50
 
 # Run some basic sanity checks
 echo "Verifying agent status output"
@@ -165,23 +150,7 @@
     {% endif -%}
 {% endif -%}
 
-<<<<<<< HEAD
-echo ""
-echo "Restarting agent"
-echo ""
-
-# NOTE: Before each restart and after each new set of checks, we delete the log file to ensure
-# assertions / checks we are performed are performed against the latest version of the logs and not
-# against old logs from previous start.
-sudo /etc/init.d/scalyr-agent-2 stop
-sudo rm -f /var/log/scalyr-agent-2/agent.log
-
-sudo /etc/init.d/scalyr-agent-2 start
-
-sleep 5
-=======
 {% include "partial/restart_agent_and_remove_logs.sh.j2" %}
->>>>>>> 22dc8c50
 
 # Verify status works and symlinks are in place
 echo ""
