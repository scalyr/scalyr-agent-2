#!/usr/bin/env python
# Copyright 2014-2020 Scalyr Inc.
#
# Licensed under the Apache License, Version 2.0 (the "License");
# you may not use this file except in compliance with the License.
# You may obtain a copy of the License at
#
#   http://www.apache.org/licenses/LICENSE-2.0
#
# Unless required by applicable law or agreed to in writing, software
# distributed under the License is distributed on an "AS IS" BASIS,
# WITHOUT WARRANTIES OR CONDITIONS OF ANY KIND, either express or implied.
# See the License for the specific language governing permissions and
# limitations under the License.

"""
Script which runs basic package fresh install or upgrade sanity tests on a fresh short lived
EC2 instance.

It depends on the following environment variables being set:

- ACCESS_KEY - AWS access key.
- SECRET_KEY - AWS secret key.
- REGION - AWS region to use.

- KEY_NAME - Name of the AWS key pair to use.
- PRIVATE_KEY_PATH - Path to the private key file used to authenticate. NOTE: The key shouldn't be
  password protected and needs to match the private key from the key pair used.
- SECURITY_GROUPS - Comma delimited list of security groups names to place the node into.

- SCALYR_API_KEY - Scalyr API key to use.

- LIBCLOUD_DEBUG=libcloud.log - Optionally set this variable to write Libcloud debug log into
  libcloud.log file.

  Keep in mind that you should never enable this on Circle CI since it will leak API keys into the
  debug log.

NOTE 1: You are recommended to use 2048 bit RSA key because CentOS 6 AMI we use doesn't support new
key types or RSA keys of size 4096 bits.

ssh-keygen -t rsa -b 2048 ...

NOTE 2: You can't run upgrade test on CentOS because it doesn't include "python" package our
scalyr-agent-2 2.0.x package depends on.

Usage:

1. Fresh install tests

Installation from stable apt repo:

python3 package_sanity_tests.py --distro=ubuntu1604 --type=install --to-version=2.1.1
python3 package_sanity_tests.py --distro=ubuntu1804 --type=install --to-version=2.1.1 --python-package=python3
python3 package_sanity_tests.py --distro=centos8 --type=install --to-version=2.1.1

Installation from package URL:

python3 package_sanity_tests.py --distro=ubuntu1404 --type=install --to-version=https://28747-23852161-gh.circle-artifacts.com/0/~/artifacts/test_build_deb_package/scalyr-agent.deb

2. Upgrade tests

Installation and upgrade from stable apt repo:

python3 packages_sanity_tests.py --distro=ubuntu1804 --type=upgrade --from-version=2.0.59 --to-version=2.1.1
python3 packages_sanity_tests.py --distro=centos7 --type=upgrade --from-version=2.0.59 --to-version=2.1.1

Installation and upgrade from package URL:
python3 package_sanity_tests.py --distro=ubuntu1404 --type=install --from-version=https://28747-23852161-gh.circle-artifacts.com/0/~/artifacts/test_build_deb_package/scalyr-agent.deb --to-version=https://28747-23852161-gh.circle-artifacts.com/0/~/artifacts/test_build_deb_package/scalyr-agent.deb

NOTE: You can't mix version strings and package URLs. You need to use one or the other, but not
combination of both.
"""

from __future__ import absolute_import
from __future__ import print_function

if False:  # NOSONAR
    from typing import List
    from typing import Optional
    from typing import Dict

import os
import sys
import time
import re

import random
import argparse
from io import open

from jinja2 import FileSystemLoader
from jinja2 import Environment
import requests

from libcloud.compute.types import Provider
from libcloud.compute.base import NodeDriver
from libcloud.compute.base import NodeImage
from libcloud.compute.base import NodeSize
from libcloud.compute.base import StorageVolume
from libcloud.compute.base import DeploymentError
from libcloud.compute.providers import get_driver
from libcloud.compute.deployment import (
    ScriptDeployment,
    FileDeployment,
    MultiStepDeployment,
)
import libcloud.compute.base

from scalyr_agent import compat

from tests.ami.utils import get_env_throw_if_not_set


# if we try to run deployment script on windows machine with openssh,
# ParamikoSSHClient does not return valid remote path after "put" operation.
# For example if we put script file by path 'C:\users\admin' it adds slash at the beginning - '/C:\users\admin'.
# When it is time to execute this script on the remote machine,
# it ends with error because '/C:\users\admin' is invalid path.
class ParamikoSSHClient(libcloud.compute.ssh.ParamikoSSHClient):
    def put(self, path, contents=None, chmod=None, mode="w"):
        result = super(ParamikoSSHClient, self).put(
            path, contents=contents, chmod=chmod, mode=mode
        )
        # just remove first slash.
        if re.match(r"^\/\w\:.*$", result):
            return result[1:]

        return result


# monkeypatch original ParamikoSSHClient
libcloud.compute.base.SSHClient = ParamikoSSHClient

BASE_DIR = os.path.abspath(os.path.dirname(os.path.abspath(__file__)))
SCRIPTS_DIR = os.path.join(BASE_DIR, "scripts/")

EC2_DISTRO_DETAILS_MAP = {
    # Debian based distros
    "ubuntu1404": {
        "image_id": "ami-07957d39ebba800d5",
        "image_name": "Ubuntu Server 14.04 LTS (HVM)",
        "size_id": "t2.micro",
        "ssh_username": "ubuntu",
        "default_python_package_name": "python",
    },
    "ubuntu1604": {
        "image_id": "ami-08bc77a2c7eb2b1da",
        "image_name": "Ubuntu Server 16.04 LTS (HVM), SSD Volume Type",
        "size_id": "t1.micro",
        "ssh_username": "ubuntu",
        "default_python_package_name": "python",
    },
    "ubuntu1804": {
        "image_id": "ami-07ebfd5b3428b6f4d",
        "image_name": "Ubuntu Server 18.04 LTS (HVM), SSD Volume Type",
        "size_id": "t1.micro",
        "ssh_username": "ubuntu",
        "default_python_package_name": "python",
    },
    "debian1003": {
        "image_id": "ami-0b9a611a02047d3b1",
        "image_name": "Debian 10 Buster",
        "size_id": "t2.micro",
        "ssh_username": "admin",
        "default_python_package_name": "python",
    },
    # RHEL based distros
    # NOTE: Currently doesn't work with 4096 RSA keys due to paramiko issues
    # Need to use 2048 bit key to test this one
    "centos6": {
        "image_id": "ami-03a941394ec9849de",
        "image_name": "CentOS 6 (x86_64) - with Updates HVM",
        "size_id": "t2.micro",
        "ssh_username": "root",
        "default_python_package_name": "python",
    },
    "centos7": {
        "image_id": "ami-0affd4508a5d2481b",
        "image_name": "CentOS 7 (x86_64) - with Updates HVM",
        "size_id": "t2.micro",
        "ssh_username": "centos",
        "default_python_package_name": "python",
    },
    "centos8": {
        "image_id": "ami-0e7ad70170b787201",
        "image_name": "CentOS 8 (x86_64) - with Updates HVM",
        "size_id": "t2.micro",
        "ssh_username": "centos",
        "default_python_package_name": "python2",
    },
    "amazonlinux2": {
        "image_id": "ami-09d95fab7fff3776c",
        "image_name": "Amazon Linux 2 AMI (HVM), SSD Volume Type",
        "size_id": "t2.micro",
        "ssh_username": "ec2-user",
        "default_python_package_name": "python",
    },
    # Windows
    "WindowsServer2019": {
        "image_id": "ami-0f9790554e2b6bc8d",
        "image_name": "WindowsServer2019-SSH",
        "size_id": "t2.micro",
        "ssh_username": "Administrator",
        "default_python_package_name": "python2",
    },
    "WindowsServer2016": {
        "image_id": "ami-06e455febb7d693eb",
        "image_name": "WindowsServer2016-SSH",
        "size_id": "t2.micro",
        "ssh_username": "Administrator",
        "default_python_package_name": "python2",
    },
    "WindowsServer2012": {
        "image_id": "ami-033513be5c11f0e67",
        "image_name": "WindowsServer2012R2-SSH",
        "size_id": "t2.micro",
        "ssh_username": "Administrator",
        "default_python_package_name": "python2",
    },
}

DEFAULT_INSTALLER_SCRIPT_URL = (
    "https://www.scalyr.com/scalyr-repo/stable/latest/install-scalyr-agent-2.sh"
)

ACCESS_KEY = get_env_throw_if_not_set("ACCESS_KEY")
SECRET_KEY = get_env_throw_if_not_set("SECRET_KEY")
REGION = get_env_throw_if_not_set("REGION", "us-east-1")

KEY_NAME = get_env_throw_if_not_set("KEY_NAME")
PRIVATE_KEY_PATH = get_env_throw_if_not_set("PRIVATE_KEY_PATH")
PRIVATE_KEY_PATH = os.path.expanduser(PRIVATE_KEY_PATH)

SECURITY_GROUPS_STR = get_env_throw_if_not_set(
    "SECURITY_GROUPS", "allow-ssh-rdp"
)  # sg-02efe05c115d41622
SECURITY_GROUPS = SECURITY_GROUPS_STR.split(",")  # type: List[str]

SCALYR_API_KEY = get_env_throw_if_not_set("SCALYR_API_KEY")

# All the instances created by this script will use this string in the name.
INSTANCE_NAME_STRING = "-automated-agent-tests-"
assert "-tests-" in INSTANCE_NAME_STRING


def _get_source_type(version_string):
    # type: (str) -> Optional[str]
    """
    Get agent installation package source type according to data in the version string.
    """
    if not version_string:
        return None

    if "http://" in version_string or "https://" in version_string:
        return "url"
    elif os.path.exists(version_string) and os.path.isfile(version_string):
        return "file"
    else:
        return "install_script"


def _create_file_deployment_step(file_path, remote_file_name):
    # type: (str, str) -> FileDeployment
    """
    Create Libcloud file deployment step object.

    """
    file_name = os.path.basename(file_path)
    extension = os.path.splitext(file_name)[1]

    target_path = "./{0}{1}".format(remote_file_name, extension)

    step = FileDeployment(file_path, target_path)

    return step


def _verify_url_exists(url, use_head=False):
    # (str, bool) -> bool
    """
    Verify that the provided URL exists (aka doesn't return 404).
    """
    try:
        if use_head:
            resp = requests.head(url)
        else:
            resp = requests.get(url)
    except requests.exceptions.ConnectionError:
        return False

    return resp.status_code in [200, 302]


def main(
    distro,
    test_type,
    from_version,
    to_version,
    python_package,
    installer_script_url,
    additional_packages=None,
    destroy_node=False,
    verbose=False,
):
    # type: (str, str, str, str, str, str, str, bool, bool) -> None

    # deployment objects for package files will be stored here.
    file_upload_steps = []

    if test_type == "install":
        install_package_source = to_version
    else:
        # install package is specified in from-version in case of upgrade
        install_package_source = from_version

    # prepare data for install_package
    install_package_source_type = _get_source_type(install_package_source)

    if install_package_source_type == "file":
        # create install package file deployment object.
        file_upload_steps.append(
            _create_file_deployment_step(install_package_source, "install_package")
        )

    install_package_info = {
        "type": install_package_source_type,
        "source": install_package_source,
    }

    upgrade_package_info = None

    # prepare data for upgrade_package if it is specified.
    if test_type == "upgrade":
        upgrade_package_source = to_version
        upgrade_package_source_type = _get_source_type(upgrade_package_source)

        if upgrade_package_source_type == "file":
            # create install package file deployment object.
            file_upload_steps.append(
                _create_file_deployment_step(to_version, "upgrade_package")
            )

        upgrade_package_info = {
            "type": upgrade_package_source_type,
            "source": upgrade_package_source,
        }

    distro_details = EC2_DISTRO_DETAILS_MAP[distro]

    if distro.lower().startswith("windows"):
        package_type = "windows"
        script_extension = "ps1"
    else:
        package_type = (
            "deb"
            if distro.startswith("ubuntu") or distro.startswith("debian")
            else "rpm"
        )
        script_extension = "sh"

    script_filename = "test_%s.%s.j2" % (package_type, script_extension)
    script_file_path = os.path.join(SCRIPTS_DIR, script_filename)

    with open(script_file_path, "r") as fp:
        script_content = fp.read()

    cat_logs_script_file_path = os.path.join(
        SCRIPTS_DIR, "cat_logs.%s" % (script_extension)
    )

    with open(cat_logs_script_file_path, "r") as fp:
        cat_logs_script_content = fp.read()

    installer_script_info = {
        "source": installer_script_url or DEFAULT_INSTALLER_SCRIPT_URL
    }
    if os.path.exists(installer_script_url):
        installer_script_info["type"] = "file"
        file_upload_steps.append(
            _create_file_deployment_step(installer_script_url, "install-scalyr-agent-2")
        )
    else:
        if not _verify_url_exists(installer_script_url):
            raise ValueError(
                'Failed to retrieve installer script from "%s". Ensure that the URL is correct.'
                % (installer_script_url)
            )
        installer_script_info["type"] = "url"

    rendered_template = render_script_template(
        script_template=script_content,
        distro_details=distro_details,
        python_package=python_package,
        test_type=test_type,
        install_package=install_package_info,
        upgrade_package=upgrade_package_info,
        installer_script_url=installer_script_info,
        additional_packages=additional_packages,
        verbose=verbose,
    )

    if "windows" in distro.lower():
        deploy_step_timeout = 320
        deploy_overall_timeout = 320
        cat_step_timeout = 10
        max_tries = 3
    else:
        deploy_step_timeout = 260
        deploy_overall_timeout = 280
        max_tries = 3
        cat_step_timeout = 5

    remote_script_name = "deploy.{0}".format(script_extension)
    test_package_step = ScriptDeployment(
<<<<<<< HEAD
        rendered_template, name=remote_script_name, timeout=250
=======
        rendered_template, name=remote_script_name, timeout=deploy_step_timeout
>>>>>>> d2f5294f
    )

    if file_upload_steps:
        # Package files must be uploaded to the instance directly.
        file_upload_steps.append(test_package_step)  # type: ignore
        deployment = MultiStepDeployment(add=file_upload_steps)  # type: ignore
    else:
        deployment = MultiStepDeployment(add=test_package_step)  # type: ignore

    # Add a step which always cats agent.log file at the end. This helps us troubleshoot failures.
<<<<<<< HEAD
    cat_logs_step = ScriptDeployment(cat_logs_script_content, timeout=10)
    deployment.add(cat_logs_step)
=======
    if "windows" not in distro.lower():
        # NOTE: We don't add it on Windows since it tends to time out often
        cat_logs_step = ScriptDeployment(
            cat_logs_script_content, timeout=cat_step_timeout
        )
        deployment.add(cat_logs_step)
    else:
        cat_logs_step = None  # type: ignore
>>>>>>> d2f5294f

    driver = get_libcloud_driver()

    size = NodeSize(
        distro_details["size_id"], distro_details["size_id"], 0, 0, 0, 0, driver,
    )
    image = NodeImage(
        distro_details["image_id"], distro_details["image_name"], driver, None
    )

    circle_branch_name = compat.os_environ_unicode.get("CIRCLE_BRANCH", "unknown")
    circle_branch_name = circle_branch_name.replace("/", "_").replace("-", "_")
    circle_build_num = compat.os_environ_unicode.get(
        "CIRCLE_BUILD_NUM", random.randint(0, 1000)
    )

    name = "%s-automated-agent-tests-%s-branch-%s-build-%s" % (
        distro,
        test_type,
        circle_branch_name,
        circle_build_num,
    )

    print("Starting node provisioning and tests...")

    start_time = int(time.time())

    try:
        node = driver.deploy_node(
            name=name,
            image=image,
            size=size,
            ssh_key=PRIVATE_KEY_PATH,
            ex_keyname=KEY_NAME,
            ex_security_groups=SECURITY_GROUPS,
            ssh_username=distro_details["ssh_username"],
            ssh_timeout=20,
<<<<<<< HEAD
            timeout=280,
=======
            max_tries=max_tries,
            wait_period=15,
            timeout=deploy_overall_timeout,
>>>>>>> d2f5294f
            deploy=deployment,
            at_exit_func=destroy_node_and_cleanup,
        )
    except DeploymentError as e:
        print("Deployment failed: %s" % (str(e)))
        node = e.node
        success = False
        test_package_step.exit_status = 1
        stdout = getattr(e.original_error, "stdout", None)
        stderr = getattr(e.original_error, "stderr", None)
    else:
        success = test_package_step.exit_status == 0
        stdout = test_package_step.stdout
        stderr = test_package_step.stderr

        if cat_logs_step and cat_logs_step.stdout:
            stdout += "\n" + cat_logs_step.stdout

        if cat_logs_step and cat_logs_step.stderr:
            stdout += "\n" + cat_logs_step.stderr

    duration = int(time.time()) - start_time

    if success:
        print("Script successfully completed.")
    else:
        print("Script failed.")

    print(("stdout: %s" % (stdout)))
    print(("stderr: %s" % (stderr)))
    print(("exit_code: %s" % (test_package_step.exit_status)))
    print(("succeeded: %s" % (str(success))))
    print(("duration: %s seconds" % (duration)))

    # We don't destroy node if destroy_node is False (e.g. to aid with troubleshooting on failure
    # and similar)
    if node and destroy_node:
        destroy_node_and_cleanup(driver=driver, node=node)

    if not success:
        sys.exit(1)


def render_script_template(
    script_template,
    distro_details,
    python_package,
    test_type,
    install_package=None,
    upgrade_package=None,
    installer_script_url=None,
    additional_packages=None,
    verbose=False,
):
    # type: (str, dict, str, str, Optional[Dict], Optional[Dict], Optional[Dict], Optional[str], bool) -> str
    """
    Render the provided script template with common context.
    """
    # from_version = from_version or ""
    # to_version = to_version or ""

    template_context = distro_details.copy()

    template_context["test_type"] = test_type

    template_context["installer_script_info"] = (
        installer_script_url or DEFAULT_INSTALLER_SCRIPT_URL
    )
    template_context["scalyr_api_key"] = SCALYR_API_KEY
    template_context["python_package"] = (
        python_package or distro_details["default_python_package_name"]
    )

    template_context["install_package"] = install_package
    template_context["upgrade_package"] = upgrade_package
    template_context["additional_packages"] = additional_packages

    template_context["verbose"] = verbose

    env = Environment(loader=FileSystemLoader(SCRIPTS_DIR),)
    template = env.from_string(script_template)
    rendered_template = template.render(**template_context)
    return rendered_template


def destroy_node_and_cleanup(driver, node):
    """
    Destroy the provided node and cleanup any left over EBS volumes.
    """
    volumes = driver.list_volumes(node=node)

    assert (
        INSTANCE_NAME_STRING in node.name
    ), "Refusing to delete node without %s in the name" % (INSTANCE_NAME_STRING)

    print("")
    print(('Destroying node "%s"...' % (node.name)))
    node.destroy()

    assert len(volumes) <= 1
    print("Cleaning up any left-over EBS volumes for this node...")

    # Give it some time for the volume to become detached from the node
    time.sleep(10)

    for volume in volumes:
        # Additional safety checks
        if volume.extra.get("instance_id", None) != node.id:
            continue

        if volume.size not in [8, 30]:
            # All the volumes we use are 8 GB EBS volumes
            # Special case is Windows 2019 with 30 GB volume
            continue

        destroy_volume_with_retry(driver=driver, volume=volume)


def destroy_volume_with_retry(driver, volume, max_retries=12, retry_sleep_delay=5):
    # type: (NodeDriver, StorageVolume, int, int) -> bool
    """
    Destroy the provided volume retrying up to max_retries time if destroy fails because the volume
    is still attached to the node.
    """
    retry_count = 0
    destroyed = False

    while not destroyed and retry_count < max_retries:
        try:
            try:
                driver.destroy_volume(volume=volume)
            except Exception as e:
                if "InvalidVolume.NotFound" in str(e):
                    pass
                else:
                    raise e
            destroyed = True
        except Exception as e:
            if "VolumeInUse" in str(e):
                # Retry in 5 seconds
                print(
                    "Volume in use, re-attempting destroy in %s seconds (attempt %s/%s)..."
                    % (retry_sleep_delay, retry_count + 1, max_retries)
                )

                retry_count += 1
                time.sleep(retry_sleep_delay)
            else:
                raise e

    if destroyed:
        print("Volume %s successfully destroyed." % (volume.id))
    else:
        print(
            "Failed to destroy volume %s after %s attempts." % (volume.id, max_retries)
        )

    return True


def get_libcloud_driver():
    """
    Return Libcloud driver instance.
    """
    cls = get_driver(Provider.EC2)
    driver = cls(ACCESS_KEY, SECRET_KEY, region=REGION)
    return driver


if __name__ == "__main__":
    parser = argparse.ArgumentParser(
        description=("Run basic agent installer sanity tests on EC2 instance")
    )
    parser.add_argument(
        "--distro",
        help=("Distribution to use."),
        required=True,
        choices=list(EC2_DISTRO_DETAILS_MAP.keys()),
    )
    parser.add_argument(
        "--type",
        help=("Test type (install / upgrade)."),
        required=True,
        choices=["install", "upgrade"],
    )
    parser.add_argument(
        "--from-version",
        help=("Package version or URL to the package to use for upgrade tests."),
        default="current",
        required=False,
    )
    parser.add_argument(
        "--to-version",
        help=(
            "Package version or URL to the package to use for fresh install and upgrade tests."
        ),
        required=True,
    )
    parser.add_argument(
        "--python-package",
        help=(
            "Name of the python package to use. If not provided, it defaults to distro default."
        ),
        required=False,
    )
    parser.add_argument(
        "--additional-packages",
        help=("Optional string of additional system level packages to install."),
        required=False,
    )

    parser.add_argument(
        "--installer-script-url",
        help=("URL to the installer script to use."),
        default=DEFAULT_INSTALLER_SCRIPT_URL,
        required=False,
    )
    parser.add_argument(
        "--verbose",
        help=(
            "True to enable verbose mode where every executed shell command is logged."
        ),
        action="store_true",
        default=False,
    )
    parser.add_argument(
        "--no-destroy-node",
        help=("True to not destroy the node at the end."),
        action="store_true",
        default=False,
    )
    args = parser.parse_args(sys.argv[1:])

    if args.type == "install" and not args.to_version:
        raise ValueError("--to-version needs to be provided for install test")

    if args.type == "upgrade" and (not args.from_version or not args.to_version):
        raise ValueError(
            "--from-version and to --to-version needs to be provided for upgrade test"
        )

    if args.type == "upgrade" and (
        args.from_version == "current" and args.to_version == "current"
    ):
        raise ValueError(
            "--from-version and --to-version options "
            'can not have the same "current" value.'
        )

    if _get_source_type(args.from_version) == "url" and not _verify_url_exists(
        args.from_version, True
    ):
        raise ValueError(
            'Failed to retrieve package from "%s". Ensure that the URL is correct.'
            % (args.from_version)
        )

    if _get_source_type(args.to_version) == "url" and not _verify_url_exists(
        args.to_version, True
    ):
        raise ValueError(
            'Failed to retrieve package from "%s". Ensure that the URL is correct.'
            % (args.to_version)
        )

    main(
        distro=args.distro,
        test_type=args.type,
        from_version=args.from_version,
        to_version=args.to_version,
        python_package=args.python_package,
        installer_script_url=args.installer_script_url,
        additional_packages=args.additional_packages,
        destroy_node=not args.no_destroy_node,
        verbose=args.verbose,
    )<|MERGE_RESOLUTION|>--- conflicted
+++ resolved
@@ -413,11 +413,7 @@
 
     remote_script_name = "deploy.{0}".format(script_extension)
     test_package_step = ScriptDeployment(
-<<<<<<< HEAD
-        rendered_template, name=remote_script_name, timeout=250
-=======
         rendered_template, name=remote_script_name, timeout=deploy_step_timeout
->>>>>>> d2f5294f
     )
 
     if file_upload_steps:
@@ -428,10 +424,6 @@
         deployment = MultiStepDeployment(add=test_package_step)  # type: ignore
 
     # Add a step which always cats agent.log file at the end. This helps us troubleshoot failures.
-<<<<<<< HEAD
-    cat_logs_step = ScriptDeployment(cat_logs_script_content, timeout=10)
-    deployment.add(cat_logs_step)
-=======
     if "windows" not in distro.lower():
         # NOTE: We don't add it on Windows since it tends to time out often
         cat_logs_step = ScriptDeployment(
@@ -440,7 +432,6 @@
         deployment.add(cat_logs_step)
     else:
         cat_logs_step = None  # type: ignore
->>>>>>> d2f5294f
 
     driver = get_libcloud_driver()
 
@@ -478,13 +469,9 @@
             ex_security_groups=SECURITY_GROUPS,
             ssh_username=distro_details["ssh_username"],
             ssh_timeout=20,
-<<<<<<< HEAD
-            timeout=280,
-=======
             max_tries=max_tries,
             wait_period=15,
             timeout=deploy_overall_timeout,
->>>>>>> d2f5294f
             deploy=deployment,
             at_exit_func=destroy_node_and_cleanup,
         )
