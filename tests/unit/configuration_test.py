# Copyright 2014 Scalyr Inc.
#
# Licensed under the Apache License, Version 2.0 (the "License");
# you may not use this file except in compliance with the License.
# You may obtain a copy of the License at
#
#   http://www.apache.org/licenses/LICENSE-2.0
#
# Unless required by applicable law or agreed to in writing, software
# distributed under the License is distributed on an "AS IS" BASIS,
# WITHOUT WARRANTIES OR CONDITIONS OF ANY KIND, either express or implied.
# See the License for the specific language governing permissions and
# limitations under the License.
# ------------------------------------------------------------------------
#
# author: Steven Czerwinski <czerwin@scalyr.com>
from __future__ import unicode_literals
from __future__ import absolute_import
from __future__ import print_function

from scalyr_agent import scalyr_logging

__author__ = "czerwin@scalyr.com"

import os
import re
import sys
import tempfile
from io import open
import platform
import json

import mock
import pytest

from scalyr_agent.configuration import Configuration, BadConfiguration
from scalyr_agent.config_util import (
    parse_array_of_strings,
    convert_config_param,
    get_config_from_env,
)
from scalyr_agent.json_lib import JsonObject, JsonArray
from scalyr_agent.json_lib.objects import (
    ArrayOfStrings,
    SpaceAndCommaSeparatedArrayOfStrings,
)
from scalyr_agent.platform_controller import DefaultPaths

from scalyr_agent.test_base import ScalyrTestCase
from scalyr_agent.test_base import skipIf

from scalyr_agent.builtin_monitors.journald_utils import (
    LogConfigManager,
    JournaldLogFormatter,
)
from scalyr_agent.util import JsonReadFileException
import scalyr_agent.util as scalyr_util
from scalyr_agent.compat import os_environ_unicode

import six
from six.moves import range
from mock import patch, Mock


class TestConfigurationBase(ScalyrTestCase):
    def setUp(self):
        super(TestConfigurationBase, self).setUp()
        self.original_os_env = dict(
            [(k, v) for k, v in six.iteritems(os_environ_unicode)]
        )
        self._config_dir = tempfile.mkdtemp()
        self._config_file = os.path.join(self._config_dir, "agent.json")
        self._config_fragments_dir = os.path.join(self._config_dir, "agent.d")
        os.makedirs(self._config_fragments_dir)
        self._extra_config_fragments_dir = tempfile.mkdtemp() + "extra"
        os.makedirs(self._extra_config_fragments_dir)
        for key in os_environ_unicode.keys():
            if "scalyr" in key.lower():
                del os.environ[key]

    def tearDown(self):
        """Restore the pre-test os environment"""
        os.environ.clear()
        os.environ.update(self.original_os_env)

    def __convert_separators(self, contents):
        """Recursively converts all path values for fields in a JsonObject that end in 'path'.

        If this is a JsonArray, iterators over the elements.
        @param contents: The contents to convert in a valid Json atom (JsonObject, JsonArray, or primitive)
        @return: The passed in object.
        """
        contents_type = type(contents)
        if contents_type is dict or contents_type is JsonObject:
            for key in contents:
                value = contents[key]
                value_type = type(value)
                if key.endswith("path") and (value_type is six.text_type):
                    contents[key] = self.convert_path(contents[key])
                elif value_type in (dict, JsonObject, list, JsonArray):
                    self.__convert_separators(value)
        elif contents_type is list or contents_type is JsonArray:
            for i in range(len(contents)):
                self.__convert_separators(contents[i])
        return contents

    def _write_file_with_separator_conversion(self, contents):
        contents = scalyr_util.json_encode(
            self.__convert_separators(
                scalyr_util.json_scalyr_config_decode(contents)
            ).to_dict()
        )

        fp = open(self._config_file, "w")
        fp.write(contents)
        fp.close()

    def _write_config_fragment_file_with_separator_conversion(
        self, file_path, contents, config_dir=None
    ):
        if config_dir is None:
            config_dir = self._config_fragments_dir

        contents = scalyr_util.json_encode(
            self.__convert_separators(
                scalyr_util.json_scalyr_config_decode(contents)
            ).to_dict()
        )

        full_path = os.path.join(config_dir, file_path)
        fp = open(full_path, "w")
        fp.write(contents)
        fp.close()

    class LogObject(object):
        def __init__(self, config):
            self.config = config
            self.log_path = config["path"]

    class MonitorObject(object):
        def __init__(self, config):
            self.module_name = config["module"]
            self.config = config
            self.log_config = {"path": self.module_name.split(".")[-1] + ".log"}

    def _create_test_configuration_instance(self, logger=None, extra_config_dir=None):
        """Creates an instance of a Configuration file for testing.

        @return:  The test instance
        @rtype: Configuration
        """
        logger = logger or mock.Mock()

        default_paths = DefaultPaths(
            self.convert_path("/var/log/scalyr-agent-2"),
            self.convert_path("/etc/scalyr-agent-2/agent.json"),
            self.convert_path("/var/lib/scalyr-agent-2"),
        )

        if os.path.isfile(self._config_file):
            os.chmod(self._config_file, int("640", 8))

        return Configuration(
            self._config_file, default_paths, logger, extra_config_dir=extra_config_dir
        )

    # noinspection PyPep8Naming
    def assertPathEquals(self, actual_path, expected_path):
        """Similar to `assertEquals` but the expected path is converted to the underlying system's dir separators
        before comparison.

        @param actual_path:  The actual path.  This should already be using the correct separator characters.
        @param expected_path:  The expected path.  This should use `/`'s as the separator character.  It will be
            converted to this system's actual separators.

        @type actual_path: six.text_type
        @type expected_path: six.text_type
        """
        self.assertEquals(actual_path, self.convert_path(expected_path))

    def make_path(self, parent_directory, path):
        """Returns the full path created by joining path to parent_directory.

        This method is a convenience function because it allows path to use forward slashes
        to separate path components rather than the platform's separator character.

        @param parent_directory: The parent directory. This argument must use the system's separator character. This may
            be None if path is relative to the current working directory.
        @param path: The path to add to parent_directory. This should use forward slashes as the separator character,
            regardless of the platform's character.

        @return:  The path created by joining the two with using the system's separator character.
        """
        if parent_directory is None and os.path.sep == "/":
            return path

        if parent_directory is None:
            result = ""
        elif path.startswith("/"):
            result = ""
        else:
            result = parent_directory

        for path_part in path.split("/"):
            if len(path_part) > 0:
                result = os.path.join(result, path_part)

        if os.path.sep == "\\" and not result.startswith("C:\\"):
            result = "C:\\%s" % result

        return result

    def convert_path(self, path):
        """Converts the forward slashes in path to the platform's separator and returns the value.

        @param path: The path to convert. This should use forward slashes as the separator character, regardless of the
            platform's character.

        @return: The path created by converting the forward slashes to the platform's separator.
        """
        return self.make_path(None, path)


class TestConfiguration(TestConfigurationBase):
    def test_basic_case(self):
        self._write_file_with_separator_conversion(
            """ {
            api_key: "hi there",
            logs: [ { path:"/var/log/tomcat6/access.log"} ]
          }
        """
        )
        config = self._create_test_configuration_instance()
        config.parse()
        self.assertEquals(config.api_key, "hi there")
        self.assertPathEquals(config.agent_log_path, "/var/log/scalyr-agent-2")
        self.assertPathEquals(config.agent_data_path, "/var/lib/scalyr-agent-2")
        self.assertEquals(config.additional_monitor_module_paths, "")
        self.assertEquals(config.config_directory, self._config_fragments_dir)
        self.assertEquals(config.implicit_metric_monitor, True)
        self.assertEquals(config.implicit_agent_log_collection, True)
        self.assertFalse(config.use_unsafe_debugging)
        self.assertEquals(config.scalyr_server, "https://agent.scalyr.com")
        self.assertEquals(len(config.server_attributes), 1)
        self.assertTrue("serverHost" in config.server_attributes)

        self.assertEquals(config.global_monitor_sample_interval, 30.0)

        self.assertEquals(config.max_send_rate_enforcement, "unlimited")
        self.assertIsNone(config.parsed_max_send_rate_enforcement)
        self.assertEquals(config.disable_max_send_rate_enforcement_overrides, False)

        self.assertEquals(config.max_allowed_request_size, 5900000)
        self.assertEquals(config.min_allowed_request_size, 100 * 1024)

        self.assertEquals(config.min_request_spacing_interval, 0.0)
        self.assertEquals(config.max_request_spacing_interval, 5.0)

        self.assertEquals(config.high_water_bytes_sent, 100 * 1024)
        self.assertEquals(config.high_water_request_spacing_adjustment, 0.6)
        self.assertEquals(config.low_water_bytes_sent, 20 * 1024)
        self.assertEquals(config.low_water_request_spacing_adjustment, 1.5)

        self.assertEquals(config.failure_request_spacing_adjustment, 1.5)
        self.assertEquals(config.request_too_large_adjustment, 0.5)
        self.assertEquals(config.debug_level, 0)
        self.assertEquals(config.stdout_severity, "NOTSET")
        self.assertEquals(config.request_deadline, 60.0)

        self.assertEquals(config.enable_gc_stats, False)

        self.assertEquals(config.max_line_size, 49900)
        self.assertEquals(config.max_log_offset_size, 200000000)
        self.assertEquals(config.max_existing_log_offset_size, 200000000)
        self.assertEquals(config.max_sequence_number, 1024 ** 4)
        self.assertEquals(config.line_completion_wait_time, 5)
        self.assertEquals(config.read_page_size, 64 * 1024)
        self.assertEquals(config.internal_parse_max_line_size, config.read_page_size)
        self.assertEquals(config.copy_staleness_threshold, 15 * 60)
        self.assertEquals(config.log_deletion_delay, 10 * 60)

        self.assertEquals(config.max_new_log_detection_time, 1 * 60)

        self.assertEquals(config.copying_thread_profile_interval, 0)
        self.assertEquals(
            config.copying_thread_profile_output_path, "/tmp/copying_thread_profiles_"
        )

        self.assertTrue(config.ca_cert_path.endswith("ca_certs.crt"))
        self.assertTrue(config.verify_server_certificate)
        self.assertFalse(config.debug_init)
        self.assertFalse(config.pidfile_advanced_reuse_guard)
        self.assertFalse(config.strip_domain_from_default_server_host)

        self.assertEquals(config.pipeline_threshold, 0)

        self.assertEquals(
            config.k8s_service_account_cert,
            "/run/secrets/kubernetes.io/serviceaccount/ca.crt",
        )
        self.assertEquals(
            config.k8s_service_account_token,
            "/var/run/secrets/kubernetes.io/serviceaccount/token",
        )
        self.assertEquals(
            config.k8s_service_account_namespace,
            "/var/run/secrets/kubernetes.io/serviceaccount/namespace",
        )
        self.assertEquals(
            config.k8s_kubelet_ca_cert,
            "/run/secrets/kubernetes.io/serviceaccount/ca.crt",
        )
        self.assertEquals(
            config.k8s_verify_kubelet_queries, True,
        )

        self.assertEquals(len(config.log_configs), 2)
        self.assertPathEquals(
            config.log_configs[0].get_string("path"), "/var/log/tomcat6/access.log"
        )
        self.assertEquals(
            config.log_configs[0].get_json_object("attributes"), JsonObject()
        )
        self.assertEquals(
            config.log_configs[0].get_json_array("sampling_rules"), JsonArray()
        )
        self.assertEquals(
            config.log_configs[0].get_json_array("redaction_rules"), JsonArray()
        )
        self.assertPathEquals(
            config.log_configs[1].get_string("path"),
            "/var/log/scalyr-agent-2/agent*.log",
        )
        self.assertFalse(config.log_configs[0].get_bool("ignore_stale_files"))
        self.assertEquals(
            config.log_configs[0].get_float("staleness_threshold_secs"), 300
        )

        self.assertEquals(len(config.monitor_configs), 0)
        self.assertIsNone(config.network_proxies)

        self.assertEqual(config.healthy_max_time_since_last_copy_attempt, 60.0)

    def test_empty_config(self):
        self._write_file_with_separator_conversion(
            """ {
            api_key: "hi there"
          }
        """
        )

        config = self._create_test_configuration_instance()
        config.parse()
        self.assertEquals(config.api_key, "hi there")
        self.assertEquals(len(config.log_configs), 1)

        self.assertPathEquals(
            config.log_configs[0].get_string("path"),
            "/var/log/scalyr-agent-2/agent*.log",
        )

    def test_overriding_basic_settings(self):
        self._write_file_with_separator_conversion(
            """ {
            api_key: "hi there",
            agent_log_path: "/var/silly1",
            agent_data_path: "/var/silly2",
            additional_monitor_module_paths: "silly3",
            config_directory: "silly4",
            implicit_metric_monitor: false,
            implicit_agent_log_collection: false,
            use_unsafe_debugging: true,
            allow_http: true,
            scalyr_server: "noland.scalyr.com",
            global_monitor_sample_interval: 60.0,
            max_send_rate_enforcement: "2 MB/s",
            disable_max_send_rate_enforcement_overrides: true,
            max_allowed_request_size: 2000000,
            min_allowed_request_size: 7000,
            min_request_spacing_interval: 2.0,
            max_request_spacing_interval: 10.0,
            high_water_bytes_sent: 50000,
            low_water_bytes_sent: 5000,
            high_water_request_spacing_adjustment: 2.0,
            low_water_request_spacing_adjustment: -1.0,
            failure_request_spacing_adjustment: 2.0,
            request_too_large_adjustment: 0.75,
            debug_level: 1,
            stdout_severity: "WARN",
            request_deadline: 30.0,
            server_attributes: { region: "us-east" },
            ca_cert_path: "/var/lib/foo.pem",
            verify_server_certificate: false,
            pipeline_threshold: 0.5,
            strip_domain_from_default_server_host: true,
            max_line_size: 1024,
            max_log_offset_size: 1048576,
            max_existing_log_offset_size: 2097152,
            max_sequence_number: 1024,
            line_completion_wait_time: 120,
            read_page_size: 3072,
            internal_parse_max_line_size: 4013,
            copy_staleness_threshold: 240,
            log_deletion_delay: 300,
            debug_init: true,
            pidfile_advanced_reuse_guard: true,

            enable_gc_stats: true,

            max_new_log_detection_time: 120,

            copying_thread_profile_interval: 2,
            copying_thread_profile_output_path: "/tmp/some_profiles",

            http_proxy: "http://foo.com",
            https_proxy: "https://bar.com",

            k8s_service_account_cert: "foo_cert",
            k8s_service_account_token: "foo_token",
            k8s_service_account_namespace: "foo_namespace",
            k8s_kubelet_ca_cert: "kubelet_cert",
            k8s_verify_kubelet_queries: false,


            logs: [ { path: "/var/log/tomcat6/access.log", ignore_stale_files: true} ],
            journald_logs: [ { journald_unit: ".*", parser: "journald_catchall" } ],

            healthy_max_time_since_last_copy_attempt: 30.0
          }
        """
        )
        config = self._create_test_configuration_instance()
        config.parse()
        self.assertEquals(config.api_key, "hi there")
        self.assertPathEquals(config.agent_log_path, os.path.join("/var/", "silly1"))
        self.assertPathEquals(config.agent_data_path, os.path.join("/var/", "silly2"))
        self.assertEquals(config.additional_monitor_module_paths, "silly3")
        self.assertEquals(
            config.config_directory, os.path.join(self._config_dir, "silly4")
        )
        self.assertEquals(config.implicit_metric_monitor, False)
        self.assertEquals(config.implicit_agent_log_collection, False)
        self.assertTrue(config.use_unsafe_debugging)
        self.assertEquals(config.scalyr_server, "noland.scalyr.com")
        self.assertEquals(len(config.server_attributes), 2)
        self.assertEquals(config.server_attributes["region"], "us-east")

        self.assertEquals(config.global_monitor_sample_interval, 60.0)

        self.assertEquals(config.max_send_rate_enforcement, "2 MB/s")
        self.assertEquals(config.parsed_max_send_rate_enforcement, 2000000)

        self.assertEquals(config.disable_max_send_rate_enforcement_overrides, True)

        self.assertEquals(config.max_allowed_request_size, 2000000)
        self.assertEquals(config.min_allowed_request_size, 7000)

        self.assertEquals(config.min_request_spacing_interval, 2.0)
        self.assertEquals(config.max_request_spacing_interval, 10.0)

        self.assertEquals(config.high_water_bytes_sent, 50000)
        self.assertEquals(config.high_water_request_spacing_adjustment, 2.0)
        self.assertEquals(config.low_water_bytes_sent, 5000)
        self.assertEquals(config.low_water_request_spacing_adjustment, -1.0)

        self.assertEquals(config.max_line_size, 1 * 1024)
        self.assertEquals(config.max_log_offset_size, 1 * 1024 * 1024)
        self.assertEquals(config.max_existing_log_offset_size, 2 * 1024 * 1024)
        self.assertEquals(config.max_sequence_number, 1 * 1024)
        self.assertEquals(config.line_completion_wait_time, 2 * 60)
        self.assertEquals(config.read_page_size, 3 * 1024)
        self.assertEquals(config.internal_parse_max_line_size, 4013)
        self.assertEquals(config.copy_staleness_threshold, 4 * 60)
        self.assertEquals(config.log_deletion_delay, 5 * 60)

        self.assertEquals(config.enable_gc_stats, True)

        self.assertEquals(config.copying_thread_profile_interval, 2)
        self.assertEquals(
            config.copying_thread_profile_output_path,
            self.convert_path("/tmp/some_profiles"),
        )

        self.assertEquals(config.max_new_log_detection_time, 2 * 60)
        self.assertTrue(config.strip_domain_from_default_server_host)

        self.assertEquals(config.pipeline_threshold, 0.5)

        self.assertEquals(config.failure_request_spacing_adjustment, 2.0)
        self.assertEquals(config.request_too_large_adjustment, 0.75)
        self.assertEquals(config.debug_level, 1)
        self.assertEquals(config.stdout_severity, "WARN")
        self.assertEquals(config.request_deadline, 30.0)
        self.assertPathEquals(config.ca_cert_path, "/var/lib/foo.pem")
        self.assertFalse(config.verify_server_certificate)
        self.assertTrue(config.debug_init)
        self.assertTrue(config.pidfile_advanced_reuse_guard)

        self.assertEquals(config.k8s_service_account_cert, "foo_cert")
        self.assertEquals(config.k8s_service_account_token, "foo_token")
        self.assertEquals(config.k8s_service_account_namespace, "foo_namespace")
        self.assertEquals(config.k8s_kubelet_ca_cert, "kubelet_cert")
        self.assertEquals(config.k8s_verify_kubelet_queries, False)

        self.assertTrue(config.log_configs[0].get_bool("ignore_stale_files"))
        self.assertEqual(
            config.network_proxies,
            {"http": "http://foo.com", "https": "https://bar.com"},
        )

        self.assertEqual(
            config.journald_log_configs[0].get_string("parser"), "journald_catchall"
        )

        self.assertEqual(config.healthy_max_time_since_last_copy_attempt, 30.0)

    def test_missing_api_key(self):
        self._write_file_with_separator_conversion(
            """ {
            logs: [ { path:"/var/log/tomcat6/access.log"} ]
          }
        """
        )

        config = self._create_test_configuration_instance()
        self.assertRaises(BadConfiguration, config.parse)

    def test_force_https_no_scheme(self):
        self._write_file_with_separator_conversion(
            """ {
            api_key: "hi there",
            scalyr_server: "agent.scalyr.com",
          }
        """
        )
        config = self._create_test_configuration_instance()
        config.parse()
        self.assertEqual("https://agent.scalyr.com", config.scalyr_server)

    def test_force_https_http(self):
        self._write_file_with_separator_conversion(
            """ {
            api_key: "hi there",
            scalyr_server: "http://agent.scalyr.com",
          }
        """
        )
        config = self._create_test_configuration_instance()
        config.parse()
        self.assertEqual("https://agent.scalyr.com", config.scalyr_server)

    def test_force_https_https(self):
        self._write_file_with_separator_conversion(
            """ {
            api_key: "hi there",
            scalyr_server: "https://agent.scalyr.com",
          }
        """
        )
        config = self._create_test_configuration_instance()
        config.parse()
        self.assertEqual("https://agent.scalyr.com", config.scalyr_server)

    def test_force_https_leading_whitespace(self):
        self._write_file_with_separator_conversion(
            """ {
            api_key: "hi there",
            scalyr_server: "  http://agent.scalyr.com",
          }
        """
        )
        config = self._create_test_configuration_instance()
        config.parse()
        self.assertEqual("https://agent.scalyr.com", config.scalyr_server)

    def test_allow_http(self):
        self._write_file_with_separator_conversion(
            """ {
            api_key: "hi there",
            allow_http: true,
            scalyr_server: "http://agent.scalyr.com",
          }
        """
        )
        config = self._create_test_configuration_instance()
        config.parse()
        self.assertEqual("http://agent.scalyr.com", config.scalyr_server)

    def test_non_string_value(self):
        self._write_file_with_separator_conversion(
            """ {
            api_key: "hi there",
            agent_log_path: [ "hi" ],
          }
        """
        )
        config = self._create_test_configuration_instance()
        self.assertRaises(BadConfiguration, config.parse)

    def test_non_json_attributes(self):
        self._write_file_with_separator_conversion(
            """ {
            api_key: "hi there",
            server_attributes: [ "hi" ],
          }
        """
        )
        config = self._create_test_configuration_instance()
        self.assertRaises(BadConfiguration, config.parse)

    def test_non_string_attribute_values(self):
        self._write_file_with_separator_conversion(
            """ {
            api_key: "hi there",
            server_attributes: { hi: [ 1 ] },
          }
        """
        )
        config = self._create_test_configuration_instance()
        self.assertRaises(BadConfiguration, config.parse)

    def test_non_bool_value(self):
        self._write_file_with_separator_conversion(
            """ {
            api_key: "hi there",
            implicit_metric_monitor: [ 1 ],
          }
        """
        )
        config = self._create_test_configuration_instance()
        self.assertRaises(BadConfiguration, config.parse)

    def test_no_https_proxy(self):
        self._write_file_with_separator_conversion(
            """ {
            api_key: "hi there",
            http_proxy: "http://bar.com",
          }
        """
        )
        config = self._create_test_configuration_instance()
        config.parse()
        self.assertEqual(config.network_proxies, {"http": "http://bar.com"})

    def test_no_http_proxy(self):
        self._write_file_with_separator_conversion(
            """ {
            api_key: "hi there",
            https_proxy: "https://bar.com",
          }
        """
        )
        config = self._create_test_configuration_instance()
        config.parse()
        self.assertEqual(config.network_proxies, {"https": "https://bar.com"})

    @skipIf(sys.platform.startswith("win"), "Skipping test on Windows")
    @mock.patch("scalyr_agent.util.read_config_file_as_json")
    def test_parse_incorrect_file_permissions_or_owner(
        self, mock_read_config_file_as_json
    ):
        mock_read_config_file_as_json.side_effect = JsonReadFileException(
            self._config_file, "The file is not readable"
        )
        self._write_file_with_separator_conversion(
            """ {
            api_key: "hi there",
            logs: [ { path:"/var/log/tomcat6/access.log"} ]
          }
        """
        )

        config = self._create_test_configuration_instance()

        expected_msg = r'File "%s" is not readable the current user (.*?).' % (
            re.escape(self._config_file)
        )
        self.assertRaisesRegexp(BadConfiguration, expected_msg, config.parse)

    def test_sampling_rules(self):
        self._write_file_with_separator_conversion(
            """ {
            api_key: "hi there",
            logs: [ {
              path:"/var/log/tomcat6/access.log",
              sampling_rules: [ { match_expression: "INFO", sampling_rate: 0},
                                { match_expression: ".*error.*=foo", sampling_rate: 0.2 } ],
            }]
          }
        """
        )
        config = self._create_test_configuration_instance()
        config.parse()

        self.assertEquals(len(config.log_configs), 2)
        sampling_rules = config.log_configs[0].get_json_array("sampling_rules")
        self.assertEquals(len(sampling_rules), 2)
        self.assertEquals(
            sampling_rules.get_json_object(0).get_string("match_expression"), "INFO"
        )
        self.assertEquals(
            sampling_rules.get_json_object(0).get_float("sampling_rate"), 0
        )
        self.assertEquals(
            sampling_rules.get_json_object(1).get_string("match_expression"),
            ".*error.*=foo",
        )
        self.assertEquals(
            sampling_rules.get_json_object(1).get_float("sampling_rate"), 0.2
        )

    def test_bad_sampling_rules(self):
        # Missing match_expression.
        self._write_file_with_separator_conversion(
            """ {
            api_key: "hi there",
            logs: [ {
              path:"/var/log/tomcat6/access.log",
              sampling_rules: [ { sampling_rate: 0} ]
          }] }
        """
        )
        config = self._create_test_configuration_instance()
        self.assertRaises(BadConfiguration, config.parse)

        # Bad regular expression.
        self._write_file_with_separator_conversion(
            """ {
            api_key: "hi there",
            logs: [ {
              path:"/var/log/tomcat6/access.log",
              sampling_rules: [ { match_expression: "[a", sampling_rate: 0} ]
          }] }
        """
        )
        config = self._create_test_configuration_instance()
        self.assertRaises(BadConfiguration, config.parse)

        # Missing sampling.
        self._write_file_with_separator_conversion(
            """ {
            api_key: "hi there",
            logs: [ {
              path:"/var/log/tomcat6/access.log",
              sampling_rules: [ { match_expression: "INFO"} ]
          }] }
        """
        )
        config = self._create_test_configuration_instance()
        self.assertRaises(BadConfiguration, config.parse)

        # Not number for percentage.
        self._write_file_with_separator_conversion(
            """ {
            api_key: "hi there",
            logs: [ {
              path:"/var/log/tomcat6/access.log",
              sampling_rules: [ { match_expression: "INFO", sampling_rate: true} ]
          }] }
        """
        )
        config = self._create_test_configuration_instance()
        self.assertRaises(BadConfiguration, config.parse)

        # Bad percentage.
        self._write_file_with_separator_conversion(
            """ {
            api_key: "hi there",
            logs: [ {
              path:"/var/log/tomcat6/access.log",
              sampling_rules: [ { match_expression: "INFO", sampling_rate: 2.0} ]
          }] }
        """
        )
        config = self._create_test_configuration_instance()
        self.assertRaises(BadConfiguration, config.parse)

    def test_redaction_rules(self):
        self._write_file_with_separator_conversion(
            """ {
            api_key: "hi there",
            logs: [ {
              path:"/var/log/tomcat6/access.log",
              redaction_rules: [ { match_expression: "password=", replacement: "password=foo"},
                                 { match_expression: "password=.*", replacement: "password=foo"},
                                 { match_expression: "password=" },
              ],
            }]
          }
        """
        )
        config = self._create_test_configuration_instance()
        config.parse()

        self.assertEquals(len(config.log_configs), 2)
        redaction_rules = config.log_configs[0].get_json_array("redaction_rules")
        self.assertEquals(len(redaction_rules), 3)
        self.assertEquals(
            redaction_rules.get_json_object(0).get_string("match_expression"),
            "password=",
        )
        self.assertEquals(
            redaction_rules.get_json_object(0).get_string("replacement"), "password=foo"
        )
        self.assertEquals(
            redaction_rules.get_json_object(1).get_string("match_expression"),
            "password=.*",
        )
        self.assertEquals(
            redaction_rules.get_json_object(1).get_string("replacement"), "password=foo"
        )
        self.assertEquals(
            redaction_rules.get_json_object(2).get_string("match_expression"),
            "password=",
        )
        self.assertEquals(
            redaction_rules.get_json_object(2).get_string("replacement"), ""
        )

    def test_bad_redaction_rules(self):
        # Missing match expression.
        self._write_file_with_separator_conversion(
            """ {
            api_key: "hi there",
            logs: [ {
              path:"/var/log/tomcat6/access.log",
              redaction_rules: [ { replacement: "password=foo"} ],
            }] }
        """
        )
        config = self._create_test_configuration_instance()
        self.assertRaises(BadConfiguration, config.parse)

        # Match expression is not a regexp.
        self._write_file_with_separator_conversion(
            """ {
            api_key: "hi there",
            logs: [ {
              path:"/var/log/tomcat6/access.log",
              redaction_rules: [ { match_expression: "[a" } ],
            }] }
        """
        )
        config = self._create_test_configuration_instance()
        self.assertRaises(BadConfiguration, config.parse)

        # Replacement is not a string.
        self._write_file_with_separator_conversion(
            """ {
            api_key: "hi there",
            logs: [ {
              path:"/var/log/tomcat6/access.log",
              redaction_rules: [ { match_expression: "a", replacement: [ true ] } ],
            }] }
        """
        )
        config = self._create_test_configuration_instance()
        self.assertRaises(BadConfiguration, config.parse)

    def test_configuration_directory(self):
        self._write_file_with_separator_conversion(
            """ { api_key: "hi there"
            logs: [ { path:"/var/log/tomcat6/access.log" }],
            server_attributes: {  serverHost:"foo.com" }
          }
        """
        )

        self._write_config_fragment_file_with_separator_conversion(
            "nginx.json",
            """ {
           logs: [ { path: "/var/log/nginx/access.log" } ],
           server_attributes: { webServer:"true"}
          }
        """,
        )

        self._write_config_fragment_file_with_separator_conversion(
            "apache.json",
            """ {
           logs: [ { path: "/var/log/apache/access.log" } ]
          }
        """,
        )

        config = self._create_test_configuration_instance()
        config.parse()

        self.assertEquals(len(config.additional_file_paths), 2)
        additional_paths = list(config.additional_file_paths)
        additional_paths.sort()
        self.assertTrue(additional_paths[0].endswith("apache.json"))
        self.assertTrue(additional_paths[1].endswith("nginx.json"))

        self.assertEquals(len(config.log_configs), 4)
        self.assertPathEquals(
            config.log_configs[0].get_string("path"), "/var/log/tomcat6/access.log"
        )
        self.assertPathEquals(
            config.log_configs[1].get_string("path"), "/var/log/apache/access.log"
        )
        self.assertPathEquals(
            config.log_configs[2].get_string("path"), "/var/log/nginx/access.log"
        )
        self.assertEquals(
            config.log_configs[0].get_json_array("sampling_rules"), JsonArray()
        )

        self.assertEquals(config.server_attributes["webServer"], "true")
        self.assertEquals(config.server_attributes["serverHost"], "foo.com")

    def test_api_key_and_scalyr_server_defined_in_config_directory(self):
        self._write_file_with_separator_conversion(
            """ {
            logs: [ { path:"/var/log/tomcat6/access.log" }],
          }
        """
        )

        self._write_config_fragment_file_with_separator_conversion(
            "nginx.json",
            """ {
           api_key: "hi there",
           scalyr_server: "foobar",
           allow_http: true,
           logs: [ { path: "/var/log/nginx/access.log" } ],
          }
        """,
        )

        config = self._create_test_configuration_instance()
        config.parse()

        self.assertEquals(config.scalyr_server, "foobar")
        self.assertEquals(config.api_key, "hi there")

    def test_bad_fields_in_configuration_directory(self):
        self._write_file_with_separator_conversion(
            """ { api_key: "hi there"
            logs: [ { path:"/var/log/tomcat6/access.log" }]
          }
        """
        )

        self._write_config_fragment_file_with_separator_conversion(
            "nginx.json",
            """ {
           api_key: "should cause an error",
           logs: [ { path: "/var/log/nginx/access.log" } ]
          }
        """,
        )

        config = self._create_test_configuration_instance()
        self.assertRaises(BadConfiguration, config.parse)

    def test_multiple_scalyr_servers_in_configuration_directory(self):
        self._write_file_with_separator_conversion(
            """ { api_key: "hi there", scalyr_server: "test1",
            logs: [ { path:"/var/log/tomcat6/access.log" }]
          }
        """
        )

        self._write_config_fragment_file_with_separator_conversion(
            "nginx.json",
            """ {
           scalyr_server: "should cause an error",
           logs: [ { path: "/var/log/nginx/access.log" } ]
          }
        """,
        )

        config = self._create_test_configuration_instance()
        self.assertRaises(BadConfiguration, config.parse)

    def test_ignore_non_json_files_in_config_dir(self):
        self._write_file_with_separator_conversion(
            """ { api_key: "hi there"
            logs: [ { path:"/var/log/tomcat6/access.log" }]
          }
        """
        )

        self._write_config_fragment_file_with_separator_conversion(
            "nginx",
            """ {
           logs: [ { path: "/var/log/nginx/access.log" } ]
          }
        """,
        )

        config = self._create_test_configuration_instance()
        config.parse()

        self.assertEquals(len(config.log_configs), 2)

    def test_extra_config_dir_absolute(self):

        self._write_file_with_separator_conversion(""" { api_key: "main-api-key" } """)
        self._write_config_fragment_file_with_separator_conversion(
            "extra.json",
            """ {
           max_line_size: 10,
          }
        """,
            config_dir=self._extra_config_fragments_dir,
        )
        config = self._create_test_configuration_instance(
            extra_config_dir=self._extra_config_fragments_dir
        )
        config.parse()
        self.assertEquals(config.api_key, "main-api-key")
        self.assertEquals(config.max_line_size, 10)

    def test_extra_config_dir_relative(self):
        self._write_file_with_separator_conversion(""" { api_key: "main-api-key" } """)
        extra_dir = os.path.join(self._config_dir, "extra")
        os.makedirs(extra_dir)
        self._write_config_fragment_file_with_separator_conversion(
            "extra.json",
            """ {
           max_line_size: 10,
          }
        """,
            config_dir=extra_dir,
        )
        config = self._create_test_configuration_instance(extra_config_dir="extra")
        config.parse()
        self.assertEquals(config.api_key, "main-api-key")
        self.assertEquals(config.max_line_size, 10)

    def test_raw_extra_config(self):
        self._write_file_with_separator_conversion(""" { api_key: "main-api-key" } """)
        extra_dir = os.path.join(self._config_dir, "extra")
        os.makedirs(extra_dir)
        self._write_config_fragment_file_with_separator_conversion(
            "extra.json",
            """ {
           max_line_size: 10,
          }
        """,
            config_dir=extra_dir,
        )
        config = self._create_test_configuration_instance(extra_config_dir="extra")
        config.parse()
        self.assertEquals(config.extra_config_directory, extra_dir)
        self.assertEquals(config.extra_config_directory_raw, "extra")

    def test_no_raw_extra_config(self):
        self._write_file_with_separator_conversion(""" { api_key: "main-api-key" } """)
        config = self._create_test_configuration_instance()
        config.parse()
        self.assertTrue(config.extra_config_directory_raw is None)

    def test_parser_specification(self):
        self._write_file_with_separator_conversion(
            """ {
            implicit_agent_log_collection: false,
            api_key: "hi there",
            logs: [ { path: "/tmp/foo.txt",
                      parser: "foo-parser"} ]
          }
        """
        )
        config = self._create_test_configuration_instance()
        config.parse()
        self.assertEquals(len(config.log_configs), 1)
        self.assertEquals(config.log_configs[0]["attributes"]["parser"], "foo-parser")

    def test_monitors(self):
        self._write_file_with_separator_conversion(
            """ {
            api_key: "hi there",
            monitors: [ { module: "httpPuller"} ]
          }
        """
        )
        config = self._create_test_configuration_instance()
        config.parse()

        self.assertEquals(len(config.monitor_configs), 1)
        self.assertEquals(len(config.log_configs), 1)
        self.assertEquals(config.monitor_configs[0].get_string("module"), "httpPuller")
        self.assertEquals(
            config.monitor_configs[0].get_string("log_path"), "httpPuller.log"
        )

        self.assertPathEquals(
            config.log_configs[0].get_string("path"),
            "/var/log/scalyr-agent-2/agent*.log",
        )

    def test_parse_log_config(self):
        self._write_file_with_separator_conversion(
            """ {
            api_key: "hi there"
          }
        """
        )
        config = self._create_test_configuration_instance()
        config.parse()

        parsed_log_config = config.parse_log_config({"path": "hi.log"})

        # TODO: Existing code doesn't correctly handle paths when mixing separators
        expected_path = self.convert_path("/var/log/scalyr-agent-2/hi.log")
        self.assertEquals(parsed_log_config["path"], expected_path)

        parsed_log_config = config.parse_log_config(
            {"path": expected_path}, default_parser="foo"
        )

        self.assertEquals(parsed_log_config["attributes"]["parser"], "foo")

    def test_parse_monitor_config(self):
        self._write_file_with_separator_conversion(
            """ {
            api_key: "hi there"
          }
        """
        )

        config = self._create_test_configuration_instance()
        config.parse()

        parsed_monitor_config = config.parse_monitor_config({"module": "foo"})

        self.assertEquals(parsed_monitor_config["module"], "foo")

    def test_equivalent_configuration(self):
        self._write_file_with_separator_conversion(
            """ {
            api_key: "hi there",
            logs: [ { path:"/var/log/tomcat6/access.log"} ]
          }
        """
        )
        config_a = self._create_test_configuration_instance()
        config_a.parse()

        config_b = self._create_test_configuration_instance()
        config_b.parse()

        self.assertTrue(config_a.equivalent(config_b))

        # Now write a new file that is slightly different.
        self._write_file_with_separator_conversion(
            """ {
            api_key: "hi there",
            logs: [ { path:"/var/log/nginx/access.log"} ]
          }
        """
        )

        config_b = self._create_test_configuration_instance()
        config_b.parse()

        self.assertFalse(config_a.equivalent(config_b))

    def test_equivalent_configuration_ignore_debug_level(self):
        self._write_file_with_separator_conversion(
            """ {
            api_key: "hi there",
          }
        """
        )
        config_a = self._create_test_configuration_instance()
        config_a.parse()

        # Now write a new file that is slightly different.
        self._write_file_with_separator_conversion(
            """ {
            api_key: "hi there",
            debug_level: 1,
          }
        """
        )

        config_b = self._create_test_configuration_instance()
        config_b.parse()

        # Should be not equivalent when we aren't ignoring debug_level,
        # but equivalent when we are.
        self.assertFalse(config_a.equivalent(config_b))
        self.assertEquals(config_b.debug_level, 1)

        self.assertTrue(config_a.equivalent(config_b, exclude_debug_level=True))
        self.assertEquals(config_b.debug_level, 1)

    def test_multiple_calls_to_bad_config(self):
        self._write_file_with_separator_conversion(
            """ {
            logs: [ { path:"/var/log/tomcat6/access.log"} ]
          }
        """
        )

        config = self._create_test_configuration_instance()
        self.assertRaises(BadConfiguration, config.parse)

        error_seen = False
        try:
            self.assertTrue(config.agent_log_path is not None)
        except BadConfiguration:
            error_seen = True

        self.assertTrue(error_seen)

    def test_substitution(self):
        self._write_file_with_separator_conversion(
            """ {
            import_vars: [ "TEST_VAR" ],
            api_key: "hi$TEST_VAR",
          }
        """
        )
        os.environ["TEST_VAR"] = "bye"
        config = self._create_test_configuration_instance()
        config.parse()

        self.assertEquals(config.api_key, "hibye")

    def test_substitution_with_default(self):
        self._write_file_with_separator_conversion(
            """ {
            import_vars: [ {var: "UNDEFINED_VAR", default: "foo" } ],
            api_key: "hi$UNDEFINED_VAR",
          }
        """
        )

        config = self._create_test_configuration_instance()
        config.parse()

        self.assertEquals(config.api_key, "hifoo")

    def test_substitution_with_unused_default(self):
        self._write_file_with_separator_conversion(
            """ {
            import_vars: [ {var: "TEST_VAR2", default: "foo" } ],
            api_key: "hi$TEST_VAR2",
          }
        """
        )

        os.environ["TEST_VAR2"] = "bar"
        config = self._create_test_configuration_instance()
        config.parse()

        self.assertEquals(config.api_key, "hibar")

    def test_substitution_with_empty_var(self):
        self._write_file_with_separator_conversion(
            """ {
            import_vars: [ {var: "TEST_VAR2", default: "foo" } ],
            api_key: "hi$TEST_VAR2",
          }
        """
        )

        os.environ["TEST_VAR2"] = ""
        config = self._create_test_configuration_instance()
        config.parse()

        self.assertEquals(config.api_key, "hifoo")

    def test_api_key_override_no_override(self):
        self._write_file_with_separator_conversion(
            """ {
            logs: [ { path:"/var/log/tomcat6/$DIR_VAR.log" }],
            api_key: "abcd1234",
          }
        """
        )

        config = self._create_test_configuration_instance()
        config.parse()

        self.assertEquals(config.api_key, "abcd1234")

    def test_api_key_override_empty_override(self):
        self._write_file_with_separator_conversion(
            """ {
            logs: [ { path:"/var/log/tomcat6/$DIR_VAR.log" }],
            api_key: "abcd1234",
          }
        """
        )
        os.environ["scalyr_api_key"] = ""

        config = self._create_test_configuration_instance()
        config.parse()

        self.assertEquals(config.api_key, "abcd1234")

    def test_api_key_overridden_by_config_file(self):
        self._write_file_with_separator_conversion(
            """ {
            logs: [ { path:"/var/log/tomcat6/$DIR_VAR.log" }],
            api_key: "abcd1234",
          }
        """
        )
        os.environ["SCALYR_API_KEY"] = "xyz"
        mock_logger = Mock()
        config = self._create_test_configuration_instance(logger=mock_logger)
        config.parse()

        self.assertEquals(config.api_key, "abcd1234")
        mock_logger.warn.assert_called_with(
            "Conflicting values detected between global config file parameter `api_key` and the environment variable "
            "`SCALYR_API_KEY`. Ignoring environment variable.",
            limit_once_per_x_secs=300,
            limit_key="config_conflict_global_api_key_SCALYR_API_KEY",
        )
        mock_logger.debug.assert_not_called()

    def test_config_readable_by_others_warning_on_parse(self):
        self._write_file_with_separator_conversion(
            """ {
            api_key: "foo",
            logs: []
          }
        """
        )
        mock_logger = Mock()
        config = self._create_test_configuration_instance(logger=mock_logger)

        mock_logger.warn.assert_not_called()

        os.chmod(self._config_file, int("644", 8))
        config.parse()

        if sys.platform.startswith("win"):
            expected_permissions = "666"
        else:
            expected_permissions = "644"

        expected_msg = (
            "Config file %s is readable or writable by others "
            "(permissions=%s). Config files can contain secrets so you are strongly "
            "encouraged to change the config file permissions so it's not "
            "readable by others." % (self._config_file, expected_permissions)
        )
        mock_logger.warn.assert_called_with(
            expected_msg,
            limit_once_per_x_secs=86400,
            limit_key="config-permissions-warn-%s" % (self._config_file),
        )

    def test_api_key_use_env(self):
        self._write_file_with_separator_conversion(
            """ {
            logs: [ { path:"/var/log/tomcat6/$DIR_VAR.log" }]
          }
        """
        )
        os.environ["SCALYR_API_KEY"] = "xyz"
        mock_logger = Mock()
        config = self._create_test_configuration_instance(logger=mock_logger)
        config._check_config_file_permissions_and_warn = lambda x: x
        config.parse()

        self.assertEquals(config.api_key, "xyz")
        mock_logger.warn.assert_not_called()
        mock_logger.debug.assert_called_with(
            "Using the api key from environment variable `SCALYR_API_KEY`",
            limit_once_per_x_secs=300,
            limit_key="api_key_from_env",
        )

    def test_duplicate_api_key(self):
        self._write_file_with_separator_conversion(
            """{
            api_key: "abcd1234",
        }
        """
        )

        self._write_config_fragment_file_with_separator_conversion(
            "apikey.json",
            """{
            api_key: "abcd1234",
        }
        """,
        )

        config = self._create_test_configuration_instance()
        self.assertRaises(BadConfiguration, config.parse)

    def test_environment_aware_global_params_uppercase(self):
        self._test_environment_aware_global_params(True)

    def test_environment_aware_global_params_lowercase(self):
        self._test_environment_aware_global_params(True)

    def _test_environment_aware_global_params(self, uppercase):
        """Tests config params that have environment variable overrides as follows:

        1. Ensure params are "environment variable aware" -- meaning code exists to look for corresponding environment
            variable to override with.
        2. Generate fake environment variable values and ensure they propagate to the configuration object.
             Fake value is guaranteed different from config-file (or default) value.
        3. Repeat test for lower-case environment variables (we support both fully upper or lower case).
        """
        field_types = {}

        config_file_dict = {
            "logs": [{"path": "/var/log/tomcat6/$DIR_VAR.log"}],
            "api_key": "abcd1234",
            "use_unsafe_debugging": False,
            "json_library": "auto",
            "use_multiprocess_copying_workers": False,
        }
        self._write_file_with_separator_conversion(
            scalyr_util.json_encode(config_file_dict)
        )

        config = self._create_test_configuration_instance()

        # Parse config files once to capture all environment-aware variables in Configuration._environment_aware_map
        config.parse()
        expected_aware_fields = config._environment_aware_map

        # Currently, all environment-aware global config params are primitives.
        # (In the future, we will need to intercept the json_array, json_object, ArrayOfString methods)
        original_verify_or_set_optional_bool = (
            config._Configuration__verify_or_set_optional_bool
        )
        original_verify_or_set_optional_int = (
            config._Configuration__verify_or_set_optional_int
        )
        original_verify_or_set_optional_float = (
            config._Configuration__verify_or_set_optional_float
        )
        original_verify_or_set_optional_string = (
            config._Configuration__verify_or_set_optional_string
        )
        original_verify_or_set_optional_array_of_strings = (
            config._Configuration__verify_or_set_optional_array_of_strings
        )
        original_verify_or_set_optional_attributes = (
            config._Configuration__verify_or_set_optional_attributes
        )

        @patch.object(config, "_Configuration__verify_or_set_optional_bool")
        @patch.object(config, "_Configuration__verify_or_set_optional_int")
        @patch.object(config, "_Configuration__verify_or_set_optional_float")
        @patch.object(config, "_Configuration__verify_or_set_optional_string")
        @patch.object(config, "_Configuration__verify_or_set_optional_array_of_strings")
        @patch.object(config, "_Configuration__verify_or_set_optional_attributes")
        def patch_and_start_test(p5, p4, p3, p2, p1, p0):
            # Decorate the Configuration.__verify_or_set_optional_xxx methods as follows:
            # 1) capture fields that are environment-aware
            # 2) allow setting of the corresponding environment variable
            def capture_aware_field(field_type):
                def wrapper(*args, **kwargs):
                    field = args[1]
                    field_types[field] = field_type
                    envar_val = function_lookup["get_environment"](field)
                    if envar_val:
                        env_name = expected_aware_fields[field]
                        if not env_name:
                            env_name = "SCALYR_%s" % field
                        if uppercase:
                            env_name = env_name.upper()
                        else:
                            env_name = env_name.lower()
                        os.environ[env_name] = envar_val

                    if field_type == bool:
                        return original_verify_or_set_optional_bool(*args, **kwargs)
                    elif field_type == int:
                        return original_verify_or_set_optional_int(*args, **kwargs)
                    elif field_type == float:
                        return original_verify_or_set_optional_float(*args, **kwargs)
                    elif field_type == six.text_type:
                        return original_verify_or_set_optional_string(*args, **kwargs)
                    elif field_type == ArrayOfStrings:
                        return original_verify_or_set_optional_array_of_strings(
                            *args, **kwargs
                        )
                    elif field_type == JsonObject:
                        return original_verify_or_set_optional_attributes(
                            *args, **kwargs
                        )

                return wrapper

            p0.side_effect = capture_aware_field(bool)
            p1.side_effect = capture_aware_field(int)
            p2.side_effect = capture_aware_field(float)
            p3.side_effect = capture_aware_field(six.text_type)
            p4.side_effect = capture_aware_field(ArrayOfStrings)
            p5.side_effect = capture_aware_field(JsonObject)

            # Build the Configuration object tree, also populating the field_types lookup in the process
            # This first iteration does not set any environment variables
            def no_set_values(field):
                return None

            function_lookup = {"get_environment": no_set_values}
            config.parse()

            # ---------------------------------------------------------------------------------------------------------
            # Ensure each field can be overridden (by faking environment variables)
            # ---------------------------------------------------------------------------------------------------------

            fake_env = {}
            config_obj = config._Configuration__get_config()

            # prepare fake environment variable values that differ from existing config object
            FAKE_INT = 1234567890
            FAKE_FLOAT = 1234567.89
            FAKE_STRING = six.text_type(FAKE_INT)
            FAKE_ARRAY_OF_STRINGS = ArrayOfStrings(["s1", "s2", "s3"])
            FAKE_OBJECT = JsonObject(**{"serverHost": "foo-bar-baz.com"})

            for field in expected_aware_fields:
                field_type = field_types[field]

                if field_type == bool:
                    # fake value should be different from config-file value
                    fake_env[field] = not config_obj.get_bool(
                        field, none_if_missing=True
                    )

                elif field_type == int:
                    # special case : debug_level cannot be arbitrary. Set it to config file value + 1
                    if field == "debug_level":
                        existing_level = config_obj.get_int(field, none_if_missing=True)
                        fake_env[field] = existing_level + 1
                    # special case for win32_max_open_fds which specified minimum and maximum values
                    elif field == "win32_max_open_fds":
                        existing_value = config_obj.get_int(field, none_if_missing=True)
                        fake_env[field] = existing_value + 1
                    elif field == "compression_level":
                        fake_env[field] = 8
                    else:
                        self.assertNotEquals(
                            FAKE_INT, config_obj.get_int(field, none_if_missing=True)
                        )
                        fake_env[field] = FAKE_INT

                elif field_type == float:
                    self.assertNotEquals(
                        FAKE_FLOAT, config_obj.get_float(field, none_if_missing=True)
                    )
                    fake_env[field] = FAKE_FLOAT

                elif field_type == six.text_type:
                    # Special cases for fields which can't contain arbitrary values
                    if field == "stdout_severity":
                        fake_env[field] = "WARN"
                    elif field == "compression_type":
                        fake_env[field] = "deflate"
                    elif field == "max_send_rate_enforcement":
                        fake_env[field] = "legacy"
                    else:
                        self.assertNotEquals(
                            FAKE_STRING,
                            config_obj.get_string(field, none_if_missing=True),
                        )
                        fake_env[field] = FAKE_STRING

                elif field_type == ArrayOfStrings:
                    self.assertNotEquals(
                        FAKE_ARRAY_OF_STRINGS,
                        config_obj.get_json_array(field, none_if_missing=True),
                    )
                    fake_env[field] = FAKE_ARRAY_OF_STRINGS
                elif field_type == JsonObject:
                    self.assertNotEquals(
                        FAKE_OBJECT,
                        config_obj.get_json_object(field, none_if_missing=True),
                    )
                    fake_env[field] = FAKE_OBJECT

            def fake_environment_value(field):
                if field not in fake_env:
                    return None
                fake_field_val = fake_env[field]
                if isinstance(fake_field_val, ArrayOfStrings):
                    separator = ","
                    # legacy whitespace separator support for 'k8s_ignore_namespaces'
                    if field == "k8s_ignore_namespaces":
                        separator = " "
                    result = six.text_type(
                        separator.join([x for x in fake_field_val])
                    ).lower()
                elif isinstance(fake_field_val, JsonObject):
                    result = (
                        six.text_type(fake_field_val)
                        .replace("'", '"')
                        .replace('u"', '"')
                    )
                else:
                    result = six.text_type(fake_field_val)
                return result

            function_lookup = {"get_environment": fake_environment_value}

            config.parse()
            self.assertGreater(len(expected_aware_fields), 1)
            for field, env_varname in expected_aware_fields.items():
                field_type = field_types[field]
                if field_type == bool:
                    value = config._Configuration__get_config().get_bool(field)
                elif field_type == int:
                    value = config._Configuration__get_config().get_int(field)
                elif field_type == float:
                    value = config._Configuration__get_config().get_float(field)
                elif field_type == six.text_type:
                    value = config._Configuration__get_config().get_string(field)
                elif field_type == ArrayOfStrings:
                    value = config._Configuration__get_config().get_json_array(field)
                elif field_type == JsonObject:
                    value = config._Configuration__get_config().get_json_object(field)

                config_file_value = config_file_dict.get(field)
                if field in config_file_dict:
                    # Config params defined in the config file must not take on the fake environment values.
                    self.assertNotEquals(value, fake_env[field])
                    self.assertEquals(value, config_file_value)
                else:
                    # But those not defined in config file will take on environment values.
                    self.assertEquals(value, fake_env[field])
                    self.assertNotEquals(value, config_file_value)

        patch_and_start_test()  # pylint: disable=no-value-for-parameter

    def test_log_excludes_from_config(self):
        self._write_file_with_separator_conversion(
            """ {
            api_key: "hi there",
            logs: [
                {
                    path: "/var/log/tomcat6/access.log",
                    exclude: ["*.[0-9]*", "*.bak"]
                }
            ],
          }
        """
        )
        config = self._create_test_configuration_instance()
        config.parse()
        excludes = config.log_configs[0]["exclude"]
        self.assertEquals(type(excludes), JsonArray)
        self.assertEquals(list(excludes), ["*.[0-9]*", "*.bak"])

    def test_global_options_in_fragments(self):
        self._write_config_fragment_file_with_separator_conversion(
            "fragment.json",
            """{
            api_key: "abcdefg",
            agent_log_path: "/var/silly1",
            http_proxy: "http://foo.com",
            https_proxy: "https://bar.com",
        }
        """,
        )

        self._write_file_with_separator_conversion(
            """{
        }
        """
        )

        config = self._create_test_configuration_instance()
        config.parse()

        self.assertEquals(config.api_key, "abcdefg")
        self.assertEquals(config.agent_log_path, self.convert_path("/var/silly1"))
        self.assertEqual(
            config.network_proxies,
            {"http": "http://foo.com", "https": "https://bar.com"},
        )

    def test_global_duplicate_options_in_fragments(self):
        self._write_config_fragment_file_with_separator_conversion(
            "fragment.json",
            """{
            api_key: "abcdefg",
            agent_log_path: "/var/silly1",
            http_proxy: "http://foo.com",
            https_proxy: "https://bar.com",
        }
        """,
        )

        self._write_file_with_separator_conversion(
            """{
            agent_log_path: "/var/silly1",
        }
        """
        )

        config = self._create_test_configuration_instance()
        self.assertRaises(BadConfiguration, config.parse)

    def test_json_array_substitution(self):
        self._write_file_with_separator_conversion(
            """ {
            import_vars: [ "TEST_VAR", "DIR_VAR" ],
            api_key: "hi$TEST_VAR",
            logs: [ { path:"/var/log/tomcat6/$DIR_VAR.log" }]
          }
        """
        )

        os.environ["TEST_VAR"] = "bye"
        os.environ["DIR_VAR"] = "ok"

        config = self._create_test_configuration_instance()
        config.parse()

        self.assertEquals(config.api_key, "hibye")
        self.assertPathEquals(
            config.log_configs[0].get_string("path"), "/var/log/tomcat6/ok.log"
        )

    def test_empty_substitution(self):
        self._write_file_with_separator_conversion(
            """ {
            import_vars: [ "UNDEFINED_VAR" ],
            api_key: "hi$UNDEFINED_VAR",
          }
        """
        )

        config = self._create_test_configuration_instance()
        config.parse()

        self.assertEquals(config.api_key, "hi")

    def test_print_config(self):
        """Make sure that when we print the config options that we
        don't throw any exceptions
        """
        self._write_file_with_separator_conversion("""{api_key: "hi there"}""")
        mock_logger = Mock()
        config = self._create_test_configuration_instance(logger=mock_logger)
        config.parse()
        config.print_useful_settings()
        mock_logger.info.assert_any_call("Configuration settings")
        mock_logger.info.assert_any_call("\tmax_line_size: 49900")

        # Verify actual API keys are masked
        self._write_file_with_separator_conversion(
            """{api_key: "hi there", api_keys: [{"workers":2, "api_key": "foo1234", "id": "one"}, {"workers":5, "api_key": "bar1234", "id": "two"}]}"""
        )  # NOQA
        mock_logger = Mock()
        config = self._create_test_configuration_instance(logger=mock_logger)
        config.parse()
        config.print_useful_settings()
        mock_logger.info.assert_any_call("Configuration settings")
        mock_logger.info.assert_any_call("\tmax_line_size: 49900")

        # NOTE: We can't use OrderedDict since we still support Python 2.6 which means we assert on
        # sorted string value
        expected_line = "\tsanitized_api_key_configs: [{'workers': 5, 'api_key': '********** MASKED **********', 'id': 'two'}, {'workers': 2, 'api_key': '********** MASKED **********', 'id': 'one'}, {'workers': 1, 'api_key': '********** MASKED **********', 'id': 'default'}]"  # NOQA
        logged_line = mock_logger.info.call_args_list[-1][0][0]
        self.assertEqual(sorted(expected_line), sorted(logged_line))

    def test_print_config_when_changed(self):
        """
        Test that `print_useful_settings` only outputs changed settings when compared to another
        configuration object
        """
        self._write_file_with_separator_conversion(
            """{
            api_key: "hi there",
            max_line_size: 5,
            api_keys: [{"workers":2, "api_key": "foo1234", "id": "one"}]}
            }
        """
        )
        mock_logger = Mock()
        config = self._create_test_configuration_instance(logger=mock_logger)
        config.parse()

        self._write_file_with_separator_conversion(
            """{
            api_key: "hi there",
            max_line_size: 9900,
            api_keys: [{"workers":10, "api_key": "foo1234", "id": "one"}]},
            }
        """
        )
        new_config = self._create_test_configuration_instance(logger=mock_logger)
        new_config.parse()

        new_config.print_useful_settings(other_config=config)

        self.assertEqual(mock_logger.info.call_count, 3)
        mock_logger.info.assert_any_call("Configuration settings")
        mock_logger.info.assert_any_call("\tmax_line_size: 9900")

        # NOTE: We can't use OrderedDict since we still support Python 2.6 which means we assert on
        # sorted string value
        expected_line = "\tsanitized_api_key_configs: [{'workers': 10, 'api_key': '********** MASKED **********', 'id': 'one'}, {'workers': 1, 'api_key': '********** MASKED **********', 'id': 'default'}]"  # NOQA
        logged_line = mock_logger.info.call_args_list[-1][0][0]
        self.assertEqual(sorted(expected_line), sorted(logged_line))

    def test_print_config_when_not_changed(self):
        """
        Test that `print_useful_settings` doesn't output anything if configuration
        options haven't changed
        """
        self._write_file_with_separator_conversion(
            """{
            api_key: "hi there",
            max_line_size: 49900
            }
        """
        )
        mock_logger = Mock()
        config = self._create_test_configuration_instance(logger=mock_logger)
        config.parse()

        other_config = self._create_test_configuration_instance(logger=mock_logger)
        other_config.parse()

        config.print_useful_settings(other_config=other_config)
        mock_logger.info.assert_not_called()

    def test_print_config_raw_config_value_debug_level_off(self):
        # default value (debug_level not explicitly specified)
        self._write_file_with_separator_conversion(
            """{
            api_key: "hi there",
            max_line_size: 49900,
            api_keys: [{"workers":2, "api_key": "foo1234", "id": "one"}]}
            }
        """
        )
        mock_logger = Mock()
        config = self._create_test_configuration_instance(logger=mock_logger)
        config.parse()

        other_config = self._create_test_configuration_instance(logger=mock_logger)
        other_config.parse()

        config.print_useful_settings(other_config=other_config)
        mock_logger.info.assert_not_called()

        # debug_level specifies, but the value is < 5
        for level in range(0, 4):
            self._write_file_with_separator_conversion(
                """{
                api_key: "hi there",
                max_line_size: 49900,
                debug_level: %s,
                }
            """
                % (level)
            )
            mock_logger = Mock()
            config = self._create_test_configuration_instance(logger=mock_logger)
            config.parse()

            other_config = self._create_test_configuration_instance(logger=mock_logger)
            other_config.parse()

            config.print_useful_settings(other_config=other_config)
            mock_logger.info.assert_not_called()

    def test_print_config_raw_config_value_debug_level_5(self):
        self._write_file_with_separator_conversion(
            """{
            api_key: "hi there",
            max_line_size: 49900,
            debug_level: 5,
            api_keys: [{"workers":2, "api_key": "foo1234", "id": "one"}]}
            }
        """
        )

        mock_logger = Mock()
        config = self._create_test_configuration_instance(logger=mock_logger)
        config.parse()

        other_config = self._create_test_configuration_instance(logger=mock_logger)
        other_config.parse()

        self.assertEqual(mock_logger.info.call_count, 0)
        config.print_useful_settings(other_config=other_config)
        self.assertEqual(mock_logger.info.call_count, 1)

        call_msg = mock_logger.info.call_args_list[0][0][0]
        self.assertTrue("Raw config value:" in call_msg)
        self.assertTrue("*** MASKED ***" in call_msg)
        self.assertTrue('"debug_level": 5' in call_msg)
        self.assertTrue('"api_key": "********** MASKED **********"' in call_msg)
        self.assertTrue("foo1234" not in call_msg)

    def test_import_vars_in_configuration_directory(self):
        os.environ["TEST_VAR"] = "bye"
        self._write_file_with_separator_conversion(
            """ { api_key: "hi there"
            logs: [ { path:"/var/log/tomcat6/access.log" }],
            server_attributes: {  serverHost:"foo.com" }
          }
        """
        )

        self._write_config_fragment_file_with_separator_conversion(
            "nginx.json",
            """ {
           import_vars: [ "TEST_VAR" ],
           logs: [ { path: "/var/log/nginx/$TEST_VAR.log" } ],
           server_attributes: { webServer:"true"}
          }
        """,
        )

        config = self._create_test_configuration_instance()
        config.parse()

        self.assertEquals(len(config.additional_file_paths), 1)
        additional_paths = list(config.additional_file_paths)
        additional_paths.sort()
        self.assertTrue(additional_paths[0].endswith("nginx.json"))

        self.assertEquals(len(config.log_configs), 3)
        self.assertPathEquals(
            config.log_configs[0].get_string("path"), "/var/log/tomcat6/access.log"
        )
        self.assertPathEquals(
            config.log_configs[1].get_string("path"), "/var/log/nginx/bye.log"
        )
        self.assertEquals(
            config.log_configs[0].get_json_array("sampling_rules"), JsonArray()
        )

        self.assertEquals(config.server_attributes["webServer"], "true")
        self.assertEquals(config.server_attributes["serverHost"], "foo.com")

    @skipIf(sys.version_info < (2, 7, 0), "Skipping tests under Python 2.6")
    def test_set_json_library_on_apply_config(self):
        current_json_lib = scalyr_util.get_json_lib()
        self.assertEqual(current_json_lib, "json")

        self._write_file_with_separator_conversion(
            """{
             api_key: "hi there",
            json_library: "json"
          }
        """
        )

        config = self._create_test_configuration_instance()
        config.parse()
        config.apply_config()

        new_json_lib = scalyr_util.get_json_lib()
        self.assertEqual(new_json_lib, "json")

        # auth should fall back to ujson again
        self._write_file_with_separator_conversion(
            """{
             api_key: "hi there",
            json_library: "ujson"
          }
        """
        )

        config = self._create_test_configuration_instance()
        config.parse()
        config.apply_config()

        new_json_lib = scalyr_util.get_json_lib()
        self.assertEqual(new_json_lib, "ujson")

    @skipIf(sys.version_info < (2, 7, 0), "Skipping tests under Python 2.6")
    def test_apply_config_without_parse(self):
        config = self._create_test_configuration_instance()
        config.apply_config()

    def test_parse_valid_compression_type(self):
        # Valid values
        for compression_type in scalyr_util.SUPPORTED_COMPRESSION_ALGORITHMS:
            self._write_file_with_separator_conversion(
                """{
                api_key: "hi there",
                compression_type: "%s",
            }
            """
                % (compression_type)
            )

            config = self._create_test_configuration_instance()
            config.parse()
            self.assertEqual(config.compression_type, compression_type)

    def test_parse_unsupported_compression_type(self):
        # Invalid value
        self._write_file_with_separator_conversion(
            """{
                api_key: "hi there",
                compression_type: "invalid",
            }
            """
        )

        config = self._create_test_configuration_instance()
        expected_msg = 'Got invalid value "invalid" for field "compression_type"'
        self.assertRaisesRegexp(BadConfiguration, expected_msg, config.parse)

    @mock.patch(
        "scalyr_agent.util.get_compress_and_decompress_func",
        mock.Mock(side_effect=ImportError("")),
    )
    def test_parse_library_for_specified_compression_type_not_available(self):
        self._write_file_with_separator_conversion(
            """{
                api_key: "hi there",
                compression_type: "deflate",
            }
            """
        )

        config = self._create_test_configuration_instance()
        expected_msg = (
            ".*Make sure that the corresponding Python library is available.*"
        )
        self.assertRaisesRegexp(BadConfiguration, expected_msg, config.parse)

    def test_parse_compression_algorithm_specific_default_value_is_used_for_level(self):
        for compression_type in scalyr_util.SUPPORTED_COMPRESSION_ALGORITHMS:
            default_level = scalyr_util.COMPRESSION_TYPE_TO_DEFAULT_LEVEL[
                compression_type
            ]

            self._write_file_with_separator_conversion(
                """{
                    api_key: "hi there",
                    compression_type: "%s",
                }
                """
                % (compression_type)
            )

            config = self._create_test_configuration_instance()
            config.parse()
            self.assertEqual(config.compression_level, default_level)

            # Explicitly provided value by the user should always have precedence
            self._write_file_with_separator_conversion(
                """{
                    api_key: "hi there",
                    compression_type: "%s",
                    "compression_level": 5,
                }
                """
                % (compression_type)
            )

            config = self._create_test_configuration_instance()
            config.parse()
            self.assertEqual(config.compression_level, 5)

    def test_parse_compression_algorithm_invalid_compression_level(self):
        # If invalid compression level is used, we should use a default value for that particular
        # algorithm. That's in place for backward compatibility reasons.
        for compression_type in scalyr_util.SUPPORTED_COMPRESSION_ALGORITHMS:
            default_level = scalyr_util.COMPRESSION_TYPE_TO_DEFAULT_LEVEL[
                compression_type
            ]

            (
                valid_level_min,
                valid_level_max,
            ) = scalyr_util.COMPRESSION_TYPE_TO_VALID_LEVELS[compression_type]

            # Value is lower than the min value
            self._write_file_with_separator_conversion(
                """{
                    api_key: "hi there",
                    compression_type: "%s",
                    compression_level: "%s",
                }
                """
                % (compression_type, (valid_level_min - 1))
            )

            config = self._create_test_configuration_instance()
            config.parse()

            msg = "Expected %s for algorithm %s" % (default_level, compression_type)
            self.assertEqual(config.compression_level, default_level, msg)

            # Value is greater than the min value
            self._write_file_with_separator_conversion(
                """{
                    api_key: "hi there",
                    compression_type: "%s",
                    compression_level: "%s",
                }
                """
                % (compression_type, (valid_level_max + 1))
            )

            config = self._create_test_configuration_instance()
            config.parse()

            msg = "Expected %s for algorithm %s" % (default_level, compression_type)
            self.assertEqual(config.compression_level, default_level, msg)

            # Value is min value (valid since we use inclusive range)
            self._write_file_with_separator_conversion(
                """{
                    api_key: "hi there",
                    compression_type: "%s",
                    compression_level: "%s",
                }
                """
                % (compression_type, (valid_level_min))
            )

            config = self._create_test_configuration_instance()
            config.parse()

            msg = "Expected %s for algorithm %s" % (valid_level_min, compression_type)
            self.assertEqual(config.compression_level, valid_level_min, msg)

            # Value is max value (valid since we use inclusive range)
            self._write_file_with_separator_conversion(
                """{
                    api_key: "hi there",
                    compression_type: "%s",
                    compression_level: "%s",
                }
                """
                % (compression_type, (valid_level_max))
            )

            config = self._create_test_configuration_instance()
            config.parse()

            msg = "Expected %s for algorithm %s" % (valid_level_max, compression_type)
            self.assertEqual(config.compression_level, valid_level_max, msg)


class TestParseArrayOfStrings(TestConfigurationBase):
    def test_none(self):
        self.assertIsNone(parse_array_of_strings(None))

    def test_empty_string(self):
        self.assertEqual(parse_array_of_strings(""), ArrayOfStrings())

    def test_list(self):
        self.assertEqual(
            parse_array_of_strings("a, b, c"), ArrayOfStrings(["a", "b", "c"])
        )


class TestConvertConfigParam(TestConfigurationBase):
    def test_none_to_anything(self):
        """"""
        self.assertRaises(
            BadConfiguration,
            lambda: convert_config_param("dummy_field", None, six.text_type),
        )
        self.assertRaises(
            BadConfiguration, lambda: convert_config_param("dummy_field", None, bool)
        )
        self.assertRaises(
            BadConfiguration, lambda: convert_config_param("dummy_field", None, int)
        )
        self.assertRaises(
            BadConfiguration, lambda: convert_config_param("dummy_field", None, float)
        )
        self.assertRaises(
            BadConfiguration, lambda: convert_config_param("dummy_field", None, list)
        )
        self.assertRaises(
            BadConfiguration,
            lambda: convert_config_param("dummy_field", None, JsonArray),
        )
        self.assertRaises(
            BadConfiguration,
            lambda: convert_config_param("dummy_field", None, JsonObject),
        )
        self.assertRaises(
            BadConfiguration,
            lambda: convert_config_param("dummy_field", None, ArrayOfStrings),
        )

    def test_empty_string(self):
        self.assertEqual("", convert_config_param("dummy_field", "", six.text_type))
        self.assertEqual(False, convert_config_param("dummy_field", "", bool))
        self.assertRaises(
            BadConfiguration, lambda: convert_config_param("dummy_field", "", int)
        )
        self.assertRaises(
            BadConfiguration, lambda: convert_config_param("dummy_field", "", float)
        )
        self.assertEqual(
            ArrayOfStrings(), convert_config_param("dummy_field", "", ArrayOfStrings)
        )
        self.assertEqual(
            ArrayOfStrings(),
            convert_config_param(
                "dummy_field", "", SpaceAndCommaSeparatedArrayOfStrings
            ),
        )
        self.assertRaises(
            IndexError, lambda: convert_config_param("dummy_field", "", JsonArray)
        )
        self.assertRaises(
            IndexError, lambda: convert_config_param("dummy_field", "", JsonArray)
        )

    def test_convert_to_float(self):
        self.assertEqual(5.0, convert_config_param("dummy_field", "5.0", float))
        self.assertEqual(5.0, convert_config_param("dummy_field", 5.0, float))
        self.assertEqual(5.0, convert_config_param("dummy_field", 5, float))
        self.assertEqual(2.1, convert_config_param("dummy_field", "2.1", float))
        self.assertEqual(2.1, convert_config_param("dummy_field", 2.1, float))


class TestGetConfigFromEnv(TestConfigurationBase):
    def test_get_empty_array_of_string(self):
        os.environ["SCALYR_K8S_IGNORE_NAMESPACES"] = ""
        self.assertEqual(
            ArrayOfStrings(),
            get_config_from_env(
                "k8s_ignore_namespaces", convert_to=SpaceAndCommaSeparatedArrayOfStrings
            ),
        )

        os.environ["SCALYR_K8S_IGNORE_NAMESPACES"] = "a, b, c"
        self.assertEqual(
            ArrayOfStrings(["a", "b", "c"]),
            get_config_from_env(
                "k8s_ignore_namespaces", convert_to=SpaceAndCommaSeparatedArrayOfStrings
            ),
        )

        del os.environ["SCALYR_K8S_IGNORE_NAMESPACES"]
        self.assertIsNone(
            get_config_from_env(
                "k8s_ignore_namespaces", convert_to=SpaceAndCommaSeparatedArrayOfStrings
            )
        )

    def test_get_empty_string(self):
        os.environ["SCALYR_K8S_API_URL"] = ""
        self.assertEqual(
            "", get_config_from_env("k8s_api_url", convert_to=six.text_type)
        )

        del os.environ["SCALYR_K8S_API_URL"]
        self.assertIsNone(get_config_from_env("k8s_api_url", convert_to=six.text_type))

    def test_get_empty_json_object(self):
        os.environ["SCALYR_SERVER_ATTRIBUTES"] = ""
        self.assertEqual(
            JsonObject(content={}),
            get_config_from_env("server_attributes", convert_to=JsonObject),
        )

        del os.environ["SCALYR_SERVER_ATTRIBUTES"]
        self.assertEqual(
            None, get_config_from_env("server_attributes", convert_to=JsonObject),
        )
        os.environ["SCALYR_SERVER_ATTRIBUTES"] = '{"serverHost": "foo1.example.com"}'
        self.assertEqual(
            JsonObject(content={"serverHost": "foo1.example.com"}),
            get_config_from_env("server_attributes", convert_to=JsonObject),
        )

        os.environ[
            "SCALYR_SERVER_ATTRIBUTES"
        ] = '{"serverHost": "foo1.example.com", "tier": "foo"}'
        self.assertEqual(
            JsonObject(content={"serverHost": "foo1.example.com", "tier": "foo"}),
            get_config_from_env("server_attributes", convert_to=JsonObject),
        )

        os.environ[
            "SCALYR_SERVER_ATTRIBUTES"
        ] = '{"serverHost": "foo1.example.com", "tier": "foo", "bar": "baz"}'
        self.assertEqual(
            JsonObject(
                content={"serverHost": "foo1.example.com", "tier": "foo", "bar": "baz"}
            ),
            get_config_from_env("server_attributes", convert_to=JsonObject),
        )


class FakeLogWatcher:
    def add_log_config(self, a, b):
        pass


class TestJournaldLogConfigManager(TestConfigurationBase):
    def setUp(self):
        super(TestJournaldLogConfigManager, self).setUp()
        self._temp_dir = tempfile.mkdtemp()
        self._log_dir = os.path.join(self._temp_dir, "log")
        os.makedirs(self._log_dir)

    def get_configuration(self):
        default_paths = DefaultPaths(
            self.convert_path(self._log_dir),
            self.convert_path("/etc/scalyr-agent-2/agent.json"),
            self.convert_path("/var/lib/scalyr-agent-2"),
        )
        return Configuration(self._config_file, default_paths, None)

    def get_configuration_with_logger(self):
        default_paths = DefaultPaths(
            self.convert_path(self._log_dir),
            self.convert_path("/etc/scalyr-agent-2/agent.json"),
            self.convert_path("/var/lib/scalyr-agent-2"),
        )
        return Configuration(
            self._config_file, default_paths, scalyr_logging.AgentLogger("config_test")
        )

    def test_default_config(self):
        self._write_file_with_separator_conversion(
            """ {
                api_key: "hi",
                journald_logs: [ ]
            }
            """
        )
        config = self.get_configuration()
        config.parse()

        lcm = LogConfigManager(config, None)
        matched_config = lcm.get_config("test")
        self.assertEqual("journald", matched_config["parser"])
        matched_config = lcm.get_config("other_test")
        self.assertEqual("journald", matched_config["parser"])

    def test_catchall_config(self):
        self._write_file_with_separator_conversion(
            """ {
                api_key: "hi",
                journald_logs: [ { journald_unit: ".*", parser: "TestParser" } ]
            }
            """
        )
        config = self.get_configuration()
        config.parse()

        lcm = LogConfigManager(config, None)
        matched_config = lcm.get_config("test")
        self.assertEqual("TestParser", matched_config["parser"])
        matched_config = lcm.get_config("other_test")
        self.assertEqual("TestParser", matched_config["parser"])

    def test_specific_config(self):
        self._write_file_with_separator_conversion(
            """ {
                api_key: "hi",
                journald_logs: [ { journald_unit: "test", parser: "TestParser" } ]
            }
            """
        )
        config = self.get_configuration()
        config.parse()

        lcm = LogConfigManager(config, None)
        matched_config = lcm.get_config("test")
        self.assertEqual("TestParser", matched_config["parser"])
        matched_config = lcm.get_config("other_test")
        self.assertEqual("journald", matched_config["parser"])

    def test_multiple_configs(self):
        self._write_file_with_separator_conversion(
            """ {
                api_key: "hi",
                journald_logs: [
                    { journald_unit: "test", parser: "TestParser" },
                    { journald_unit: "confirm", parser: "ConfirmParser" }
                ]
            }
            """
        )
        config = self.get_configuration()
        config.parse()

        lcm = LogConfigManager(config, None)
        matched_config = lcm.get_config("test")
        self.assertEqual("TestParser", matched_config["parser"])
        matched_config = lcm.get_config("other_test")
        self.assertEqual("journald", matched_config["parser"])
        matched_config = lcm.get_config("confirm")
        self.assertEqual("ConfirmParser", matched_config["parser"])

    def test_regex_config(self):
        self._write_file_with_separator_conversion(
            """ {
                api_key: "hi",
                journald_logs: [
                    { journald_unit: "test.*test", parser: "TestParser" }
                ]
            }
            """
        )
        config = self.get_configuration()
        config.parse()

        lcm = LogConfigManager(config, None)
        matched_config = lcm.get_config("testtest")
        self.assertEqual("TestParser", matched_config["parser"])
        matched_config = lcm.get_config("other_test")
        self.assertEqual("journald", matched_config["parser"])
        matched_config = lcm.get_config("test_somethingarbitrary:test")
        self.assertEqual("TestParser", matched_config["parser"])

    def test_big_config(self):
        self._write_file_with_separator_conversion(
            """ {
                api_key: "hi",
                journald_logs: [
                    {
                        journald_unit: "test",
                        parser: "TestParser",
                        redaction_rules: [ { match_expression: "a", replacement: "yes" } ],
                        sampling_rules: [ { match_expression: "INFO", sampling_rate: 0.1} ],
                        attributes: {
                            webServer: "true"
                        }
                    }
                ]
            }
            """
        )
        config = self.get_configuration()
        config.parse()

        lcm = LogConfigManager(config, None)
        matched_config = lcm.get_config("test")

        # NOTE: We need to sort the values since we can't rely on dict ordering
        expected = [{"match_expression": "a", "replacement": "yes"}]
        expected[0] = sorted(expected[0].items())

        actual = list(matched_config["redaction_rules"])
        actual[0] = sorted(actual[0].items())
        self.assertEqual(expected, actual)

        expected = [{"match_expression": "INFO", "sampling_rate": 0.1}]
        expected[0] = sorted(expected[0].items())

        actual = list(matched_config["sampling_rules"])
        actual[0] = sorted(actual[0].items())
        self.assertEqual(expected, actual)
        self.assertEqual("true", matched_config["attributes"]["webServer"])

    def test_default_logger(self):
        self._write_file_with_separator_conversion(
            """ {
                api_key: "hi",
                journald_logs: [
                ]
            }
            """
        )
        config = self.get_configuration()
        config.parse()

        lcm = LogConfigManager(config, JournaldLogFormatter())
        lcm.set_log_watcher(FakeLogWatcher())
        logger = lcm.get_logger("test")
        logger.info("Find this string")

        expected_path = os.path.join(self._log_dir, "journald_monitor.log",)
        with open(expected_path) as f:
            self.assertTrue("Find this string" in f.read())

    def test_modified_default_logger(self):
        self._write_file_with_separator_conversion(
            """ {
                api_key: "hi",
                journald_logs: [ { journald_unit: ".*", parser: "TestParser" } ]
            }
            """
        )
        config = self.get_configuration()
        config.parse()

        lcm = LogConfigManager(config, JournaldLogFormatter())
        lcm.set_log_watcher(FakeLogWatcher())
        logger = lcm.get_logger("test")
        logger.info("Find this string")

        expected_path = os.path.join(self._log_dir, "journald_monitor.log",)
        with open(expected_path) as f:
            self.assertTrue("Find this string" in f.read())

    def test_specific_logger(self):
        self._write_file_with_separator_conversion(
            """ {
                api_key: "hi",
                journald_logs: [ { journald_unit: "TEST", parser: "TestParser" } ]
            }
            """
        )
        config = self.get_configuration()
        config.parse()

        lcm = LogConfigManager(config, JournaldLogFormatter())
        lcm.set_log_watcher(FakeLogWatcher())
        logger = lcm.get_logger("TEST")
        logger.info("Find this string")
        logger2 = lcm.get_logger("Other")
        logger2.info("Other thing")

        expected_path = os.path.join(
            self._log_dir, "journald_" + six.text_type(hash("TEST")) + ".log",
        )
        with open(expected_path) as f:
            self.assertTrue("Find this string" in f.read())

        expected_path = os.path.join(self._log_dir, "journald_monitor.log",)
        with open(expected_path) as f:
            self.assertTrue("Other thing" in f.read())

    def test_regex_logger(self):
        self._write_file_with_separator_conversion(
            """ {
                api_key: "hi",
                journald_logs: [ { journald_unit: "test.*test", parser: "TestParser" } ]
            }
            """
        )
        config = self.get_configuration()
        config.parse()

        lcm = LogConfigManager(config, JournaldLogFormatter())
        lcm.set_log_watcher(FakeLogWatcher())
        logger = lcm.get_logger("testestestestestest")
        logger.info("Find this string")
        logger2 = lcm.get_logger("Other")
        logger2.info("Other thing")

        expected_path = os.path.join(
            self._log_dir, "journald_" + six.text_type(hash("test.*test")) + ".log",
        )
        with open(expected_path) as f:
            self.assertTrue("Find this string" in f.read())

        expected_path = os.path.join(self._log_dir, "journald_monitor.log",)
        with open(expected_path) as f:
            self.assertTrue("Other thing" in f.read())

    def test__verify_or_set_optional_int_with_min_and_max_value(self):
        config = self._create_test_configuration_instance()

        # 1. Valid value1
        config_object = JsonObject(content={"foo": 10})
        config._Configuration__verify_or_set_optional_int(
            config_object=config_object,
            field="foo",
            default_value=None,
            config_description=None,
            min_value=10,
            max_value=100,
        )
        self.assertEqual(config_object["foo"], 10)

        config_object = JsonObject(content={"foo": 50})
        config._Configuration__verify_or_set_optional_int(
            config_object=config_object,
            field="foo",
            default_value=None,
            config_description=None,
            min_value=10,
            max_value=100,
        )
        self.assertEqual(config_object["foo"], 50)

        config_object = JsonObject(content={"foo": 100})
        config._Configuration__verify_or_set_optional_int(
            config_object=config_object,
            field="foo",
            default_value=None,
            config_description=None,
            min_value=10,
            max_value=100,
        )
        self.assertEqual(config_object["foo"], 100)

        # 2. value < min
        config_object = JsonObject(content={"foo": 9})
        expected_msg = 'Got invalid value "9" for field "foo". Value must be greater than or equal to 10'

        self.assertRaisesRegexp(
            BadConfiguration,
            expected_msg,
            config._Configuration__verify_or_set_optional_int,
            config_object=config_object,
            field="foo",
            default_value=None,
            config_description=None,
            min_value=10,
            max_value=100,
        )

        # 3. value > max
        config_object = JsonObject(content={"foo": 101})
        expected_msg = 'Got invalid value "101" for field "foo". Value must be less than or equal to 100'

        self.assertRaisesRegexp(
            BadConfiguration,
            expected_msg,
            config._Configuration__verify_or_set_optional_int,
            config_object=config_object,
            field="foo",
            default_value=None,
            config_description=None,
            min_value=10,
            max_value=100,
        )

        pass

    def test___verify_or_set_optional_string_with_valid_values(self):
        config = self._create_test_configuration_instance()

        # 1. Valid value
        config_object = JsonObject(content={"foo": "bar"})
        config._Configuration__verify_or_set_optional_string(
            config_object=config_object,
            field="foo",
            default_value=None,
            config_description=None,
            valid_values=["bar", "baz"],
        )
        self.assertEqual(config_object["foo"], "bar")

        # 2. Not a valid value
        config_object = JsonObject(content={"foo": "invalid"})
        expected_msg = (
            'Got invalid value "invalid" for field "foo". Valid values are: bar, baz'
        )

        self.assertRaisesRegexp(
            BadConfiguration,
            expected_msg,
            config._Configuration__verify_or_set_optional_string,
            config_object=config_object,
            field="foo",
            default_value=None,
            config_description=None,
            valid_values=["bar", "baz"],
        )

    def test_max_send_rate_enforcement_legacy_defaults(self):
        self._write_file_with_separator_conversion(
            """ {
                api_key: "hi",
                max_send_rate_enforcement: "legacy"
            }
            """
        )
        config = self.get_configuration()
        config.parse()

        self.assertEquals(config.max_send_rate_enforcement, "legacy")
        self.assertIsNone(config.parsed_max_send_rate_enforcement)

        self.assertEquals(config.max_allowed_request_size, 1048576)
        self.assertEquals(config.pipeline_threshold, 1.1)
        self.assertEquals(config.min_request_spacing_interval, 1.0)
        self.assertEquals(config.max_request_spacing_interval, 5.0)
        self.assertEquals(config.max_log_offset_size, 5242880)
        self.assertEquals(config.max_existing_log_offset_size, 104857600)

    def test_disable_max_send_rate_enforcement_overrides(self):
        self._write_file_with_separator_conversion(
            """ {
                api_key: "hi",
                disable_max_send_rate_enforcement_overrides: true
            }
            """
        )
        config = self.get_configuration()
        config.parse()

        self.assertEquals(config.max_send_rate_enforcement, "unlimited")
        self.assertIsNone(config.parsed_max_send_rate_enforcement)

        self.assertEquals(config.max_allowed_request_size, 1048576)
        self.assertEquals(config.pipeline_threshold, 1.1)
        self.assertEquals(config.min_request_spacing_interval, 1.0)
        self.assertEquals(config.max_request_spacing_interval, 5.0)
        self.assertEquals(config.max_log_offset_size, 5242880)
        self.assertEquals(config.max_existing_log_offset_size, 104857600)

    def test_max_send_rate_enforcement_overrides(self):
        self._write_file_with_separator_conversion(
            """ {
                api_key: "hi",
                max_allowed_request_size: 1234,
                pipeline_threshold: 0.3,
                min_request_spacing_interval: 3.0,
                max_request_spacing_interval: 4.0,
                max_log_offset_size: 1234,
                max_existing_log_offset_size: 1234
            }
            """
        )
        config = self.get_configuration_with_logger()
        config.parse()

        self.assertEquals(config.max_send_rate_enforcement, "unlimited")
        self.assertIsNone(config.parsed_max_send_rate_enforcement)

        self.assertEquals(config.max_allowed_request_size, 5900000)
        self.assertEquals(config.pipeline_threshold, 0)
        self.assertEquals(config.min_request_spacing_interval, 0.0)
        self.assertEquals(config.max_request_spacing_interval, 5.0)
        self.assertEquals(config.max_log_offset_size, 200000000)
        self.assertEquals(config.max_existing_log_offset_size, 200000000)

    def test_max_send_rate_enforcement_legacy_dont_override(self):
        self._write_file_with_separator_conversion(
            """ {
                api_key: "hi",
                max_send_rate_enforcement: "legacy",
                max_allowed_request_size: 1234,
                pipeline_threshold: 0.3,
                min_request_spacing_interval: 3.0,
                max_request_spacing_interval: 4.0,
                max_log_offset_size: 1234,
                max_existing_log_offset_size: 1234
            }
            """
        )
        config = self.get_configuration_with_logger()
        config.parse()

        self.assertEquals(config.max_send_rate_enforcement, "legacy")
        self.assertIsNone(config.parsed_max_send_rate_enforcement)

        self.assertEquals(config.max_allowed_request_size, 1234)
        self.assertEquals(config.pipeline_threshold, 0.3)
        self.assertEquals(config.min_request_spacing_interval, 3.0)
        self.assertEquals(config.max_request_spacing_interval, 4.0)
        self.assertEquals(config.max_log_offset_size, 1234)
        self.assertEquals(config.max_existing_log_offset_size, 1234)

    def test_win32_max_open_fds(self):
        # 1. default value
        self._write_file_with_separator_conversion(
            """ {
                api_key: "foo",
            }
            """
        )
        config = self.get_configuration_with_logger()
        config.parse()

        self.assertEquals(config.win32_max_open_fds, 512)

        # 2. overwritten value
        self._write_file_with_separator_conversion(
            """ {
                api_key: "foo",
                win32_max_open_fds: 1024
            }
            """
        )
        config = self.get_configuration_with_logger()
        config.parse()

        self.assertEquals(config.win32_max_open_fds, 1024)


class TestApiKeysConfiguration(TestConfigurationBase):
    def test_no_api_keys_entry_(self):
        # The 'api_keys' list does not exist, a default api_key entry should be created.
        self._write_file_with_separator_conversion(
            """ {
            api_key: "hi there"
          }
        """
        )
        config = self._create_test_configuration_instance()

        config.parse()

        # only defaults are created.
        assert len(config.api_key_configs) == 1
        assert config.api_key_configs[0] == JsonObject(
            api_key=config.api_key,
            id="default",
            workers=config.default_workers_per_api_key,
        )

    def test_empty_api_keys_entry(self):
        """
        Does not make so much sense, but still a valid case to apply a default api key.
        :return:
        """
        self._write_file_with_separator_conversion(
            """ {
                api_key: "hi there"
                api_keys: [

                ]
              }
            """
        )

        config = self._create_test_configuration_instance()
        config.parse()

        assert len(config.api_key_configs) == 1
        api_key = config.api_key_configs[0]

        assert api_key == JsonObject(
            api_key=config.api_key,
            id="default",
            workers=config.default_workers_per_api_key,
        )

    def test_overwrite_default_api_keys(self):
        self._write_file_with_separator_conversion(
            """ {
                api_key: "key"
                api_keys: [
                    {
                        "api_key": "key", id: "default", "workers": 4
                    }
                ]
              }
            """
        )

        config = self._create_test_configuration_instance()
        config.parse()

        assert len(config.api_key_configs) == 1
        assert config.api_key_configs[0] == JsonObject(
            api_key=config.api_key, id="default", workers=4,
        )

    def test_default_api_keys_and_second(self):
        self._write_file_with_separator_conversion(
            """ {
                api_key: "hi there",
                api_keys: [
                    {
                        "api_key": "key", "id": "second"
                    }
                ]
              }
            """
        )

        config = self._create_test_configuration_instance()

        config.parse()

        assert len(config.api_key_configs) == 2
        api_keys = list(config.api_key_configs)

        assert api_keys[0] == JsonObject(
            api_key=config.api_key,
            id="default",
            workers=config.default_workers_per_api_key,
        )
        assert api_keys[1] == JsonObject(api_key="key", id="second", workers=1,)

    def test_second_default_api_key(self):
        self._write_file_with_separator_conversion(
            """ {
                api_key: "hi there",
                api_keys: [
                    {
                        "api_key": "key", "id": "default"
                    },
                    {
                        "api_key": "key2", "id": "default"
                    }
                ]
              }
            """
        )

        config = self._create_test_configuration_instance()

        with pytest.raises(BadConfiguration) as err_info:
            config.parse()

        assert (
            "The api key with a 'default' id has to match the main api key of the configuration"
            in err_info.value.message
        )

    def test_log_file_bind_to_api_keys_entries(self):
        self._write_file_with_separator_conversion(
            """ {
                api_key: "hi there",
                api_keys: [
                    {
                        api_key: "key2"
                        "workers": 4,
                        "id": "second",
                    }
                ],
                logs: [
                    {
                        path: "/some/path.log",
                        api_key_id: "second"
                    },
                    {
                        path: "/some/path2.log",
                    }
                ]
              }
            """
        )
        config = self._create_test_configuration_instance()

        config.parse()

        assert len(config.api_key_configs) == 2
        assert config.api_key_configs[0] == JsonObject(
            workers=1, api_key=config.api_key, id="default"
        )
        assert config.api_key_configs[1] == JsonObject(
            workers=4, api_key="key2", id="second",
        )

    def test_log_file_bind_to_worker_entries_with_non_existing_id(self):
        self._write_file_with_separator_conversion(
            """ {
                api_key: "hi there",
                api_keys: [
                    {
                        api_key: "key2"
                        "workers": 4,
                        "id": "second"
                    }
                ],

                logs: [
                    {
                        path: "/some/path.log",
                        api_key_id: "wrong api key"
                    },
                    {
                        path: "/some/path2.log",
                    }
                ]
              }
            """
        )
        config = self._create_test_configuration_instance()

        with pytest.raises(BadConfiguration) as err_info:
            config.parse()

        assert (
            "refers to a non-existing api key with id 'wrong api key'."
            in err_info.value.message
        )

    def test_workers_type_default(self):
        self._write_file_with_separator_conversion(
            """ {
            api_key: "hi there"
          }
        """
        )

        config = self._create_test_configuration_instance()

        config.parse()

        assert not config.use_multiprocess_copying_workers

    @skipIf(platform.system() == "Windows", "Skipping tests under Windows")
    @skipIf(
        sys.version_info < (2, 7), "Skipping multiprocess configuration for python 2.6"
    )
    def test_workers_type_multiprocess(self):
        self._write_file_with_separator_conversion(
            """ {
            api_key: "hi there"
            use_multiprocess_copying_workers: true
          }
        """
        )

        config = self._create_test_configuration_instance()

        config.parse()

        assert config.use_multiprocess_copying_workers

    def test_workers_type_multiprocess_from_env(self):
        os_environ_unicode["SCALYR_USE_MULTIPROCESS_COPYING_WORKERS"] = "True"
        self._write_file_with_separator_conversion(
            """ {
            api_key: "hi there"
          }
        """
        )

        config = self._create_test_configuration_instance()

        config.parse()

        assert config.use_multiprocess_copying_workers

    @skipIf(platform.system() != "Windows", "Skipping Linux only tests on Windows")
    @skipIf(
        sys.version_info < (2, 7), "Skipping multiprocess configuration for python 2.6"
    )
    def test_workers_type_multiprocess_windows(self):
        # 'use_multiprocess_copying_workers' option should couse error on Windows.
        self._write_file_with_separator_conversion(
            """ {
            api_key: "hi there"
            use_multiprocess_copying_workers: true
          }
        """
        )

        config = self._create_test_configuration_instance()

        with pytest.raises(BadConfiguration) as err_info:
            config.parse()

        assert (
            "The 'use_multiprocess_copying_workers' option is not supported on windows machines."
            in err_info.value.message
        )

    def test_default_workers_per_api_key(self):
        self._write_file_with_separator_conversion(
            """ {
            api_key: "hi there",

            api_keys: [
                {"api_key": "another_key", "id": "second", "workers": 3},
                {"api_key": "another_key2", "id": "third"}
            ]
          }
        """
        )

        config = self._create_test_configuration_instance()

        config.parse()

        assert len(config.api_key_configs) == 3
        assert config.api_key_configs[0]["api_key"] == config.api_key
        assert (
            config.api_key_configs[0]["workers"] == config.default_workers_per_api_key
        )
        assert config.api_key_configs[1]["api_key"] == "another_key"
        assert config.api_key_configs[1]["workers"] == 3
        assert config.api_key_configs[2]["api_key"] == "another_key2"
        assert (
            config.api_key_configs[2]["workers"] == config.default_workers_per_api_key
        )

    def test_api_keys_negative_workers_number(self):
        self._write_file_with_separator_conversion(
            """ {
            api_key: "hi there"

            api_keys: [
                {"api_key": "another_key", "id": "second_key"},
                {"api_key": "another_key2", "id": "third_key", "workers": -1}
            ]
          }
        """
        )

        config = self._create_test_configuration_instance()
        with pytest.raises(BadConfiguration) as err_info:
            config.parse()

        assert "Value must be greater than 1" in err_info.value.message

        self._write_file_with_separator_conversion(
            """ {
            api_key: "hi there"
            default_workers_per_api_key: -1,
            api_keys: [
                {"api_key": "another_key", "id": "second_key"},
                {"api_key": "another_key2", "id": "third_key"}
            ]
          }
        """
        )

        config = self._create_test_configuration_instance()
        with pytest.raises(BadConfiguration) as err_info:
            config.parse()

        assert "Value must be greater than 1" in err_info.value.message

    def test_default_workers_per_api_key_from_env(self):
        os_environ_unicode["SCALYR_DEFAULT_WORKERS_PER_API_KEY"] = "4"
        self._write_file_with_separator_conversion(
            """ {
            api_key: "hi there"
            api_keys: [
                {"api_key": "another_key", "id": "second_key"},
            ]
          }
        """
        )
        config = self._create_test_configuration_instance()
        config.parse()

        assert config.default_workers_per_api_key == 4

        return

    def test_config_fragment(self):
        self._write_file_with_separator_conversion(
            """ {
            api_key: "hi there"

            api_keys: [
                {"api_key": "key2", "id": "second_key"},
                {"api_key": "key3", "id": "third_key", "workers": 3}
            ]
          }
        """
        )

        self._write_config_fragment_file_with_separator_conversion(
            "a.json",
            """
            {
                api_keys: [
                    {"api_key": "key4", "id": "fourth_key", "workers": 3}
                ]

                logs: [
                    {"path": "some/path", "api_key_id": "second_key"}
                ]
            }
            """,
        )

        config = self._create_test_configuration_instance()

        config.parse()

        # check if api keys from fragment are added.

        assert list(config.api_key_configs) == [
            JsonObject(
                api_key=config.api_key,
                id="default",
                workers=config.default_workers_per_api_key,
            ),
            JsonObject(
                api_key="key2",
                id="second_key",
                workers=config.default_workers_per_api_key,
            ),
            JsonObject(api_key="key3", id="third_key", workers=3),
            JsonObject(api_key="key4", id="fourth_key", workers=3),
        ]

    def test_k8s_and_journald_logs_api_keys(self):

        journald_log1 = {
            "journald_unit": "ssh\\.service",
        }

        main_config = {
            "api_key": "hi there",
            "api_keys": [
                {"api_key": "key2", "id": "second_key"},
                {"api_key": "key3", "id": "third_key", "workers": 3},
            ],
            "logs": [
                {"path": "path1"},
                {"path": "path2", "api_key_id": "second_key"},
                {"path": "path3", "api_key_id": "third_key"},
            ],
            "journald_logs": [
                journald_log1,
                {"journald_unit": ".*", "api_key_id": "third_key"},
            ],
        }

        k8s_config1 = {"k8s_pod_glob": "*nginx*"}

        config_fragment = {
            "api_keys": [
                {"api_key": "key4", "id": "fourth_key"},
                {"api_key": "key5", "id": "fifth_key", "workers": 3},
            ],
            "k8s_logs": [
                k8s_config1,
                {"k8s_pod_glob": "*apache*", "api_key_id": "second_key"},
            ],
            "logs": [{"path": "path4"}, {"path": "path6", "api_key_id": "second_key"}],
        }
        self._write_file_with_separator_conversion(json.dumps(main_config))
        self._write_config_fragment_file_with_separator_conversion(
            "a.json", json.dumps(config_fragment)
        )

        config = self._create_test_configuration_instance()
        config.parse()

        api_keys = list(config.api_key_configs)

        assert len(api_keys) == 5

        # check api keys for journald logs
        for api_key in api_keys:
            journald_unit = api_key.get("journald_unit", none_if_missing=True)
            if journald_unit:
                if journald_unit == "ssh\\.service":
                    assert api_key["api_key_id"] == "default"
                elif journald_unit == "journald_unit":
                    assert api_key["api_key_id"] == "second_key"

        # check api keys for k8s logs.
        for api_key in api_keys:
            k8s_pod_glob = api_key.get("k8s_pod_glob", none_if_missing=True)
            if k8s_pod_glob:
                if k8s_pod_glob == "*nginx*":
                    assert api_key["api_key_id"] == "default"
                elif k8s_pod_glob == "*apache*":
                    assert api_key["api_key_id"] == "third_key"

        # non existing api key for l8s, should fail
        k8s_config1["api_key_id"] = "not_exist"
        self._write_file_with_separator_conversion(json.dumps(main_config))
        self._write_config_fragment_file_with_separator_conversion(
            "a.json", json.dumps(config_fragment)
        )

        config = self._create_test_configuration_instance()

        with pytest.raises(BadConfiguration) as err_info:
            config.parse()

        assert (
            "refers to a non-existing api key with id 'not_exist'"
            in err_info.value.message
        )

        k8s_config1["api_key_id"] = "default"

        # non existing api key for jornald, should fail
        journald_log1["api_key_id"] = "not exist too."
        self._write_file_with_separator_conversion(json.dumps(main_config))
        self._write_config_fragment_file_with_separator_conversion(
            "a.json", json.dumps(config_fragment)
        )

        config = self._create_test_configuration_instance()

        with pytest.raises(BadConfiguration) as err_info:
            config.parse()

<<<<<<< HEAD
        assert (
            "refers to a non-existing api key with id 'not exist too.'"
            in err_info.value.message
        )
=======
        assert "Value must be greater than or equal to 1" in err_info.value.message
>>>>>>> 43614c08

        journald_log1["api_key_id"] = "default"
        self._write_file_with_separator_conversion(json.dumps(main_config))
        self._write_config_fragment_file_with_separator_conversion(
            "a.json", json.dumps(config_fragment)
        )

        config = self._create_test_configuration_instance()

<<<<<<< HEAD
        config.parse()
=======
        assert "Value must be greater than or equal to 1" in err_info.value.message
>>>>>>> 43614c08
<|MERGE_RESOLUTION|>--- conflicted
+++ resolved
@@ -3085,7 +3085,7 @@
         with pytest.raises(BadConfiguration) as err_info:
             config.parse()
 
-        assert "Value must be greater than 1" in err_info.value.message
+        assert "Value must be greater than or equal to 1" in err_info.value.message
 
         self._write_file_with_separator_conversion(
             """ {
@@ -3103,7 +3103,7 @@
         with pytest.raises(BadConfiguration) as err_info:
             config.parse()
 
-        assert "Value must be greater than 1" in err_info.value.message
+        assert "Value must be greater than or equal to 1" in err_info.value.message
 
     def test_default_workers_per_api_key_from_env(self):
         os_environ_unicode["SCALYR_DEFAULT_WORKERS_PER_API_KEY"] = "4"
@@ -3269,14 +3269,10 @@
         with pytest.raises(BadConfiguration) as err_info:
             config.parse()
 
-<<<<<<< HEAD
         assert (
             "refers to a non-existing api key with id 'not exist too.'"
             in err_info.value.message
         )
-=======
-        assert "Value must be greater than or equal to 1" in err_info.value.message
->>>>>>> 43614c08
 
         journald_log1["api_key_id"] = "default"
         self._write_file_with_separator_conversion(json.dumps(main_config))
@@ -3286,8 +3282,4 @@
 
         config = self._create_test_configuration_instance()
 
-<<<<<<< HEAD
-        config.parse()
-=======
-        assert "Value must be greater than or equal to 1" in err_info.value.message
->>>>>>> 43614c08
+        config.parse()