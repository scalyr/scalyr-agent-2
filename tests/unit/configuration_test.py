--- conflicted
+++ resolved
@@ -259,15 +259,9 @@
 
         self.assertEquals(config.enable_gc_stats, False)
 
-<<<<<<< HEAD
         self.assertEquals(config.max_line_size, 49900)
-        self.assertEquals(config.max_log_offset_size, 5 * 1024 * 1024)
-        self.assertEquals(config.max_existing_log_offset_size, 100 * 1024 * 1024)
-=======
-        self.assertEquals(config.max_line_size, 9900)
         self.assertEquals(config.max_log_offset_size, 200000000)
         self.assertEquals(config.max_existing_log_offset_size, 200000000)
->>>>>>> f5b74df1
         self.assertEquals(config.max_sequence_number, 1024 ** 4)
         self.assertEquals(config.line_completion_wait_time, 5)
         self.assertEquals(config.read_page_size, 64 * 1024)
