--- conflicted
+++ resolved
@@ -1263,15 +1263,9 @@
             cri.get_containers(k8s_cache=k8s_cache, k8s_include_by_default=False) == {}
         )
 
-<<<<<<< HEAD
-        assert cri.get_containers(
-            k8s_cache=k8s_cache, k8s_include_by_default=True
-        ) == {}
-=======
         assert CONTAINER_ID_1 in cri.get_containers(
             k8s_cache=k8s_cache, k8s_include_by_default=True
         )
->>>>>>> c3d23701
 
         assert (
             k8s_cache.pod.call_args_list
@@ -1297,9 +1291,6 @@
         assert_has_calls_non_consecutive(
             logger,
             [
-<<<<<<< HEAD
-                mock.call.error(mock.ANY, exc_info=self.K8sApiExceptionMatcher(401)),
-=======
                 mock.call.info(
                     StringMatcher(
                         "Excluding pod based on SCALYR_K8S_INCLUDE_ALL_CONTAINERS=false."
@@ -1311,7 +1302,6 @@
                         "Including pod based on SCALYR_K8S_INCLUDE_ALL_CONTAINERS=true."
                     )
                 ),
->>>>>>> c3d23701
                 mock.call.error(mock.ANY, exc_info=self.K8sApiExceptionMatcher(401)),
             ],
         )
