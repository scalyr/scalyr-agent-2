# Copyright 2014-2022 Scalyr Inc.
#
# Licensed under the Apache License, Version 2.0 (the "License");
# you may not use this file except in compliance with the License.
# You may obtain a copy of the License at
#
#   http://www.apache.org/licenses/LICENSE-2.0
#
# Unless required by applicable law or agreed to in writing, software
# distributed under the License is distributed on an "AS IS" BASIS,
# WITHOUT WARRANTIES OR CONDITIONS OF ANY KIND, either express or implied.
# See the License for the specific language governing permissions and
# limitations under the License.

from __future__ import unicode_literals
from __future__ import absolute_import

import os
import sys

from scalyr_agent import scalyr_monitor
from scalyr_agent.builtin_monitors.kubernetes_monitor import KubernetesMonitor
from scalyr_agent.monitor_utils.k8s import K8sNamespaceFilter
from scalyr_agent.config_util import BadConfiguration
from scalyr_agent.configuration import Configuration
from scalyr_agent.copying_manager import CopyingManager
from scalyr_agent.monitors_manager import MonitorsManager
from scalyr_agent.json_lib.objects import ArrayOfStrings
from scalyr_agent.monitor_utils.k8s import QualifiedName
from scalyr_agent.test_util import FakeAgentLogger, FakePlatform
from scalyr_agent.test_base import ScalyrTestCase
from scalyr_agent.test_base import skipIf

from mock import patch, Mock
import six

from tests.unit.configuration_test import TestConfigurationBase


class TestConfigurationK8s(TestConfigurationBase):
    """This test subclasses from TestConfiguration for easier exclusion in python 2.5 and below"""

    def _create_test_objects(self):
        config = self._create_test_configuration_instance()
        config.parse()

        # echee TODO: once AGENT-40 docker PR merges in, some of the test-setup code below can be eliminated and
        # reused from that PR (I moved common code into scalyr_agent/test_util
        def fake_init(self):
            # Initialize some requisite variables so that the k8s monitor loop can run
            self._KubernetesMonitor__container_checker = None
            self._KubernetesMonitor__include_controller_info = None
            self._KubernetesMonitor__report_container_metrics = None
            self._KubernetesMonitor__metric_fetcher = None
            self._set_namespaces_to_include()

        mock_logger = Mock()

        @patch.object(KubernetesMonitor, "_initialize", new=fake_init)
        def create_manager():
            scalyr_monitor.log = mock_logger
            return MonitorsManager(config, FakePlatform([]))

        monitors_manager = create_manager()
        return monitors_manager, config, mock_logger

    @patch("scalyr_agent.builtin_monitors.kubernetes_monitor.docker")
    def test_environment_aware_module_params(self, mock_docker):

        # Define test values here for all k8s and k8s_event monitor config params that are environment aware.
        # Be sure to use non-default test values
        TEST_INT = 123456789
        TEST_FLOAT = 1234567.89
        TEST_STRING = "dummy string"
        TEST_PARSE_FORMAT = "cri"
        TEST_ARRAY_OF_STRINGS = ["s1", "s2", "s3"]
        STANDARD_PREFIX = "_STANDARD_PREFIX_"  # env var is SCALYR_<param_name>

        # The following map contains config params to be tested
        # config_param_name: (custom_env_name, test_value)
        k8s_testmap = {
            "container_check_interval": (STANDARD_PREFIX, TEST_INT, int),
            "initial_stopped_container_collection_window": (
                STANDARD_PREFIX,
                TEST_INT,
                int,
            ),
            "docker_max_parallel_stats": (STANDARD_PREFIX, TEST_INT, int),
            "docker_percpu_metrics": (STANDARD_PREFIX, True, bool),
            "container_globs": (STANDARD_PREFIX, TEST_ARRAY_OF_STRINGS, ArrayOfStrings),
            "report_container_metrics": (STANDARD_PREFIX, False, bool),
            "report_k8s_metrics": (STANDARD_PREFIX, True, bool),
            "k8s_ignore_pod_sandboxes": (STANDARD_PREFIX, False, bool),
            "k8s_include_all_containers": (STANDARD_PREFIX, False, bool),
            "k8s_sidecar_mode": (STANDARD_PREFIX, True, bool),
            "k8s_parse_format": (STANDARD_PREFIX, TEST_PARSE_FORMAT, six.text_type),
            "k8s_always_use_cri": (STANDARD_PREFIX, True, bool),
            "k8s_cri_query_filesystem": (STANDARD_PREFIX, True, bool),
            "k8s_always_use_docker": (STANDARD_PREFIX, True, bool),
            "k8s_kubelet_host_ip": (STANDARD_PREFIX, False, bool),
            "k8s_kubelet_api_url_template": (STANDARD_PREFIX, False, bool),
            "gather_k8s_pod_info": (STANDARD_PREFIX, True, bool),
        }

        k8s_events_testmap = {
            "max_log_size": ("SCALYR_K8S_MAX_LOG_SIZE", TEST_INT, int),
            "max_log_rotations": ("SCALYR_K8S_MAX_LOG_ROTATIONS", TEST_INT, int),
            "log_flush_delay": ("SCALYR_K8S_LOG_FLUSH_DELAY", TEST_FLOAT, float),
            "message_log": ("SCALYR_K8S_MESSAGE_LOG", TEST_STRING, six.text_type),
            "event_object_filter": (
                "SCALYR_K8S_EVENT_OBJECT_FILTER",
                TEST_ARRAY_OF_STRINGS,
                ArrayOfStrings,
            ),
            "leader_check_interval": (
                "SCALYR_K8S_LEADER_CHECK_INTERVAL",
                TEST_INT,
                int,
            ),
            "check_labels": ("SCALYR_K8S_CHECK_LABELS", True, bool),
<<<<<<< HEAD
=======
            "leader_candidate_label": (
                "SCALYR_K8S_LEADER_CANDIDATE_LABEL",
                "agent.config.scalyr.com/events_leader_candidate=true",
                six.text_type,
            ),
            "ignore_master": ("SCALYR_K8S_IGNORE_MASTER", False, bool),
>>>>>>> 09e3379a
        }

        # Fake the environment variables
        for map in [k8s_testmap, k8s_events_testmap]:
            for key, value in map.items():
                custom_name = value[0]
                env_name = (
                    ("SCALYR_%s" % key).upper()
                    if custom_name == STANDARD_PREFIX
                    else custom_name.upper()
                )
                param_value = value[1]
                if value[2] == ArrayOfStrings:
                    # Array of strings should be entered into environment in the user-preferred format
                    # which is without square brackets and quotes around each element
                    envar_value = "[{0}]".format(", ".join(param_value))
                else:
                    envar_value = six.text_type(param_value)
                    envar_value = (
                        envar_value.lower()
                    )  # lower() needed for proper bool encoding
                os.environ[env_name] = envar_value

        self._write_file_with_separator_conversion(
            """ {
            logs: [ { path:"/var/log/tomcat6/$DIR_VAR.log" }],
            api_key: "abcd1234",
        }
        """
        )
        self._write_config_fragment_file_with_separator_conversion(
            "k8s.json",
            """ {
            "monitors": [
                {
                    "module": "scalyr_agent.builtin_monitors.kubernetes_monitor",
                    "report_k8s_metrics": false,
                },
                {
                    "module": "scalyr_agent.builtin_monitors.kubernetes_events_monitor"
                }
            ]
        }
        """,
        )

        monitors_manager, config, mock_logger = self._create_test_objects()
        k8s_monitor = monitors_manager.monitors[0]
        k8s_events_monitor = monitors_manager.monitors[1]

        # All environment-aware params defined in the k8s and k8s_events monitors must be tested
        self.assertEquals(
            set(k8s_testmap.keys()),
            set(k8s_monitor._config._environment_aware_map.keys()),
        )

        self.assertEquals(
            set(k8s_events_testmap.keys()),
            set(k8s_events_monitor._config._environment_aware_map.keys()),
        )

        # Verify module-level conflicts between env var and config file are logged at module-creation time
        mock_logger.warn.assert_called_with(
            "Conflicting values detected between scalyr_agent.builtin_monitors.kubernetes_monitor config file "
            "parameter `report_k8s_metrics` and the environment variable `SCALYR_REPORT_K8S_METRICS`. "
            "Ignoring environment variable.",
            limit_once_per_x_secs=300,
            limit_key="config_conflict_scalyr_agent.builtin_monitors.kubernetes_monitor_report_k8s_metrics_SCALYR_REPORT_K8S_METRICS",
        )

        CopyingManager(config, monitors_manager.monitors)
        # Override Agent Logger to prevent writing to disk
        for monitor in monitors_manager.monitors:
            monitor._logger = FakeAgentLogger("fake_agent_logger")

        # Verify environment variable values propagate into kubernetes monitor MonitorConfig
        monitor_2_testmap = {
            k8s_monitor: k8s_testmap,
            k8s_events_monitor: k8s_events_testmap,
        }
        for monitor, testmap in monitor_2_testmap.items():
            for key, value in testmap.items():
                test_val, convert_to = value[1:]
                if key in ["report_k8s_metrics", "api_key"]:
                    # Keys were defined in config files so should not have changed
                    self.assertNotEquals(
                        test_val, monitor._config.get(key, convert_to=convert_to)
                    )
                else:
                    # Keys were empty in config files so they take on environment values
                    materialized_value = monitor._config.get(key, convert_to=convert_to)
                    if hasattr(test_val, "__iter__"):
                        self.assertEquals(
                            [x1 for x1 in test_val], [x2 for x2 in materialized_value]
                        )
                    else:
                        self.assertEquals(test_val, materialized_value)

    def test_k8s_event_object_filter_from_config(self):
        self._write_file_with_separator_conversion(
            """ {
            api_key: "hi there",
            logs: [ { path:"/var/log/tomcat6/access.log" }],
            monitors: [
                {
                    module: "scalyr_agent.builtin_monitors.kubernetes_events_monitor",
                    event_object_filter: ["CronJob", "DaemonSet", "Deployment"]
                }
            ]
          }
        """
        )
        config = self._create_test_configuration_instance()
        config.parse()

        test_manager = MonitorsManager(config, FakePlatform([]))
        k8s_event_monitor = test_manager.monitors[0]
        event_object_filter = k8s_event_monitor._config.get("event_object_filter")
        elems = ["CronJob", "DaemonSet", "Deployment"]
        self.assertNotEquals(elems, event_object_filter)  # list != JsonArray
        self.assertEquals(elems, [x for x in event_object_filter])

    def test_k8s_event_object_filter_from_environment_0(self):
        self._test_k8s_event_object_filter_from_environment(
            '["CronJob", "DaemonSet", "Deployment"]'
        )

    def test_k8s_event_object_filter_from_environment_1(self):
        self._test_k8s_event_object_filter_from_environment(
            '"CronJob", "DaemonSet", "Deployment"'
        )

    def test_k8s_event_object_filter_from_environment_2(self):
        self._test_k8s_event_object_filter_from_environment(
            "CronJob, DaemonSet, Deployment"
        )

    def test_k8s_event_object_filter_from_environment_3(self):
        self._test_k8s_event_object_filter_from_environment(
            "CronJob,DaemonSet,Deployment"
        )

    def _test_k8s_event_object_filter_from_environment(self, environment_value):
        elems = ["CronJob", "DaemonSet", "Deployment"]
        os.environ["SCALYR_K8S_EVENT_OBJECT_FILTER"] = environment_value
        self._write_file_with_separator_conversion(
            """ {
            api_key: "hi there",
            logs: [ { path:"/var/log/tomcat6/access.log" }],
            monitors: [
                {
                    module: "scalyr_agent.builtin_monitors.kubernetes_events_monitor",
                }
            ]
          }
        """
        )
        config = self._create_test_configuration_instance()
        config.parse()

        test_manager = MonitorsManager(config, FakePlatform([]))
        k8s_event_monitor = test_manager.monitors[0]
        event_object_filter = k8s_event_monitor._config.get("event_object_filter")
        self.assertNotEquals(elems, event_object_filter)  # list != ArrayOfStrings
        self.assertEquals(type(event_object_filter), ArrayOfStrings)
        self.assertEquals(elems, list(event_object_filter))

    @skipIf(sys.version_info < (3, 6, 0), "Skipping under Python 2")
    def test_k8s_explorer_enable(self):
        def _assert_environment_variable(env_var_name, env_var_value, expected_value):
            os.environ[env_var_name] = env_var_value
            self._write_file_with_separator_conversion(
                """ {
                api_key: "hi there",
                logs: [ { path:"/var/log/tomcat6/access.log" }],
                monitors: [
                    {
                        module: "scalyr_agent.builtin_monitors.kubernetes_openmetrics_monitor",
                    }
                ]
              }
            """
            )
            config = self._create_test_configuration_instance()
            config.parse()

            test_manager = MonitorsManager(config, FakePlatform([]))
            k8s_openmetrics_monitor = test_manager.monitors[0]
            self.assertEquals(
                expected_value,
                k8s_openmetrics_monitor._KubernetesOpenMetricsMonitor__enable_monitor,
            )

        _assert_environment_variable("SCALYR_K8S_EXPLORER_ENABLE", "true", True)
        _assert_environment_variable("SCALYR_K8S_EXPLORER_ENABLE", "True", True)
        _assert_environment_variable("SCALYR_K8S_EXPLORER_ENABLE", "TRUE", True)

        _assert_environment_variable("SCALYR_K8S_EXPLORER_ENABLE", "false", False)
        _assert_environment_variable("SCALYR_K8S_EXPLORER_ENABLE", "False", False)
        _assert_environment_variable("SCALYR_K8S_EXPLORER_ENABLE", "False", False)

        # Test default value is False
        _assert_environment_variable("SCALYR_K8S_EXPLORER_ENABLE", "", False)

    def test_k8s_events_disable(self):
        def _assert_environment_variable(env_var_name, env_var_value, expected_value):
            os.environ[env_var_name] = env_var_value
            self._write_file_with_separator_conversion(
                """ {
                api_key: "hi there",
                logs: [ { path:"/var/log/tomcat6/access.log" }],
                monitors: [
                    {
                        module: "scalyr_agent.builtin_monitors.kubernetes_events_monitor",
                    }
                ]
              }
            """
            )
            config = self._create_test_configuration_instance()
            config.parse()

            test_manager = MonitorsManager(config, FakePlatform([]))
            k8s_event_monitor = test_manager.monitors[0]
            self.assertEquals(
                expected_value,
                k8s_event_monitor._KubernetesEventsMonitor__disable_monitor,
            )

        # Legacy env variable is supported
        _assert_environment_variable("K8S_EVENTS_DISABLE", "t", True)
        _assert_environment_variable("K8S_EVENTS_DISABLE", "T", True)
        _assert_environment_variable("K8S_EVENTS_DISABLE", "true", True)
        _assert_environment_variable("K8S_EVENTS_DISABLE", "True", True)
        _assert_environment_variable("K8S_EVENTS_DISABLE", "TRUE", True)
        _assert_environment_variable("K8S_EVENTS_DISABLE", "X", False)

        # And new environment variable likewise
        _assert_environment_variable("SCALYR_K8S_EVENTS_DISABLE", "true", True)
        _assert_environment_variable("SCALYR_K8S_EVENTS_DISABLE", "True", True)
        _assert_environment_variable("SCALYR_K8S_EVENTS_DISABLE", "T", False)
        _assert_environment_variable("SCALYR_K8S_EVENTS_DISABLE", "false", False)
        _assert_environment_variable("SCALYR_K8S_EVENTS_DISABLE", "False", False)
        _assert_environment_variable("SCALYR_K8S_EVENTS_DISABLE", "F", False)

    def test_k8s_ignore_namespaces(self):
        def _verify(expected_ignore_list):
            monitors_manager, config, mock_logger = self._create_test_objects()
            k8s_monitor = monitors_manager.monitors[0]
            expected = K8sNamespaceFilter(
                global_include=["*"], global_ignore=expected_ignore_list
            )
            result = k8s_monitor._get_namespaces_to_include()
            self.assertEquals(expected, result)

        def _test_k8s_ignore_namespaces_local(test_str, expected):
            k8s_config_line = ""
            if test_str is not None:
                k8s_config_line = ", k8s_ignore_namespaces: %s" % test_str

            self._write_file_with_separator_conversion(
                """ {
                api_key: "hi there",
                logs: [ { path:"/var/log/tomcat6/access.log" }],
                monitors: [
                    {
                        module: "scalyr_agent.builtin_monitors.kubernetes_monitor"
                        %s
                    }
                ]
              }
            """
                % k8s_config_line
            )
            _verify(expected)

        def _test_k8s_ignore_namespaces_global(test_str, expected):
            self._write_file_with_separator_conversion(
                """ {
                api_key: "hi there",
                k8s_ignore_namespaces: %s,
                logs: [ { path:"/var/log/tomcat6/access.log" }],
                monitors: [
                    {
                        module: "scalyr_agent.builtin_monitors.kubernetes_monitor"
                    }
                ]
              }
            """
                % test_str
            )
            _verify(expected)

        def _set_env_val(test_str):
            """
            Value of None means delete it from the environment
            Empty string means set the environment value to empty string (see AGENT-241)
            """
            if test_str is None:
                if "SCALYR_K8S_IGNORE_NAMESPACES" in os.environ:
                    del os.environ["SCALYR_K8S_IGNORE_NAMESPACES"]
            else:
                os.environ["SCALYR_K8S_IGNORE_NAMESPACES"] = test_str

        def _test_k8s_ignore_namespaces_environ(test_str, expected):
            _set_env_val(test_str)
            self._write_file_with_separator_conversion(
                """ {
                api_key: "hi there",
                logs: [ { path:"/var/log/tomcat6/access.log" }],
                monitors: [
                    {
                        module: "scalyr_agent.builtin_monitors.kubernetes_monitor"
                    }
                ]
              }
            """
            )
            _verify(expected)

        def _test_k8s_ignore_namespaces_supersedes(env_str, local_str, expected):
            _set_env_val(env_str)

            k8s_config_line = ""
            if local_str is not None:
                k8s_config_line = ", k8s_ignore_namespaces: %s" % local_str

            self._write_file_with_separator_conversion(
                """ {
                api_key: "hi there",
                logs: [ { path:"/var/log/tomcat6/access.log" }],
                monitors: [
                    {
                        module: "scalyr_agent.builtin_monitors.kubernetes_monitor"
                        %s
                    }
                ]
              }
            """
                % k8s_config_line
            )
            _verify(expected)

        expected = ["a", "b", "c", "d"]
        kube_system = Configuration.DEFAULT_K8S_IGNORE_NAMESPACES

        # define locally in agent.json
        _test_k8s_ignore_namespaces_local(r'"a, b  c, d"', expected)
        _test_k8s_ignore_namespaces_local(r'["a", "b", "c", "d"]', expected)
        _test_k8s_ignore_namespaces_local(None, ["kube-system"])
        _test_k8s_ignore_namespaces_local(r'""', [])

        # defined globally in agent.json
        _test_k8s_ignore_namespaces_global(r'["a", "b", "c", "d"]', expected)
        self.assertRaises(
            BadConfiguration,
            lambda: _test_k8s_ignore_namespaces_global(r'"a, b  c, d"', expected),
        )

        # defined in environment
        _test_k8s_ignore_namespaces_environ(r"a, b  c, d", expected)
        _test_k8s_ignore_namespaces_environ(r'["a", "b", "c", "d"]', expected)
        _test_k8s_ignore_namespaces_environ(None, ["kube-system"])
        # empty string overrides default kube-system
        _test_k8s_ignore_namespaces_environ(r"", [])

        # environment supersedes local
        _test_k8s_ignore_namespaces_supersedes("a b c d", r'"1 2 3"', expected)
        _test_k8s_ignore_namespaces_supersedes("a b, c d", r'"1, 2 3"', expected)
        _test_k8s_ignore_namespaces_supersedes(
            r'["a", "b", "c", "d"]', r'["1", "2", "3"]', expected
        )
        _test_k8s_ignore_namespaces_supersedes(None, r'"1, 2, 3"', ["1", "2", "3"])
        _test_k8s_ignore_namespaces_supersedes(r"", r'"1, 2, 3"', [])
        _test_k8s_ignore_namespaces_supersedes(None, None, kube_system)
        _test_k8s_ignore_namespaces_supersedes(None, r'""', [])
        _test_k8s_ignore_namespaces_supersedes(r"", r'""', [])


class TestK8SUtils(ScalyrTestCase):
    """
    Tests for monitor_utils/k8s.py
    """

    def setUp(self):
        super(TestK8SUtils, self).setUp()
        self.__pod_valid_a = QualifiedName("default", "scalyr-agent-2-75d69db5cc-fcl2s")
        self.__pod_valid_b = QualifiedName("default", "scalyr-agent-2-75d69db5cc-fvhmw")
        self.__pod_no_namespace = QualifiedName(None, "scalyr-agent-2-75d69db5cc-fcl2s")
        self.__pod_no_podname = QualifiedName("default", None)
        self.__pod_no_namespace_no_podname = QualifiedName(None, None)

    def test_k8s_utils_qualified_name_is_valid(self):
        self.assertTrue(self.__pod_valid_a.is_valid())

    def test_k8s_utils_qualified_name_podname_is_not_valid(self):
        self.assertFalse(self.__pod_no_namespace.is_valid())
        self.assertFalse(self.__pod_no_podname.is_valid())
        self.assertFalse(self.__pod_no_namespace_no_podname.is_valid())

    def test_k8s_utils_qualified_name_is_eq(self):
        self.assertTrue(self.__pod_valid_a == self.__pod_valid_a)
        self.assertFalse(self.__pod_valid_a == self.__pod_valid_b)
        self.assertFalse(self.__pod_valid_a == self.__pod_no_podname)
        self.assertFalse(self.__pod_valid_a == self.__pod_no_namespace_no_podname)

    def test_k8s_utils_qualified_name_is_ne(self):
        self.assertTrue(self.__pod_valid_a != self.__pod_valid_b)
        self.assertTrue(self.__pod_valid_a != self.__pod_valid_b)
        self.assertTrue(self.__pod_valid_a != self.__pod_no_podname)
        self.assertTrue(self.__pod_valid_a != self.__pod_no_namespace_no_podname)<|MERGE_RESOLUTION|>--- conflicted
+++ resolved
@@ -118,15 +118,11 @@
                 int,
             ),
             "check_labels": ("SCALYR_K8S_CHECK_LABELS", True, bool),
-<<<<<<< HEAD
-=======
             "leader_candidate_label": (
                 "SCALYR_K8S_LEADER_CANDIDATE_LABEL",
                 "agent.config.scalyr.com/events_leader_candidate=true",
                 six.text_type,
             ),
-            "ignore_master": ("SCALYR_K8S_IGNORE_MASTER", False, bool),
->>>>>>> 09e3379a
         }
 
         # Fake the environment variables
