# Copyright 2014-2020 Scalyr Inc.
#
# Licensed under the Apache License, Version 2.0 (the "License");
# you may not use this file except in compliance with the License.
# You may obtain a copy of the License at
#
#   http://www.apache.org/licenses/LICENSE-2.0
#
# Unless required by applicable law or agreed to in writing, software
# distributed under the License is distributed on an "AS IS" BASIS,
# WITHOUT WARRANTIES OR CONDITIONS OF ANY KIND, either express or implied.
# See the License for the specific language governing permissions and
# limitations under the License.

from __future__ import absolute_import
from __future__ import print_function
from __future__ import unicode_literals

<<<<<<< HEAD
import platform
=======
import os
import sys
import subprocess
>>>>>>> bf0aa52c
import re
from io import open
import functools
import tempfile
import json

import mock

from scalyr_agent import __scalyr__
from scalyr_agent.test_base import BaseScalyrLogCaptureTestCase
from scalyr_agent import agent_main, agent_status
from scalyr_agent.scalyr_client import create_client

import pytest

__all__ = ["AgentMainTestCase"]

CORRECT_INIT_PRAGMA = """
### BEGIN INIT INFO
# Provides: scalyr-agent-2
# Required-Start: $network
# Required-Stop: $network
# Default-Start: 2 3 4 5
# Default-Stop: 0 1 6
# Description: Manages the Scalyr Agent 2, which provides log copying
#     and back system metric collection.
### END INIT INFO
"""

BASE_DIR = os.path.abspath(os.path.dirname(os.path.abspath(__file__)))
AGENT_MAIN = os.path.abspath(os.path.join(BASE_DIR, "../../scalyr_agent/agent_main.py"))


class AgentMainTestCase(BaseScalyrLogCaptureTestCase):
    @pytest.mark.skipif(
        platform.system() == "Windows", reason="This test is not for Windows."
    )
    @mock.patch("scalyr_agent.__scalyr__.INSTALL_TYPE", __scalyr__.PACKAGE_INSTALL)
    def test_create_client_ca_file_and_intermediate_certs_file_doesnt_exist(self):
        from scalyr_agent.agent_main import ScalyrAgent
        from scalyr_agent.platform_controller import PlatformController

        # 1. file doesn't exist but cert verification is disabled
        config = mock.Mock()
        config.scalyr_server = "foo.bar.com"
        config.compression_level = 1

        config.verify_server_certificate = False
        config.ca_cert_path = "/tmp/doesnt.exist"
        config.use_new_ingestion = False

        agent = ScalyrAgent(PlatformController())
        agent._ScalyrAgent__config = config

        self.assertTrue(create_client(config))

        # ca_cert_path file doesn't exist
        config.verify_server_certificate = True
        config.ca_cert_path = "/tmp/doesnt.exist"

        agent = ScalyrAgent(PlatformController())
        agent._ScalyrAgent__config = config

        expected_msg = (
            r'Invalid path "/tmp/doesnt.exist" specified for the "ca_cert_path" config '
            "option: file does not exist"
        )

        self.assertRaisesRegexp(
            ValueError, expected_msg, functools.partial(create_client, config)
        )

        # intermediate_certs_path file doesn't exist
        config.verify_server_certificate = True
        config.ca_cert_path = __file__
        config.intermediate_certs_path = "/tmp/doesnt.exist"

        agent = ScalyrAgent(PlatformController())
        agent._ScalyrAgent__config = config

        expected_msg = (
            r'Invalid path "/tmp/doesnt.exist" specified for the '
            '"intermediate_certs_path" config option: file does not exist'
        )

        self.assertRaisesRegexp(
            ValueError, expected_msg, functools.partial(create_client, config)
        )

    def test_ca_cert_files_checks_are_skipped_under_dev(self):
        # Skip those checks under dev and msi install because those final generated certs files
        # are not present under dev install

        from scalyr_agent.agent_main import ScalyrAgent
        from scalyr_agent.platform_controller import PlatformController

        # 1. Dev install (boths checks should be skipped)
        with mock.patch("scalyr_agent.__scalyr__.INSTALL_TYPE", __scalyr__.DEV_INSTALL):

            # ca_cert_path file doesn't exist
            config = mock.Mock()
            config.scalyr_server = "foo.bar.com"
            config.compression_level = 1

            config.verify_server_certificate = True
            config.ca_cert_path = "/tmp/doesnt.exist"
            config.use_new_ingestion = False

            agent = ScalyrAgent(PlatformController())
            agent._ScalyrAgent__config = config

            self.assertTrue(create_client(config=config))

            # intermediate_certs_path file doesn't exist
            config.verify_server_certificate = True
            config.ca_cert_path = __file__
            config.intermediate_certs_path = "/tmp/doesnt.exist"

            self.assertTrue(create_client(config=config))

    @pytest.mark.skipif(
        platform.system() != "Windows", reason="This test has to run on Windows."
    )
    def test_ca_cert_files_checks_are_skipped_under_windows(self):

        from scalyr_agent.agent_main import ScalyrAgent
        from scalyr_agent.platform_controller import PlatformController

        # 2. MSI install (only intermediate_certs_path check should be skipped)
        with mock.patch(
            "scalyr_agent.__scalyr__.INSTALL_TYPE", __scalyr__.PACKAGE_INSTALL
        ):

            config = mock.Mock()
            config.scalyr_server = "foo.bar.com"
            config.compression_level = 1

            config.verify_server_certificate = True
            config.ca_cert_path = "/tmp/doesnt.exist"
            config.use_new_ingestion = False

            agent = ScalyrAgent(PlatformController())
            agent._ScalyrAgent__config = config

            expected_msg = (
                r'Invalid path "/tmp/doesnt.exist" specified for the "ca_cert_path" config '
                "option: file does not exist"
            )

            self.assertRaisesRegexp(
                ValueError, expected_msg, functools.partial(create_client, config)
            )

            # intermediate_certs_path file doesn't exist
            config.verify_server_certificate = True
            config.ca_cert_path = __file__
            config.intermediate_certs_path = "/tmp/doesnt.exist"

            self.assertTrue(create_client(config=config))

    def test_agent_main_file_contains_correct_init_pragma(self):
        """
        Verify that agent_main.py contains correct init.d comment. It's important that
        "BEGIN INIT INFO" and "END" line contains 3 # (###).

        sys-v is more forgiving and works if there are only two comment marks, but newer versions
        of systemd are not forgiving and don't work with it which means rc.d targets can't be
        created.
        """
        # Make sure we always read the original .py file and not the cached .pyc one
        file_path = agent_main.__file__.replace(".pyc", ".py")

        with open(file_path, "r") as fp:
            content = fp.read()

        msg = (
            "agent_main.py doesn't contain correct init pragma comment. Make sure the comment "
            " is correct and contains thre leading ### on BEGIN and END lines."
        )
        self.assertTrue(CORRECT_INIT_PRAGMA in content, msg)

    def test_skipped_bytes_warnings_one(self):
        from scalyr_agent.agent_main import ScalyrAgent
        from scalyr_agent.platform_controller import PlatformController

        with mock.patch("scalyr_agent.__scalyr__.INSTALL_TYPE", __scalyr__.DEV_INSTALL):

            config = mock.Mock()
            config.scalyr_server = "foo.bar.com"
            config.server_attributes = {"serverHost": "test"}
            config.additional_file_paths = []
            config.compression_level = 1
            config.copying_manager_stats_log_interval = 60
            config.parsed_max_send_rate_enforcement = 12345

            config.verify_server_certificate = True
            config.ca_cert_path = "/tmp/doesnt.exist"

            platform_controller = PlatformController()
            platform_controller.get_usage_info = AgentMainTestCase.fake_get_useage_info
            agent = ScalyrAgent(platform_controller)
            agent._ScalyrAgent__config = config

            client = create_client(config)

            def get_worker_session_statuses_mock(*args, **kwargs):
                return [client]

            with mock.patch.object(agent, "_ScalyrAgent__copying_manager") as m:

                m.generate_status = mock.MagicMock(return_value=None)
                m.get_worker_session_statuses = get_worker_session_statuses_mock
                agent._ScalyrAgent__last_total_bytes_copied = 100
                base_stats = agent_status.OverallStats()
                base_stats.total_bytes_skipped = 500
                base_stats.total_bytes_copied = 900
                test = agent._ScalyrAgent__calculate_overall_stats(
                    base_stats, copy_manager_warnings=True
                )
                self.assertIsNotNone(test)
                print("")
                with open(self.agent_log_path, "r") as f:
                    print((f.read()))
                print("")
                self.assertLogFileContainsLineRegex(
                    ".*"
                    + re.escape(
                        "Warning, skipping copying log lines.  Only copied 0.00001 MB/s log bytes when 0.00002 MB/s were generated over the last 1.0 minutes. This may be due to max_send_rate_enforcement. Log upload has been delayed 0.0 seconds in the last 1.0 minutes  This may be desired (due to excessive bytes from a problematic log file).  Please contact support@scalyr.com for additional help."
                    )
                )

    def test_skipped_bytes_warnings_two(self):
        # NOTE: It's important we split multiple tests into multiple test methods otherwise
        # subsequent checks could be incorrectly asserting on the content generated by the
        # previous test / scenario
        from scalyr_agent.agent_main import ScalyrAgent
        from scalyr_agent.platform_controller import PlatformController

        with mock.patch("scalyr_agent.__scalyr__.INSTALL_TYPE", __scalyr__.DEV_INSTALL):
            config = mock.Mock()
            config.scalyr_server = "foo.bar.com"
            config.server_attributes = {"serverHost": "test"}
            config.additional_file_paths = []
            config.compression_level = 1
            config.copying_manager_stats_log_interval = 60
            config.parsed_max_send_rate_enforcement = None

            config.verify_server_certificate = True
            config.ca_cert_path = "/tmp/doesnt.exist"

            platform_controller = PlatformController()
            platform_controller.get_usage_info = AgentMainTestCase.fake_get_useage_info
            agent = ScalyrAgent(platform_controller)
            agent._ScalyrAgent__config = config

            def get_worker_session_statuses_mock(*args, **kwargs):
                return [client]

            client = create_client(config)

            with mock.patch.object(agent, "_ScalyrAgent__copying_manager") as m:
                m.generate_status = mock.MagicMock(return_value=None)
                m.get_worker_session_statuses = get_worker_session_statuses_mock

                agent._ScalyrAgent__last_total_bytes_copied = 100
                base_stats = agent_status.OverallStats()
                base_stats.total_bytes_skipped = 1000
                base_stats.total_bytes_copied = 900
                test = agent._ScalyrAgent__calculate_overall_stats(
                    base_stats, copy_manager_warnings=True
                )
                self.assertIsNotNone(test)
                print("")
                with open(self.agent_log_path, "r") as f:
                    print((f.read()))
                print("")
                self.assertLogFileContainsLineRegex(
                    ".*"
                    + re.escape(
                        "Warning, skipping copying log lines.  Only copied 0.00001 MB/s log bytes when 0.00003 MB/s were generated over the last 1.0 minutes.  This may be desired (due to excessive bytes from a problematic log file).  Please contact support@scalyr.com for additional help."
                    )
                )

    def test_skipped_bytes_warnings_no_warning_on_0_avg_production_rate(self):
        from scalyr_agent.agent_main import ScalyrAgent
        from scalyr_agent.platform_controller import PlatformController

        with mock.patch("scalyr_agent.__scalyr__.INSTALL_TYPE", __scalyr__.DEV_INSTALL):
            config = mock.Mock()
            config.scalyr_server = "foo.bar.com"
            config.server_attributes = {"serverHost": "test"}
            config.additional_file_paths = []
            config.compression_level = 1
            config.copying_manager_stats_log_interval = 60
            config.parsed_max_send_rate_enforcement = None

            config.verify_server_certificate = True
            config.ca_cert_path = "/tmp/doesnt.exist"

            platform_controller = PlatformController()
            platform_controller.get_usage_info = AgentMainTestCase.fake_get_useage_info
            agent = ScalyrAgent(platform_controller)
            agent._ScalyrAgent__config = config

            def get_worker_session_statuses_mock(*args, **kwargs):
                return [client]

            client = create_client(config)

            with mock.patch.object(agent, "_ScalyrAgent__copying_manager") as m:
                m.generate_status = mock.MagicMock(return_value=None)
                m.get_worker_session_statuses = get_worker_session_statuses_mock

                base_stats = agent_status.OverallStats()
                base_stats.total_bytes_skipped = 1000
                base_stats.total_bytes_produced = 0
                base_stats.last_total_bytes_produced = 0
                base_stats.__last_total_bytes_copied = 0
                test = agent._ScalyrAgent__calculate_overall_stats(
                    base_stats, copy_manager_warnings=True
                )
                self.assertIsNotNone(test)
                print("")
                with open(self.agent_log_path, "r") as f:
                    print((f.read()))
                print("")
                self.assertLogFileDoesntContainsLineRegex(
                    ".*" + re.escape("Warning, skipping copying log lines.")
                )

    def test_check_remote_if_no_tty(self):
        from scalyr_agent.agent_main import ScalyrAgent

        mock_config = mock.Mock()

        platform_controller = mock.Mock()
        platform_controller.default_paths = mock.Mock()

        agent = ScalyrAgent(platform_controller)
        agent._ScalyrAgent__config = mock_config
        agent._ScalyrAgent__read_and_verify_config = mock.Mock()
        agent._ScalyrAgent__perform_config_checks = mock.Mock()
        agent._ScalyrAgent__run = mock.Mock()

        agent._ScalyrAgent__read_and_verify_config.return_value = mock_config

        agent._ScalyrAgent__run.return_value = 7
        mock_config_path = self._write_mock_config()

        # tty is available, should use command line option value when specified
        mock_command = "inner_run_with_checks"
        mock_command_options = mock.Mock()
        mock_command_options.no_check_remote = True

        return_code = agent.main(mock_config_path, mock_command, mock_command_options)
        self.assertEqual(return_code, 7)
        agent._ScalyrAgent__perform_config_checks.assert_called_with(True)

        # tty is available, command option is not set, should default to False
        agent._ScalyrAgent__perform_config_checks.reset_mock()

        mock_command = "inner_run_with_checks"
        mock_command_options = mock.Mock()
        mock_command_options.no_check_remote = None

        return_code = agent.main(mock_config_path, mock_command, mock_command_options)
        self.assertEqual(return_code, 7)
        agent._ScalyrAgent__perform_config_checks.assert_called_with(False)

        # tty is not available (stdout.isatty returns False), should use check_remote_if_no_tty
        # config option value (config option is set to True)
        agent._ScalyrAgent__perform_config_checks.reset_mock()

        mock_command_options.no_check_remote = None

        mock_stdout = mock.Mock()
        mock_isatty = mock.Mock()
        mock_isatty.return_value = False
        mock_stdout.isatty = mock_isatty

        mock_config.check_remote_if_no_tty = True

        with mock.patch("scalyr_agent.agent_main.sys.stdout", mock_stdout):
            return_code = agent.main(
                mock_config_path, mock_command, mock_command_options
            )
            self.assertEqual(return_code, 7)
            agent._ScalyrAgent__perform_config_checks.assert_called_with(False)

        # tty is not available (stdout.isatty returns False), should use check_remote_if_no_tty
        # config option value (config option is set to False)
        agent._ScalyrAgent__perform_config_checks.reset_mock()

        mock_command_options.no_check_remote = None

        mock_stdout = mock.Mock()
        mock_isatty = mock.Mock()
        mock_isatty.return_value = False
        mock_stdout.isatty = mock_isatty

        mock_config.check_remote_if_no_tty = False

        with mock.patch("scalyr_agent.agent_main.sys.stdout", mock_stdout):
            return_code = agent.main(
                mock_config_path, mock_command, mock_command_options
            )
            self.assertEqual(return_code, 7)
            agent._ScalyrAgent__perform_config_checks.assert_called_with(True)

        # tty is not available (stdout.isatty is not set), should use check_remote_if_no_tty
        # config option value (config option is set to False)
        agent._ScalyrAgent__perform_config_checks.reset_mock()

        mock_command_options.no_check_remote = None

        mock_stdout = mock.Mock()
        mock_isatty = None
        mock_stdout.isatty = mock_isatty

        mock_config.check_remote_if_no_tty = True

        with mock.patch("scalyr_agent.agent_main.sys.stdout", mock_stdout):
            return_code = agent.main(
                mock_config_path, mock_command, mock_command_options
            )
            self.assertEqual(return_code, 7)
            agent._ScalyrAgent__perform_config_checks.assert_called_with(False)

        # tty is not available (stdout.isatty is not set), should use check_remote_if_no_tty
        # config option value (config option is set to True)
        agent._ScalyrAgent__perform_config_checks.reset_mock()

        mock_command_options.no_check_remote = None

        mock_stdout = mock.Mock()
        mock_isatty = None
        mock_stdout.isatty = mock_isatty

        mock_config.check_remote_if_no_tty = False

        with mock.patch("scalyr_agent.agent_main.sys.stdout", mock_stdout):
            return_code = agent.main(
                mock_config_path, mock_command, mock_command_options
            )
            self.assertEqual(return_code, 7)
            agent._ScalyrAgent__perform_config_checks.assert_called_with(True)

    def test_no_log_messages_printed_on_config_parse_on_status_stop(self):
        log_levels = [
            b"INFO",
            b"DEBUG",
            b"WARN",
            b"ERROR",
        ]

        # Both status and stop command should not produce any log messages on config parse
        for command in ["status", "stop"]:
            process = subprocess.Popen(
                [sys.executable, AGENT_MAIN, command],
                stdout=subprocess.PIPE,
                stderr=subprocess.PIPE,
            )

            stdout, stderr = process.communicate()

            for log_level in log_levels:
                self.assertFalse(
                    log_level in stdout,
                    "Found %s log message in command output which should not be there"
                    % (log_level),
                )
                self.assertFalse(
                    log_level in stderr,
                    "Found %s log message in command output which should not be there"
                    % (log_level),
                )

    def _write_mock_config(self):
        _, tmp_path = tempfile.mkstemp()

        config_data = {
            "api_key": "bar",
        }

        with open(tmp_path, "wb") as fp:
            fp.write(json.dumps(config_data).encode("utf-8"))

        return tmp_path

    @staticmethod
    def fake_get_useage_info():
        return 0, 0, 0<|MERGE_RESOLUTION|>--- conflicted
+++ resolved
@@ -16,13 +16,10 @@
 from __future__ import print_function
 from __future__ import unicode_literals
 
-<<<<<<< HEAD
-import platform
-=======
 import os
 import sys
 import subprocess
->>>>>>> bf0aa52c
+import platform
 import re
 from io import open
 import functools
