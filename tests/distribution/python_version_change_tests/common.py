--- conflicted
+++ resolved
@@ -19,17 +19,14 @@
 import os
 import time
 import json
-<<<<<<< HEAD
+import shutil
+import stat
+from io import open
+
 import six
 import pytest
-import shutil
-import stat
-=======
-import shutil
-from io import open
 
 from scalyr_agent import compat
->>>>>>> ab7e3c74
 
 from tests.utils.compat import Path
 from tests.utils.common import get_shebang_from_file
@@ -401,7 +398,6 @@
     # the source file should be "config_main_py3.py"
     assert _get_current_config_script_name() == "config_main_py3.py"
 
-<<<<<<< HEAD
     # switching back to default python
     runner.switch_version("default")
     assert _get_current_config_script_name() == "config_main.py"
@@ -410,8 +406,6 @@
     assert _get_python_major_version(runner) == 2
 
 
-def common_test_switch_python2_to_python3(install_package_fn, install_next_version_fn):
-=======
 def common_test_switch_command_works_without_agent_config(install_package_fn):
     """
     Verify that the Python version switch command works if the config file is not present or
@@ -490,8 +484,7 @@
     assert shebang_line_config == "#!/usr/bin/env python3"
 
 
-def common_test_python3_upgrade(install_package_fn, install_next_version_fn):
->>>>>>> ab7e3c74
+def common_test_switch_python2_to_python3(install_package_fn, install_next_version_fn):
     """
     Test package installation on machine with both python2 and python3 but without default 'python'.
     Package installer should pick python2 by default and then we switch to the python3.
