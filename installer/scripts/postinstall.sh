--- conflicted
+++ resolved
@@ -14,13 +14,6 @@
 # limitations under the License.
 
 
-<<<<<<< HEAD
-# if there is no python2, switch on python3. Since we passed preinstall, we think that at least python3 is available.
-if ! /usr/bin/env python2 --version >/dev/null; then
-  echo "Python2 not found, will use python3 binary for running the agent."
-  /usr/share/scalyr-agent-2/bin/scalyr-switch-python python3
-fi
-=======
 
 # Used below to execute a command to retrieve the Python interpreter version.
 run_and_check_persion_version() {
@@ -88,7 +81,6 @@
 }
 
 check_python_version
->>>>>>> 70a63180
 
 config_owner=`stat -c %U /etc/scalyr-agent-2/agent.json`
 script_owner=`stat -c %U /usr/share/scalyr-agent-2/bin/scalyr-agent-2`
